--- conflicted
+++ resolved
@@ -161,18 +161,9 @@
       it 'returns updated select box with new version' do
         version = Version.find_by_name('test_add_version_from_issue_form')
 
-<<<<<<< HEAD
-        select_substring = "select id=\\\"work_package_fixed_version_id\\\" name=\\\"work_package[fixed_version_id]\\\""
-        # selected option tag for the new version
-        option_substring = "option selected=\\\"selected\\\" value=\\\"#{version.id}\\\""
-
-        expect(response.body).to include(select_substring)
-        expect(response.body).to include(option_substring)
-=======
         expect(response.body).to include(
           "option value=\\\"#{version.id}\\\" selected=\\\"selected\\\""
         )
->>>>>>> b829cbb8
       end
 
       it 'escapes potentially harmful html' do
