#-- copyright
# OpenProject is a project management system.
# Copyright (C) 2012-2015 the OpenProject Foundation (OPF)
#
# This program is free software; you can redistribute it and/or
# modify it under the terms of the GNU General Public License version 3.
#
# OpenProject is a fork of ChiliProject, which is a fork of Redmine. The copyright follows:
# Copyright (C) 2006-2013 Jean-Philippe Lang
# Copyright (C) 2010-2013 the ChiliProject Team
#
# This program is free software; you can redistribute it and/or
# modify it under the terms of the GNU General Public License
# as published by the Free Software Foundation; either version 2
# of the License, or (at your option) any later version.
#
# This program is distributed in the hope that it will be useful,
# but WITHOUT ANY WARRANTY; without even the implied warranty of
# MERCHANTABILITY or FITNESS FOR A PARTICULAR PURPOSE.  See the
# GNU General Public License for more details.
#
# You should have received a copy of the GNU General Public License
# along with this program; if not, write to the Free Software
# Foundation, Inc., 51 Franklin Street, Fifth Floor, Boston, MA  02110-1301, USA.
#
# See doc/COPYRIGHT.rdoc for more details.
#++

require 'spec_helper'

describe JournalsController, type: :controller do
<<<<<<< HEAD
  let(:user) { FactoryGirl.create(:user) }
  let(:project) { FactoryGirl.create(:project_with_types) }
  let(:role) { FactoryGirl.create(:role, permissions: [:view_work_package]) }
=======
  let(:user) { FactoryGirl.create(:user, member_in_project: project, member_through_role: role) }
  let(:project) { FactoryGirl.create(:project_with_types) }
  let(:role) { FactoryGirl.create(:role, permissions: permissions) }
>>>>>>> 491e3617
  let(:member) {
    FactoryGirl.build(:member, project: project,
                               roles: [role],
                               principal: user)
  }
  let(:work_package) {
    FactoryGirl.build(:work_package, type: project.types.first,
                                     author: user,
                                     project: project,
                                     description: '')
  }
  let(:journal) {
    FactoryGirl.create(:work_package_journal,
                       journable: work_package,
                       user: user)
  }
<<<<<<< HEAD
=======
  let(:permissions) { [:view_work_packages] }

  before do
    allow(User).to receive(:current).and_return user
  end
>>>>>>> 491e3617

  describe 'GET diff' do
    render_views

    let(:params) { { id: work_package.journals.last.id.to_s, field: :description, format: 'js' } }

    before do
      work_package.update_attribute :description, 'description'
<<<<<<< HEAD
      params = { id: work_package.journals.last.id.to_s, field: :description, format: 'js' }

=======
>>>>>>> 491e3617
      get :diff, params
    end

    describe 'w/ authorization' do
      it 'should be successful' do
        expect(response).to be_success
      end

      it 'should presetn the diff correctly' do
        expect(response.body.strip).to eq("<div class=\"text-diff\">\n  <ins class=\"diffmod\">description</ins>\n</div>")
      end
    end

    describe 'w/o authorization' do
      let(:permissions) { [] }
      it { expect(response).not_to be_success }
    end
  end

  describe :edit do
    describe 'authorization' do
      let(:permissions) { [:edit_work_packages, :edit_own_work_package_notes] }

      before do
        work_package.update_attribute :description, 'description'
        allow(User).to receive(:current).and_return user

        get :edit, id: journal.id
      end

      context 'with permissions to edit work packages and edit own work package notes' do
        example { assert_response :success }
      end

      context 'without permission to edit work packages' do
        let(:permissions) { [:edit_own_work_package_notes] }

        example { assert_response :success }
      end

      context 'without permission to edit journals' do
        let(:permissions) { [:edit_work_packages] }

        example { assert_response :forbidden }
      end
    end
  end
end<|MERGE_RESOLUTION|>--- conflicted
+++ resolved
@@ -29,15 +29,9 @@
 require 'spec_helper'
 
 describe JournalsController, type: :controller do
-<<<<<<< HEAD
-  let(:user) { FactoryGirl.create(:user) }
-  let(:project) { FactoryGirl.create(:project_with_types) }
-  let(:role) { FactoryGirl.create(:role, permissions: [:view_work_package]) }
-=======
   let(:user) { FactoryGirl.create(:user, member_in_project: project, member_through_role: role) }
   let(:project) { FactoryGirl.create(:project_with_types) }
   let(:role) { FactoryGirl.create(:role, permissions: permissions) }
->>>>>>> 491e3617
   let(:member) {
     FactoryGirl.build(:member, project: project,
                                roles: [role],
@@ -54,14 +48,11 @@
                        journable: work_package,
                        user: user)
   }
-<<<<<<< HEAD
-=======
   let(:permissions) { [:view_work_packages] }
 
   before do
     allow(User).to receive(:current).and_return user
   end
->>>>>>> 491e3617
 
   describe 'GET diff' do
     render_views
@@ -70,11 +61,7 @@
 
     before do
       work_package.update_attribute :description, 'description'
-<<<<<<< HEAD
-      params = { id: work_package.journals.last.id.to_s, field: :description, format: 'js' }
 
-=======
->>>>>>> 491e3617
       get :diff, params
     end
 
