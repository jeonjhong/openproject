#-- copyright
# OpenProject is a project management system.
# Copyright (C) 2012-2013 the OpenProject Foundation (OPF)
#
# This program is free software; you can redistribute it and/or
# modify it under the terms of the GNU General Public License version 3.
#
# OpenProject is a fork of ChiliProject, which is a fork of Redmine. The copyright follows:
# Copyright (C) 2006-2013 Jean-Philippe Lang
# Copyright (C) 2010-2013 the ChiliProject Team
#
# This program is free software; you can redistribute it and/or
# modify it under the terms of the GNU General Public License
# as published by the Free Software Foundation; either version 2
# of the License, or (at your option) any later version.
#
# This program is distributed in the hope that it will be useful,
# but WITHOUT ANY WARRANTY; without even the implied warranty of
# MERCHANTABILITY or FITNESS FOR A PARTICULAR PURPOSE.  See the
# GNU General Public License for more details.
#
# You should have received a copy of the GNU General Public License
# along with this program; if not, write to the Free Software
# Foundation, Inc., 51 Franklin Street, Fifth Floor, Boston, MA  02110-1301, USA.
#
# See doc/COPYRIGHT.rdoc for more details.
#++

require 'spec_helper'

describe Api::V2::WorkflowsController do
  describe '#index' do
    describe 'unauthorized access' do
      #let(:current_user) { FactoryGirl.create(:anonymous) }
      let(:project) { FactoryGirl.create(:project) }

<<<<<<< HEAD
      #before { User.stub(:current).and_return current_user }

      before { get :index, project_id: project.id, format: :xml }

      it { expect(response.status).to eq(401) }
    end
=======
      it { expect(response.status).to eq(404) }
    end

    describe 'with project' do
      let(:role_0) { FactoryGirl.create(:role) }
      let(:role_1) { FactoryGirl.create(:role) }
      let(:type_0) { FactoryGirl.create(:type) }
      let(:type_1) { FactoryGirl.create(:type) }
      let(:project) { FactoryGirl.create(:project,
                                         types: [type_0, type_1]) }
      let!(:member) { FactoryGirl.create(:member,
                                         user: current_user,
                                         project: project,
                                         roles: [role_0, role_1]) }

      before { get :index, project_id: project.id, format: :xml }

      it { expect(assigns(:workflows)).to be_empty }

      it_behaves_like 'valid workflow index request'

      describe 'workflows' do
        let(:status_0) { FactoryGirl.create(:status) }
        let(:status_1) { FactoryGirl.create(:status) }
        let(:status_2) { FactoryGirl.create(:status) }
        let(:status_3) { FactoryGirl.create(:status) }
        let(:status_4a) { FactoryGirl.create(:status) }
        let(:status_4b) { FactoryGirl.create(:status) }
        let!(:workflow_0a) { FactoryGirl.create(:workflow,
                                                old_status: status_0,
                                                new_status: status_1,
                                                type_id: type_0.id,
                                                role: role_0) }
        let!(:workflow_0b) { FactoryGirl.create(:workflow,
                                                old_status: status_0,
                                                new_status: status_1,
                                                type_id: type_0.id,
                                                role: role_1) }
        let!(:workflow_1a) { FactoryGirl.create(:workflow,
                                                old_status: status_1,
                                                new_status: status_2,
                                                type_id: type_0.id,
                                               role: role_0) }
        let!(:workflow_1b) { FactoryGirl.create(:workflow,
                                                old_status: status_1,
                                                new_status: status_3,
                                                type_id: type_0.id,
                                               role: role_0) }
        let!(:workflow_2) { FactoryGirl.create(:workflow,
                                               old_status: status_2,
                                               new_status: status_3,
                                               type_id: type_1.id,
                                               role: role_0) }
        let!(:workflow_3) { FactoryGirl.create(:workflow,
                                               old_status: status_3,
                                               new_status: status_4a,
                                               type_id: type_1.id,
                                               role: role_0,
                                               author: true) }
        let!(:workflow_4a) { FactoryGirl.create(:workflow,
                                                old_status: status_3,
                                                new_status: status_4b,
                                                type_id: type_1.id,
                                                role: role_0,
                                                assignee: true) }
        let!(:workflow_4b) { FactoryGirl.create(:workflow,
                                                old_status: status_3,
                                                new_status: status_4b,
                                                type_id: type_1.id,
                                                role: role_1,
                                                assignee: false) }

        before { get :index, project_id: project.id, format: :xml }

        it_behaves_like 'valid workflow index request'

        describe '@workflow' do
          let(:workflows) { assigns(:workflows) }
          let(:type_ids) { [type_0.id, type_1.id] }
          let(:old_status_ids) { [status_0.id, status_1.id, status_2.id, status_3.id] }

          it { expect(workflows).not_to be_empty }

          it { expect(workflows.length).to eq(4) }

          it { expect(workflows.collect(&:type_id).uniq).to match_array(type_ids) }

          it { expect(workflows.collect(&:old_status_id).uniq).to match_array(old_status_ids) }
>>>>>>> ce43b964

    describe 'authorized access' do
      let(:current_user) { FactoryGirl.create(:user) }

      before { User.stub(:current).and_return current_user }

<<<<<<< HEAD
      shared_examples_for 'valid workflow index request' do
        it { expect(assigns(:project)).to eq(project) }
=======
            it { expect(transitions.flatten.length).to eq(6) }

            it { expect(workflows_by_type.length).to eq(2) }
>>>>>>> ce43b964

        it { expect(response).to render_template('api/v2/workflows/index', formats: ['api']) }
      end

      describe 'w/o project' do
        before { get :index, format: :xml }

        it { expect(response.status).to eq(404) }
      end

      describe 'with project' do
        let(:role) { FactoryGirl.create(:role) }
        let(:type_0) { FactoryGirl.create(:type) }
        let(:type_1) { FactoryGirl.create(:type) }
        let(:project) { FactoryGirl.create(:project,
                                           types: [type_0, type_1]) }
        let!(:member) { FactoryGirl.create(:member,
                                           user: current_user,
                                           project: project,
                                           roles: [role]) }

        before { get :index, project_id: project.id, format: :xml }

        it { expect(assigns(:workflows)).to be_empty }

        it_behaves_like 'valid workflow index request'

        describe 'workflows' do
          let(:status_0) { FactoryGirl.create(:status) }
          let(:status_1) { FactoryGirl.create(:status) }
          let(:status_2) { FactoryGirl.create(:status) }
          let(:status_3) { FactoryGirl.create(:status) }
          let(:status_4a) { FactoryGirl.create(:status) }
          let(:status_4b) { FactoryGirl.create(:status) }
          let!(:workflow_0) { FactoryGirl.create(:workflow,
                                                 old_status: status_0,
                                                 new_status: status_1,
                                                 type_id: type_0.id,
                                                 role: role) }
          let!(:workflow_1a) { FactoryGirl.create(:workflow,
                                                  old_status: status_1,
                                                  new_status: status_2,
                                                  type_id: type_0.id,
                                                  role: role) }
          let!(:workflow_1b) { FactoryGirl.create(:workflow,
                                                  old_status: status_1,
                                                  new_status: status_3,
                                                  type_id: type_0.id,
                                                  role: role) }
          let!(:workflow_2) { FactoryGirl.create(:workflow,
                                                 old_status: status_2,
                                                 new_status: status_3,
                                                 type_id: type_1.id,
                                                 role: role) }
          let!(:workflow_3) { FactoryGirl.create(:workflow,
                                                 old_status: status_3,
                                                 new_status: status_4a,
                                                 type_id: type_1.id,
                                                 role: role,
                                                 author: true) }
          let!(:workflow_4) { FactoryGirl.create(:workflow,
                                                 old_status: status_3,
                                                 new_status: status_4b,
                                                 type_id: type_1.id,
                                                 role: role,
                                                 assignee: true) }

          before { get :index, project_id: project.id, format: :xml }

          it_behaves_like 'valid workflow index request'

          describe '@workflow' do
            let(:workflows) { assigns(:workflows) }
            let(:type_ids) { [type_0.id, type_1.id] }
            let(:old_status_ids) { [status_0.id, status_1.id, status_2.id, status_3.id] }

            it { expect(workflows).not_to be_empty }

            it { expect(workflows.length).to eq(4) }

            it { expect(workflows.collect(&:type_id).uniq).to match_array(type_ids) }

            it { expect(workflows.collect(&:old_status_id).uniq).to match_array(old_status_ids) }

            describe 'transitions' do
              let(:transitions) { workflows.collect(&:transitions) }
              let(:workflows_by_type) { workflows.group_by { |w| w.type_id } }
              let(:workflow_type_0_status_1) { workflows_by_type[type_0.id].detect { |w| w.old_status_id == status_1.id } }

              it { expect(transitions.length).to eq(4) }

              it { expect(workflows_by_type.length).to eq(2) }

              it { expect(workflow_type_0_status_1.transitions.length).to eq(2) }

              describe 'scope' do
                let(:workflow_type_0_roles) { workflows_by_type[type_0.id].collect(&:transitions).flatten.collect(&:scope) }
                let(:workflow_type_1_roles) { workflows_by_type[type_1.id].collect(&:transitions).flatten.collect(&:scope) }
                let(:workflow_type_1_status_3) { workflows_by_type[type_1.id].detect { |w| w.old_status_id == status_3.id } }

                it { expect(workflow_type_0_roles.length).to eq(3) }

                it { expect(workflow_type_0_roles.uniq).to match_array([:role]) }

                it { expect(workflow_type_1_roles.length).to eq(3) }

                it { expect(workflow_type_1_roles.uniq).to match_array([:role, :author, :assignee]) }

                it { expect(workflow_type_1_status_3.transitions.length).to eq(2) }

                it { expect(workflow_type_1_status_3.transitions.collect(&:scope)).to match_array([:author, :assignee]) }
              end
            end
          end
        end
      end
    end
  end
end<|MERGE_RESOLUTION|>--- conflicted
+++ resolved
@@ -31,120 +31,20 @@
 describe Api::V2::WorkflowsController do
   describe '#index' do
     describe 'unauthorized access' do
-      #let(:current_user) { FactoryGirl.create(:anonymous) }
       let(:project) { FactoryGirl.create(:project) }
-
-<<<<<<< HEAD
-      #before { User.stub(:current).and_return current_user }
 
       before { get :index, project_id: project.id, format: :xml }
 
       it { expect(response.status).to eq(401) }
     end
-=======
-      it { expect(response.status).to eq(404) }
-    end
-
-    describe 'with project' do
-      let(:role_0) { FactoryGirl.create(:role) }
-      let(:role_1) { FactoryGirl.create(:role) }
-      let(:type_0) { FactoryGirl.create(:type) }
-      let(:type_1) { FactoryGirl.create(:type) }
-      let(:project) { FactoryGirl.create(:project,
-                                         types: [type_0, type_1]) }
-      let!(:member) { FactoryGirl.create(:member,
-                                         user: current_user,
-                                         project: project,
-                                         roles: [role_0, role_1]) }
-
-      before { get :index, project_id: project.id, format: :xml }
-
-      it { expect(assigns(:workflows)).to be_empty }
-
-      it_behaves_like 'valid workflow index request'
-
-      describe 'workflows' do
-        let(:status_0) { FactoryGirl.create(:status) }
-        let(:status_1) { FactoryGirl.create(:status) }
-        let(:status_2) { FactoryGirl.create(:status) }
-        let(:status_3) { FactoryGirl.create(:status) }
-        let(:status_4a) { FactoryGirl.create(:status) }
-        let(:status_4b) { FactoryGirl.create(:status) }
-        let!(:workflow_0a) { FactoryGirl.create(:workflow,
-                                                old_status: status_0,
-                                                new_status: status_1,
-                                                type_id: type_0.id,
-                                                role: role_0) }
-        let!(:workflow_0b) { FactoryGirl.create(:workflow,
-                                                old_status: status_0,
-                                                new_status: status_1,
-                                                type_id: type_0.id,
-                                                role: role_1) }
-        let!(:workflow_1a) { FactoryGirl.create(:workflow,
-                                                old_status: status_1,
-                                                new_status: status_2,
-                                                type_id: type_0.id,
-                                               role: role_0) }
-        let!(:workflow_1b) { FactoryGirl.create(:workflow,
-                                                old_status: status_1,
-                                                new_status: status_3,
-                                                type_id: type_0.id,
-                                               role: role_0) }
-        let!(:workflow_2) { FactoryGirl.create(:workflow,
-                                               old_status: status_2,
-                                               new_status: status_3,
-                                               type_id: type_1.id,
-                                               role: role_0) }
-        let!(:workflow_3) { FactoryGirl.create(:workflow,
-                                               old_status: status_3,
-                                               new_status: status_4a,
-                                               type_id: type_1.id,
-                                               role: role_0,
-                                               author: true) }
-        let!(:workflow_4a) { FactoryGirl.create(:workflow,
-                                                old_status: status_3,
-                                                new_status: status_4b,
-                                                type_id: type_1.id,
-                                                role: role_0,
-                                                assignee: true) }
-        let!(:workflow_4b) { FactoryGirl.create(:workflow,
-                                                old_status: status_3,
-                                                new_status: status_4b,
-                                                type_id: type_1.id,
-                                                role: role_1,
-                                                assignee: false) }
-
-        before { get :index, project_id: project.id, format: :xml }
-
-        it_behaves_like 'valid workflow index request'
-
-        describe '@workflow' do
-          let(:workflows) { assigns(:workflows) }
-          let(:type_ids) { [type_0.id, type_1.id] }
-          let(:old_status_ids) { [status_0.id, status_1.id, status_2.id, status_3.id] }
-
-          it { expect(workflows).not_to be_empty }
-
-          it { expect(workflows.length).to eq(4) }
-
-          it { expect(workflows.collect(&:type_id).uniq).to match_array(type_ids) }
-
-          it { expect(workflows.collect(&:old_status_id).uniq).to match_array(old_status_ids) }
->>>>>>> ce43b964
 
     describe 'authorized access' do
       let(:current_user) { FactoryGirl.create(:user) }
 
       before { User.stub(:current).and_return current_user }
 
-<<<<<<< HEAD
       shared_examples_for 'valid workflow index request' do
         it { expect(assigns(:project)).to eq(project) }
-=======
-            it { expect(transitions.flatten.length).to eq(6) }
-
-            it { expect(workflows_by_type.length).to eq(2) }
->>>>>>> ce43b964
 
         it { expect(response).to render_template('api/v2/workflows/index', formats: ['api']) }
       end
@@ -156,7 +56,8 @@
       end
 
       describe 'with project' do
-        let(:role) { FactoryGirl.create(:role) }
+        let(:role_0) { FactoryGirl.create(:role) }
+        let(:role_1) { FactoryGirl.create(:role) }
         let(:type_0) { FactoryGirl.create(:type) }
         let(:type_1) { FactoryGirl.create(:type) }
         let(:project) { FactoryGirl.create(:project,
@@ -164,7 +65,7 @@
         let!(:member) { FactoryGirl.create(:member,
                                            user: current_user,
                                            project: project,
-                                           roles: [role]) }
+                                           roles: [role_0, role_1]) }
 
         before { get :index, project_id: project.id, format: :xml }
 
@@ -179,38 +80,50 @@
           let(:status_3) { FactoryGirl.create(:status) }
           let(:status_4a) { FactoryGirl.create(:status) }
           let(:status_4b) { FactoryGirl.create(:status) }
-          let!(:workflow_0) { FactoryGirl.create(:workflow,
-                                                 old_status: status_0,
-                                                 new_status: status_1,
-                                                 type_id: type_0.id,
-                                                 role: role) }
+          let!(:workflow_0a) { FactoryGirl.create(:workflow,
+                                                  old_status: status_0,
+                                                  new_status: status_1,
+                                                  type_id: type_0.id,
+                                                  role: role_0) }
+          let!(:workflow_0b) { FactoryGirl.create(:workflow,
+                                                  old_status: status_0,
+                                                  new_status: status_1,
+                                                  type_id: type_0.id,
+                                                  role: role_1) }
           let!(:workflow_1a) { FactoryGirl.create(:workflow,
                                                   old_status: status_1,
                                                   new_status: status_2,
                                                   type_id: type_0.id,
-                                                  role: role) }
+                                                  role: role_0) }
           let!(:workflow_1b) { FactoryGirl.create(:workflow,
                                                   old_status: status_1,
                                                   new_status: status_3,
                                                   type_id: type_0.id,
-                                                  role: role) }
+                                                  role: role_0) }
           let!(:workflow_2) { FactoryGirl.create(:workflow,
                                                  old_status: status_2,
                                                  new_status: status_3,
                                                  type_id: type_1.id,
-                                                 role: role) }
+                                                 role: role_0) }
           let!(:workflow_3) { FactoryGirl.create(:workflow,
                                                  old_status: status_3,
                                                  new_status: status_4a,
                                                  type_id: type_1.id,
-                                                 role: role,
+                                                 role: role_0,
                                                  author: true) }
-          let!(:workflow_4) { FactoryGirl.create(:workflow,
-                                                 old_status: status_3,
-                                                 new_status: status_4b,
-                                                 type_id: type_1.id,
-                                                 role: role,
-                                                 assignee: true) }
+          let!(:workflow_4a) { FactoryGirl.create(:workflow,
+                                                  old_status: status_3,
+                                                  new_status: status_4b,
+                                                  type_id: type_1.id,
+                                                  role: role_0,
+                                                  assignee: true) }
+          let!(:workflow_4b) { FactoryGirl.create(:workflow,
+                                                  old_status: status_3,
+                                                  new_status: status_4b,
+                                                  type_id: type_1.id,
+                                                  role: role_1,
+                                                  assignee: false) }
+
 
           before { get :index, project_id: project.id, format: :xml }
 
@@ -230,11 +143,11 @@
             it { expect(workflows.collect(&:old_status_id).uniq).to match_array(old_status_ids) }
 
             describe 'transitions' do
-              let(:transitions) { workflows.collect(&:transitions) }
+              let(:transitions) { workflows.collect(&:transitions).flatten }
               let(:workflows_by_type) { workflows.group_by { |w| w.type_id } }
               let(:workflow_type_0_status_1) { workflows_by_type[type_0.id].detect { |w| w.old_status_id == status_1.id } }
 
-              it { expect(transitions.length).to eq(4) }
+              it { expect(transitions.length).to eq(6) }
 
               it { expect(workflows_by_type.length).to eq(2) }
 
