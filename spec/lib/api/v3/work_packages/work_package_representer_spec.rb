--- conflicted
+++ resolved
@@ -32,7 +32,6 @@
   let(:member) { FactoryGirl.create(:user,  member_in_project: project, member_through_role: role) }
   let(:current_user) { member }
 
-<<<<<<< HEAD
   let(:representer)  { described_class.new(work_package, current_user: current_user) }
 
   let(:work_package) {
@@ -43,18 +42,6 @@
                       category:   category,
                       done_ratio: 50,
                       estimated_hours: 6.0)
-=======
-  let(:representer)  { described_class.new(model, current_user: current_user) }
-
-  let(:model)        { ::API::V3::WorkPackages::WorkPackageModel.new(work_package) }
-  let(:work_package) { FactoryGirl.build(:work_package,
-      id: 42,
-      created_at: DateTime.now,
-      updated_at: DateTime.now,
-      category:   category,
-      done_ratio: 50
-    )
->>>>>>> 3c86e3f1
   }
   let(:category) { FactoryGirl.build(:category) }
   let(:project) { work_package.project }
