#-- copyright
# OpenProject is a project management system.
# Copyright (C) 2012-2015 the OpenProject Foundation (OPF)
#
# This program is free software; you can redistribute it and/or
# modify it under the terms of the GNU General Public License version 3.
#
# OpenProject is a fork of ChiliProject, which is a fork of Redmine. The copyright follows:
# Copyright (C) 2006-2013 Jean-Philippe Lang
# Copyright (C) 2010-2013 the ChiliProject Team
#
# This program is free software; you can redistribute it and/or
# modify it under the terms of the GNU General Public License
# as published by the Free Software Foundation; either version 2
# of the License, or (at your option) any later version.
#
# This program is distributed in the hope that it will be useful,
# but WITHOUT ANY WARRANTY; without even the implied warranty of
# MERCHANTABILITY or FITNESS FOR A PARTICULAR PURPOSE.  See the
# GNU General Public License for more details.
#
# You should have received a copy of the GNU General Public License
# along with this program; if not, write to the Free Software
# Foundation, Inc., 51 Franklin Street, Fifth Floor, Boston, MA  02110-1301, USA.
#
# See doc/COPYRIGHT.rdoc for more details.
#++

require 'spec_helper'

describe ::API::V3::WorkPackages::WorkPackageRepresenter do
  include ::API::V3::Utilities::PathHelper

<<<<<<< HEAD
  let(:member) { FactoryGirl.create(:user, member_in_project: project, member_through_role: role) }
=======
  let(:member) do
    FactoryGirl.create(:user,  member_in_project: project, member_through_role: role)
  end
>>>>>>> 6930247b
  let(:current_user) { member }

  let(:representer)  { described_class.new(work_package, current_user: current_user) }

  let(:work_package) {
    FactoryGirl.build(:work_package,
                      id: 42,
                      start_date: Date.today.to_datetime,
                      due_date: Date.today.to_datetime,
                      created_at: DateTime.now,
                      updated_at: DateTime.now,
                      done_ratio: 50,
                      estimated_hours: 6.0)
  }
  let(:project) { work_package.project }
  let(:permissions) {
    [
      :view_work_packages,
      :view_work_package_watchers,
      :edit_work_packages,
      :add_work_package_watchers,
      :delete_work_package_watchers,
      :manage_work_package_relations,
      :add_work_package_notes
    ]
  }
  let(:role) { FactoryGirl.create :role, permissions: permissions }

  before(:each) do
    allow(User).to receive(:current).and_return current_user
  end

  context 'generation' do
    subject(:generated) { representer.to_json }

    it { is_expected.to include_json('WorkPackage'.to_json).at_path('_type') }

    describe 'work_package' do
      it { is_expected.to have_json_path('id') }

      it_behaves_like 'API V3 formattable', 'description' do
        let(:format) { 'textile' }
        let(:raw) { work_package.description }
        let(:html) { '<p>' + work_package.description + '</p>' }
      end

      it { is_expected.to have_json_path('percentageDone') }

      it { is_expected.to have_json_path('projectId') }
      it { is_expected.to have_json_path('projectName') }

      describe 'startDate' do
        it_behaves_like 'has ISO 8601 date only' do
          let(:date) { work_package.start_date }
          let(:json_path) { 'startDate' }
        end

        context 'no start date' do
          let(:work_package) { FactoryGirl.build(:work_package, start_date: nil) }

          it 'renders as null' do
            is_expected.to be_json_eql(nil.to_json).at_path('startDate')
          end
        end
      end

      describe 'dueDate' do
        it_behaves_like 'has ISO 8601 date only' do
          let(:date) { work_package.due_date }
          let(:json_path) { 'dueDate' }
        end

        context 'no due date' do
          let(:work_package) { FactoryGirl.build(:work_package, due_date: nil) }

          it 'renders as null' do
            is_expected.to be_json_eql(nil.to_json).at_path('dueDate')
          end
        end
      end

      describe 'createdAt' do
        it_behaves_like 'has UTC ISO 8601 date and time' do
          let(:date) { work_package.created_at }
          let(:json_path) { 'createdAt' }
        end
      end

      describe 'updatedAt' do
        it_behaves_like 'has UTC ISO 8601 date and time' do
          let(:date) { work_package.updated_at }
          let(:json_path) { 'updatedAt' }
        end
      end

      it { is_expected.to have_json_path('subject') }
      it { is_expected.to have_json_path('type') }

      describe 'version' do
        it { is_expected.to have_json_path('versionId') }
        it { is_expected.to have_json_path('versionName') }
      end

      describe 'lock version' do
        it { is_expected.to have_json_path('lockVersion') }

        it { is_expected.to have_json_type(Integer).at_path('lockVersion') }

        it { is_expected.to be_json_eql(work_package.lock_version.to_json).at_path('lockVersion') }
      end
    end

    describe 'estimatedTime' do
      let(:work_package) {
        FactoryGirl.build(:work_package,
                          id: 42,
                          created_at: DateTime.now,
                          updated_at: DateTime.now,
                          estimated_hours: 6.5)
      }

      it { is_expected.to be_json_eql('PT6H30M'.to_json).at_path('estimatedTime') }
    end

    describe 'spentTime' do
      before { permissions << :view_time_entries }

      describe :content do
        let(:wp) { FactoryGirl.create(:work_package) }
        let(:permissions) { [:view_work_packages, :view_time_entries] }
        let(:role) { FactoryGirl.create(:role, permissions: permissions) }
        let(:user) {
          FactoryGirl.create(:user,
                             member_in_project: wp.project,
                             member_through_role: role)
        }
        let(:representer)  { described_class.new(wp, current_user: user) }

        before do
          allow(User).to receive(:current).and_return(user)

          allow(user).to receive(:allowed_to?).and_return(false)
<<<<<<< HEAD
          allow(user).to receive(:allowed_to?).with(:view_time_entries, anything)
            .and_return(true)
=======
          allow(user).to receive(:allowed_to?).with(:view_time_entries, anything).and_return(true)
>>>>>>> 6930247b
        end

        context 'no view_time_entries permission' do
          before do
            allow(user).to receive(:allowed_to?).with(:view_time_entries, anything)
<<<<<<< HEAD
              .and_return(false)
=======
                                                .and_return(false)
>>>>>>> 6930247b
          end

          it { is_expected.to_not have_json_path('spentTime') }
        end

        context 'no time entry' do
          it { is_expected.to be_json_eql('PT0S'.to_json).at_path('spentTime') }
        end

        context 'time entry with single hour' do
          let(:time_entry) {
            FactoryGirl.create(:time_entry,
                               project: wp.project,
                               work_package: wp,
                               hours: 1.0)
          }

          before { time_entry }

          it { is_expected.to be_json_eql('PT1H'.to_json).at_path('spentTime') }
        end

        context 'time entry with multiple hours' do
          let(:time_entry) {
            FactoryGirl.create(:time_entry,
                               project: wp.project,
                               work_package: wp,
                               hours: 42.5)
          }

          before { time_entry }

          it { is_expected.to be_json_eql('P1DT18H30M'.to_json).at_path('spentTime') }
        end
      end
    end

    describe 'percentageDone' do
      describe 'work package done ratio setting behavior' do
        context 'setting enabled' do
          it { expect(parse_json(subject)['percentageDone']).to eq(50) }
        end

        context 'setting disabled' do
          before { allow(Setting).to receive(:work_package_done_ratio).and_return('disabled') }

          it { expect(parse_json(subject)['percentageDone']).to be_nil }
        end
      end
    end

    describe '_links' do
      it { is_expected.to have_json_type(Object).at_path('_links') }

      it 'should link to self' do
        expect(subject).to have_json_path('_links/self/href')
        expect(subject).to have_json_path('_links/self/title')
      end

      describe 'update links' do
        describe 'update by form' do
          it { expect(subject).to have_json_path('_links/update/href') }
          it {
            expect(subject).to be_json_eql("/api/v3/work_packages/#{work_package.id}/form".to_json)
              .at_path('_links/update/href')
          }
          it { expect(subject).to be_json_eql('post'.to_json).at_path('_links/update/method') }
        end

        describe 'immediate update' do
          it { expect(subject).to have_json_path('_links/updateImmediately/href') }
          it {
            expect(subject).to be_json_eql("/api/v3/work_packages/#{work_package.id}".to_json)
              .at_path('_links/updateImmediately/href')
          }
          it {
            expect(subject).to be_json_eql('patch'.to_json)
              .at_path('_links/updateImmediately/method')
          }
        end
      end

      describe 'status' do
        let(:link) { "/api/v3/statuses/#{work_package.status_id}".to_json }
        let(:title) { "#{work_package.status.name}".to_json }

        it { is_expected.to be_json_eql(link).at_path('_links/status/href') }

        it { is_expected.to be_json_eql(title).at_path('_links/status/title') }
      end

      describe 'version' do
        let(:embedded_path) { '_embedded/version' }
        let(:href_path) { '_links/version/href' }

        context 'no version set' do
          it 'has no version linked' do
            is_expected.to_not have_json_path(href_path)
          end

          it 'has no version embedded' do
            is_expected.to_not have_json_path(embedded_path)
          end
        end

        context 'version set' do
          let!(:version) { FactoryGirl.create :version, project: project }
          let(:expected_url) { api_v3_paths.version(version.id).to_json }

          before do
            work_package.fixed_version = version
          end

          it 'has a link to the version' do
            is_expected.to be_json_eql(expected_url).at_path(href_path)
          end

          it 'has the version embedded' do
            is_expected.to be_json_eql('Version'.to_json).at_path("#{embedded_path}/_type")
            is_expected.to be_json_eql(version.name.to_json).at_path("#{embedded_path}/name")
          end

          context ' but is not accessible due to permissions' do
            before do
              policy = double('VersionPolicy')
              allow(policy).to receive(:allowed?).with(version, :show).and_return(false)
              representer.instance_variable_set(:@version_policy, policy)
            end

            it 'has no version linked' do
              is_expected.to_not have_json_path(href_path)
            end

            it 'has the version embedded as the user has the view work package permission' do
              is_expected.to be_json_eql('Version'.to_json).at_path("#{embedded_path}/_type")
              is_expected.to be_json_eql(version.name.to_json).at_path("#{embedded_path}/name")
            end
          end
        end
      end

<<<<<<< HEAD
      describe 'category' do
        let(:embedded_path) { '_embedded/category' }
        let(:href_path) { '_links/category/href' }

        context 'no category set' do
          it 'has no category linked' do
            is_expected.to_not have_json_path(href_path)
          end

          it 'has no category embedded' do
            is_expected.to_not have_json_path(embedded_path)
          end
        end

        context 'category set' do
          let!(:category) { FactoryGirl.create :category, project: project }
          let(:expected_url) { api_v3_paths.category(category.id).to_json }

          before do
            work_package.category = category
          end

          it 'has a link to the category' do
            is_expected.to be_json_eql(expected_url).at_path(href_path)
          end

          it 'has the category embedded' do
            is_expected.to have_json_type(Hash).at_path('_embedded/category')
            is_expected.to be_json_eql('Category'.to_json).at_path("#{embedded_path}/_type")
            is_expected.to be_json_eql(category.name.to_json).at_path("#{embedded_path}/name")
          end
=======
      describe 'priority' do
        let(:priority) { work_package.priority }
        let(:link) { "/api/v3/priorities/#{priority.id}".to_json }
        let(:title) { "#{priority.name}".to_json }
        let(:href_path) { '_links/priority/href' }
        let(:title_path) { '_links/priority/title' }

        it 'has a link' do
          is_expected.to be_json_eql(link).at_path(href_path)
        end

        it 'has a title' do
          is_expected.to be_json_eql(title).at_path(title_path)
        end

        it 'has the priority embedded' do
          is_expected.to be_json_eql('Priority'.to_json).at_path('_embedded/priority/_type')
          is_expected.to be_json_eql(priority.name.to_json).at_path('_embedded/priority/name')
>>>>>>> 6930247b
        end
      end

      context 'when the user has the permission to view work packages' do
        context 'and the user is not watching the work package' do
          it 'should have a link to watch' do
            expect(subject).to have_json_path('_links/watchChanges/href')
          end

          it 'should not have a link to unwatch' do
            expect(subject).to_not have_json_path('_links/unwatchChanges/href')
          end
        end

        context 'and the user is watching the work package' do
          before do
            work_package.watcher_users << current_user
          end

          it 'should have a link to watch' do
            expect(subject).to have_json_path('_links/unwatchChanges/href')
          end

          it 'should not have a link to watch' do
            expect(subject).to_not have_json_path('_links/watchChanges/href')
          end
        end
      end

      context 'and the user does not have the permission to view work packages' do
        let(:current_user) { FactoryGirl.create :user }

        it 'should not have a link to unwatch' do
          expect(subject).to_not have_json_path('_links/unwatchChanges/href')
        end

        it 'should not have a link to watch' do
          expect(subject).to_not have_json_path('_links/watchChanges/href')
        end
      end

      context 'when the user has permission to add comments' do
        it 'should have a link to add comment' do
          expect(subject).to have_json_path('_links/addComment')
        end
      end

      context 'when the user does not have the permission to add comments' do
        before do
          role.permissions.delete(:add_work_package_notes) and role.save
        end

        it 'should not have a link to add comment' do
          expect(subject).to_not have_json_path('_links/addComment/href')
        end
      end

      context 'when the user has the permission to add and remove watchers' do
        it 'should have a link to add watcher' do
          expect(subject).to have_json_path('_links/addWatcher/href')
        end
      end

      context 'when the user does not have the permission to add watchers' do
        before do
          role.permissions.delete(:add_work_package_watchers) and role.save
        end

        it 'should not have a link to add watcher' do
          expect(subject).to_not have_json_path('_links/addWatcher/href')
        end
      end

      context 'when the user has the permission to manage relations' do
        it 'should have a link to add relation' do
          expect(subject).to have_json_path('_links/addRelation/href')
        end
      end

      context 'when the user does not have the permission to manage relations' do
        before do
          role.permissions.delete(:manage_work_package_relations) and role.save
        end

        it 'should not have a link to add relation' do
          expect(subject).to_not have_json_path('_links/addRelation/href')
        end
      end

      context 'when the user has the permission to add work packages' do
        before do
          role.permissions.push(:add_work_packages) and role.save
        end
        it 'should have a link to add child' do
          expect(subject).to have_json_path('_links/addChild/href')
        end
      end

      context 'when the user does not have the permission to add work packages' do
        before do
          role.permissions.delete(:add_work_packages) and role.save
        end
        it 'should not have a link to add child' do
          expect(subject).to_not have_json_path('_links/addChild/href')
        end
      end

      context 'when the user has the permission to view time entries' do
        before do
          role.permissions.push(:view_time_entries) and role.save
        end
        it 'should have a link to add child' do
          expect(subject).to have_json_path('_links/timeEntries/href')
        end
      end

      context 'when the user does not have the permission to view time entries' do
        before do
          role.permissions.delete(:view_time_entries) and role.save
        end
        it 'should not have a link to timeEntries' do
          expect(subject).to_not have_json_path('_links/timeEntries/href')
        end
      end

      describe 'linked relations' do
        let(:project) { FactoryGirl.create(:project, is_public: false) }
        let(:forbidden_project) { FactoryGirl.create(:project, is_public: false) }
        let(:user) { FactoryGirl.create(:user, member_in_project: project) }

        before do
          allow(User).to receive(:current).and_return(user)
          allow(Setting).to receive(:cross_project_work_package_relations?).and_return(true)
        end

        context 'parent' do
          let(:work_package) {
            FactoryGirl.create(:work_package,
                               project: project,
                               parent_id: forbidden_work_package.id)
          }
<<<<<<< HEAD
          let!(:forbidden_work_package) {
            FactoryGirl.create(:work_package, project: forbidden_project)
          }
=======
          let!(:forbidden_work_package) do
            FactoryGirl.create(:work_package, project: forbidden_project)
          end
>>>>>>> 6930247b

          it { expect(subject).to_not have_json_path('_links/parent') }
        end

        context 'children' do
          let(:work_package) { FactoryGirl.create(:work_package, project: project) }
          let!(:forbidden_work_package) {
            FactoryGirl.create(:work_package,
                               project: forbidden_project,
                               parent_id: work_package.id)
          }

          it { expect(subject).to_not have_json_path('_links/children') }

          describe 'visible and invisible children' do
            let!(:child) {
              FactoryGirl.create(:work_package,
                                 project: project,
                                 parent_id: work_package.id)
            }

            it { expect(subject).to have_json_size(1).at_path('_links/children') }

<<<<<<< HEAD
            it {
              expect(parse_json(subject)['_links']['children'][0]['title']).to eq(child.subject)
            }
=======
            it do
              expect(parse_json(subject)['_links']['children'][0]['title']).to eq(child.subject)
            end
>>>>>>> 6930247b
          end
        end
      end

      describe 'delete' do
        it_behaves_like 'action link' do
          let(:action) { 'delete' }
          let(:permission) { :delete_work_packages }
        end
      end

      describe 'log_time' do
        it_behaves_like 'action link' do
          let(:action) { 'log_time' }
          let(:permission) { :log_time }
        end
      end

      describe 'duplicate' do
        it_behaves_like 'action link' do
          let(:action) { 'duplicate' }
          let(:permission) { :add_work_packages }
        end
      end

      describe 'move' do
        it_behaves_like 'action link' do
          let(:action) { 'move' }
          let(:permission) { :move_work_packages }
        end
      end

      describe 'changeParent' do
        it_behaves_like 'action link' do
          let(:action) { 'changeParent' }
          let(:permission) { :manage_subtasks }
        end
      end

      describe 'availableWatchers' do
        it_behaves_like 'action link' do
          let(:action) { 'availableWatchers' }
          let(:permission) { :add_work_package_watchers }
        end
      end
    end

    describe '_embedded' do
      it { is_expected.to have_json_type(Object).at_path('_embedded') }

      describe 'status' do
        let(:status) { work_package.status }

        it { is_expected.to have_json_path('_embedded/status') }

        it { is_expected.to be_json_eql('Status'.to_json).at_path('_embedded/status/_type') }

        it { is_expected.to be_json_eql(status.name.to_json).at_path('_embedded/status/name') }

        it {
          is_expected.to be_json_eql(status.is_closed.to_json).at_path('_embedded/status/isClosed')
        }
      end

      describe 'activities' do
        it { is_expected.to have_json_type(Array).at_path('_embedded/activities') }
        it { is_expected.to have_json_size(0).at_path('_embedded/activities') }
      end

      describe 'attachments' do
        it { is_expected.to have_json_type(Array).at_path('_embedded/attachments') }
        it { is_expected.to have_json_size(0).at_path('_embedded/attachments') }
      end

      describe 'watchers' do
        context 'when the current user has the permission to view work packages' do
          it { is_expected.to have_json_path('_embedded/watchers') }
        end

        context 'when the current user does not have the permission to view work packages' do
          before do
            role.permissions.delete(:view_work_package_watchers) and role.save
          end

          it { is_expected.not_to have_json_path('_embedded/watchers') }
        end
      end
    end
  end
end<|MERGE_RESOLUTION|>--- conflicted
+++ resolved
@@ -31,13 +31,7 @@
 describe ::API::V3::WorkPackages::WorkPackageRepresenter do
   include ::API::V3::Utilities::PathHelper
 
-<<<<<<< HEAD
   let(:member) { FactoryGirl.create(:user, member_in_project: project, member_through_role: role) }
-=======
-  let(:member) do
-    FactoryGirl.create(:user,  member_in_project: project, member_through_role: role)
-  end
->>>>>>> 6930247b
   let(:current_user) { member }
 
   let(:representer)  { described_class.new(work_package, current_user: current_user) }
@@ -180,22 +174,13 @@
           allow(User).to receive(:current).and_return(user)
 
           allow(user).to receive(:allowed_to?).and_return(false)
-<<<<<<< HEAD
-          allow(user).to receive(:allowed_to?).with(:view_time_entries, anything)
-            .and_return(true)
-=======
           allow(user).to receive(:allowed_to?).with(:view_time_entries, anything).and_return(true)
->>>>>>> 6930247b
         end
 
         context 'no view_time_entries permission' do
           before do
             allow(user).to receive(:allowed_to?).with(:view_time_entries, anything)
-<<<<<<< HEAD
               .and_return(false)
-=======
-                                                .and_return(false)
->>>>>>> 6930247b
           end
 
           it { is_expected.to_not have_json_path('spentTime') }
@@ -337,7 +322,6 @@
         end
       end
 
-<<<<<<< HEAD
       describe 'category' do
         let(:embedded_path) { '_embedded/category' }
         let(:href_path) { '_links/category/href' }
@@ -369,7 +353,9 @@
             is_expected.to be_json_eql('Category'.to_json).at_path("#{embedded_path}/_type")
             is_expected.to be_json_eql(category.name.to_json).at_path("#{embedded_path}/name")
           end
-=======
+        end
+      end
+
       describe 'priority' do
         let(:priority) { work_package.priority }
         let(:link) { "/api/v3/priorities/#{priority.id}".to_json }
@@ -388,7 +374,6 @@
         it 'has the priority embedded' do
           is_expected.to be_json_eql('Priority'.to_json).at_path('_embedded/priority/_type')
           is_expected.to be_json_eql(priority.name.to_json).at_path('_embedded/priority/name')
->>>>>>> 6930247b
         end
       end
 
@@ -530,15 +515,9 @@
                                project: project,
                                parent_id: forbidden_work_package.id)
           }
-<<<<<<< HEAD
-          let!(:forbidden_work_package) {
-            FactoryGirl.create(:work_package, project: forbidden_project)
-          }
-=======
           let!(:forbidden_work_package) do
             FactoryGirl.create(:work_package, project: forbidden_project)
           end
->>>>>>> 6930247b
 
           it { expect(subject).to_not have_json_path('_links/parent') }
         end
@@ -562,15 +541,9 @@
 
             it { expect(subject).to have_json_size(1).at_path('_links/children') }
 
-<<<<<<< HEAD
-            it {
-              expect(parse_json(subject)['_links']['children'][0]['title']).to eq(child.subject)
-            }
-=======
             it do
               expect(parse_json(subject)['_links']['children'][0]['title']).to eq(child.subject)
             end
->>>>>>> 6930247b
           end
         end
       end
