#-- copyright
# OpenProject is a project management system.
# Copyright (C) 2012-2015 the OpenProject Foundation (OPF)
#
# This program is free software; you can redistribute it and/or
# modify it under the terms of the GNU General Public License version 3.
#
# OpenProject is a fork of ChiliProject, which is a fork of Redmine. The copyright follows:
# Copyright (C) 2006-2013 Jean-Philippe Lang
# Copyright (C) 2010-2013 the ChiliProject Team
#
# This program is free software; you can redistribute it and/or
# modify it under the terms of the GNU General Public License
# as published by the Free Software Foundation; either version 2
# of the License, or (at your option) any later version.
#
# This program is distributed in the hope that it will be useful,
# but WITHOUT ANY WARRANTY; without even the implied warranty of
# MERCHANTABILITY or FITNESS FOR A PARTICULAR PURPOSE.  See the
# GNU General Public License for more details.
#
# You should have received a copy of the GNU General Public License
# along with this program; if not, write to the Free Software
# Foundation, Inc., 51 Franklin Street, Fifth Floor, Boston, MA  02110-1301, USA.
#
# See doc/COPYRIGHT.rdoc for more details.
#++

require 'spec_helper'

describe WorkPackage, type: :model do
  let(:project) { FactoryGirl.create(:project) }
  let(:user) { FactoryGirl.create(:user) }

  describe 'validations' do
    # validations
    [:subject, :priority, :project, :type, :author, :status].each do |field|
      it { is_expected.to validate_presence_of field }
    end

<<<<<<< HEAD
    it { is_expected.to ensure_length_of(:subject).is_at_most 255 }
=======
    it { is_expected.to validate_length_of(:subject).is_at_most 255 }
>>>>>>> b829cbb8
    it { is_expected.to validate_inclusion_of(:done_ratio).in_range 0..100 }
    it { is_expected.to validate_numericality_of :estimated_hours }

    it 'validates, that start-date is before end-date' do
      wp = FactoryGirl.build(:work_package, start_date: 1.day.from_now, due_date: 1.day.ago)
      wp.valid?
      expect(wp.errors[:due_date].size).to eq(1)
    end

    it 'validates, that correct formats are properly parsed' do
      wp = FactoryGirl.build(:work_package, start_date: '01/01/13', due_date: '31/01/13')
      wp.valid?
      expect(wp.errors[:start_date].size).to eq(0)
      expect(wp.errors[:due_date].size).to eq(0)
    end

    describe 'hierarchical work_package-validations' do
      # There are basically __no__ validations for hierarchies:
      # The sole semantic here is, that the start-date of a parent
      # is set to the earliest start-date of its children.

      let(:early_date) { 1.week.from_now.to_date }
      let(:late_date)  { 2.weeks.from_now.to_date }
      let(:parent) do
        FactoryGirl.create(:work_package, author: user, project: project, start_date: late_date)
      end
      let(:child_1) do
        FactoryGirl.create(:work_package,
                           author: user,
                           project: project,
                           parent: parent,
                           start_date: late_date)
      end
      let(:child_2) do
        FactoryGirl.create(:work_package,
                           author: user,
                           project: project,
                           parent: parent,
                           start_date: late_date)
      end

      it "verify, that the start-date of a parent equals the start-date of it's earliest child." do
        child_1.start_date = early_date
        expect(child_1).to be_valid # yes, child-start-date can moved before parent-start-date...
        child_1.save

        expect do
          parent.reload
        end.to change { parent.start_date }
          .from(late_date)
          .to(early_date) # ... but this changes the parent's start_date to the child's start_date
      end
    end
  end

  describe 'validations of related packages' do
    let(:predecessor) do
      FactoryGirl.create(:work_package, author: user, project: project, start_date: '31/01/13')
    end
    let(:successor) do
      FactoryGirl.create(:work_package, author: user, project: project, start_date: '31/01/13')
    end

    it 'validate the start date of a work-package is >= start_dates of preceding work_packages' do
      relation = Relation.new(from: predecessor,
                              to: successor,
                              relation_type: Relation::TYPE_PRECEDES)
      relation.save!

      # TODO: We should be able to test all this with stubbed objects and without hitting the db...
      successor.reload
      successor.start_date = '01/01/13'

      expect(successor).not_to be_valid
      expect(successor.errors[:start_date].size).to eq(1)
    end
  end

  describe 'validations of versions' do
    let(:wp) { FactoryGirl.build(:work_package) }

    it 'validate, that versions of the project can be assigned to workpackages' do
      assignable_version   = FactoryGirl.create(:version, project: wp.project)

      wp.fixed_version = assignable_version
      expect(wp).to be_valid
    end
    it 'validate, that the fixed_version belongs to the project the ticket lives in' do
      other_project = FactoryGirl.create(:project)
      non_assignable_version = FactoryGirl.create(:version, project: other_project)

      wp.fixed_version = non_assignable_version

      expect(wp).not_to be_valid
      expect(wp.errors[:fixed_version_id].size).to eq(1)
    end

    it 'validate, that closed or locked versions cannot be assigned' do
      non_assignable_version   = FactoryGirl.create(:version, project: wp.project)

      %w{locked closed}.each do |status|
        non_assignable_version.update_attribute(:status, status)

        wp.fixed_version = non_assignable_version
        expect(wp).not_to be_valid
        expect(wp.errors[:fixed_version_id].size).to eq(1)
      end
    end

    it 'validates, that inexistent ids are erroneous' do
      wp.fixed_version_id = 0
      expect(wp).not_to be_valid
    end

    describe 'validations of enabled types' do
      let (:old_type)     { FactoryGirl.create(:type, name: 'old') }

      let (:old_project)  { FactoryGirl.create(:project, types: [old_type]) }
      let (:work_package) do
        FactoryGirl.create(:work_package, project: old_project, type: old_type)
      end

      let (:new_type)     { FactoryGirl.create(:type, name: 'new') }
      let (:new_project)  { FactoryGirl.create(:project, types: [new_type]) }

      it 'validate, that the newly selected type is available for the project the wp lives in' do
        # change type to a type of another project

        work_package.type = new_type

        expect(work_package).not_to be_valid
        expect(work_package.errors[:type_id].size).to eq(1)
      end

      it 'validate, that the selected type is enabled for the project the wp was moved into' do
        work_package.project = new_project

        expect(work_package).not_to be_valid
        expect(work_package.errors[:type_id].size).to eq(1)
      end
    end

    describe 'validations of priority' do
      let (:active_priority) { FactoryGirl.create(:priority) }
      let (:inactive_priority) { FactoryGirl.create(:priority, active: false) }

      let (:wp) { FactoryGirl.create(:work_package) }

      it 'should validate on active priority' do
        wp.priority = active_priority
        expect(wp).to be_valid
      end

      it 'should validate an inactive priority that has been assigned before becoming inactive' do
        wp.priority = active_priority
        wp.save!

        active_priority.active = false
        active_priority.save!
        wp.reload

        expect(wp.priority.active).to be_falsey
        expect(wp).to be_valid
      end

      it 'should not validate on an inactive priority' do
        wp.priority = inactive_priority
        expect(wp).not_to be_valid
        expect(wp.errors[:priority_id].size).to eq(1)
      end
    end

    describe 'validations of category' do
      let (:valid_category) { FactoryGirl.create(:category, project: project1) }
      let (:invalid_category) { FactoryGirl.create(:category, project: project2) }
      let (:project1) { FactoryGirl.create(:project) }
      let (:project2) { FactoryGirl.create(:project) }

      let (:valid_work_package) do
        FactoryGirl.build(:work_package, category: valid_category, project: project1)
      end
      let (:invalid_work_package) do
        FactoryGirl.build(:work_package, category: invalid_category, project: project1)
      end

      it 'should not raise for empty category' do
        valid_work_package.category = nil
        expect(valid_work_package).to be_valid
      end

      let (:idless_category) { FactoryGirl.create(:category, id: nil) }

      it 'should not validate on a missing category_id' do
        wp = FactoryGirl.build(:work_package, category: idless_category, project: project1)
        expect(wp).not_to be_valid
        expect(wp.errors[:category].size).to eq(1)
      end

      it 'should validate on matching project.id' do
        expect(valid_work_package).to be_valid
      end

      it 'should be invalid for incorrect project.id' do
        expect(invalid_work_package).not_to be_valid
        expect(invalid_work_package.errors[:category].size).to eq(1)
      end
    end

    describe 'validations of estimated hours' do
      wp_regular = FactoryGirl.build(:work_package, estimated_hours: 1)
      wp_zero_hours = FactoryGirl.build(:work_package, estimated_hours: 0)
      wp_nil = FactoryGirl.build(:work_package, estimated_hours: nil)
      wp_invalid = FactoryGirl.build(:work_package, estimated_hours: -1)

      it 'should not raise for values > 0' do
        expect(wp_regular).to be_valid
      end

      it 'should not raise for zero hours' do
        expect(wp_zero_hours).to be_valid
      end

      it 'should not raise for nil' do
        expect(wp_nil).to be_valid
      end

      it 'should raise for values < 0' do
        expect(wp_invalid).not_to be_valid
      end
    end
  end
end<|MERGE_RESOLUTION|>--- conflicted
+++ resolved
@@ -38,11 +38,7 @@
       it { is_expected.to validate_presence_of field }
     end
 
-<<<<<<< HEAD
-    it { is_expected.to ensure_length_of(:subject).is_at_most 255 }
-=======
     it { is_expected.to validate_length_of(:subject).is_at_most 255 }
->>>>>>> b829cbb8
     it { is_expected.to validate_inclusion_of(:done_ratio).in_range 0..100 }
     it { is_expected.to validate_numericality_of :estimated_hours }
 
