--- conflicted
+++ resolved
@@ -257,7 +257,6 @@
     end
   end
 
-<<<<<<< HEAD
   describe :new_work_package do
     it "should permit subject" do
       hash = { "subject" => "blubs" }
@@ -409,7 +408,9 @@
       params = ActionController::Parameters.new(:work_package => hash)
 
       PermittedParams.new(params, user).new_work_package(:project => project).should == {}
-=======
+    end
+  end
+
   describe :user do
     admin_permissions = ['firstname',
                          'lastname',
@@ -435,7 +436,7 @@
         hash = { field => 'test' }
         params = ActionController::Parameters.new(:user => hash)
 
-        PermittedParams.new(params, admin).user_update_as_admin.should == 
+        PermittedParams.new(params, admin).user_update_as_admin.should ==
           { field => 'test' }
       end
     end
@@ -445,7 +446,6 @@
       params = ActionController::Parameters.new(:user => hash)
 
       PermittedParams.new(params, admin).user_update_as_admin.should == hash
->>>>>>> 3049bbee
     end
   end
 end