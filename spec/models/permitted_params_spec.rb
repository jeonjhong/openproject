--- conflicted
+++ resolved
@@ -83,7 +83,6 @@
     end
   end
 
-<<<<<<< HEAD
   describe '#timeline' do
     it 'should permit all acceptable options params and one name params' do
       acceptable_options_params = ["exist", "zoom_factor", "initial_outline_expansion", "timeframe_start",
@@ -311,13 +310,14 @@
       params = ActionController::Parameters.new(attachments: acceptable_params_with_data)
 
       expect(PermittedParams.new(params, user).attachments).to eq(acceptable_params_with_data)
-=======
+    end
+  end
+
   describe '#project_types' do
     it 'should require type_ids within project' do
       params = ActionController::Parameters.new(project: { type_ids: ['1', '', '2'] })
 
       expect(PermittedParams.new(params, user).projects_type_ids).to eq([1, 2])
->>>>>>> e33b6abc
     end
   end
 
