--- conflicted
+++ resolved
@@ -74,20 +74,6 @@
     get :revision, project_id: 1, rev: 1
     assert_response :success
     assert_template 'revision'
-<<<<<<< HEAD
-    assert_no_tag tag: 'ul', attributes: { id: 'toolbar-items' },
-                  descendant: { tag: 'a', attributes: { href: @controller.url_for(only_path: true,
-                                                                                  controller: 'repositories',
-                                                                                  action: 'revision',
-                                                                                  project_id: 'ecookbook',
-                                                                                  rev: '0') } }
-    assert_tag tag: 'ul', attributes: { id: 'toolbar-items' },
-               descendant: { tag: 'a', attributes: { href: @controller.url_for(only_path: true,
-                                                                               controller: 'repositories',
-                                                                               action: 'revision',
-                                                                               project_id: 'ecookbook',
-                                                                               rev: '2') } }
-=======
     assert_no_tag tag: 'ul',
                   attributes: { id: 'toolbar-items' },
                   descendant: { tag: 'a',
@@ -114,7 +100,6 @@
                                )
                              }
                }
->>>>>>> dc164ceb
   end
 
   it 'should graph commits per month' do
@@ -164,14 +149,9 @@
       revision: 100,
       comments: 'Committed by foo.'
     )
-<<<<<<< HEAD
-    assert_no_difference 'Changeset.where(user_id: 3).count' do
-      post :committers, project_id: 1, committers: { '0' => ['foo', '2'], '1' => ['dlopper', '3'] }
-=======
     assert_no_difference "Changeset.count(:conditions => 'user_id = 3')" do
       post :committers, project_id: 1,
            committers: { '0' => ['foo', '2'], '1' => ['dlopper', '3'] }
->>>>>>> dc164ceb
       assert_redirected_to '/projects/ecookbook/repository/committers'
       assert_equal User.find(2), c.reload.user
     end
