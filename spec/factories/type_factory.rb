--- conflicted
+++ resolved
@@ -74,15 +74,4 @@
       position 4
     end
   end
-<<<<<<< HEAD
-
-  factory :type_with_workflow, class: ::Type do
-    sequence(:name) { |n| "Type #{n}" }
-    sequence(:position) { |n| n }
-    callback(:after_build) do |t|
-      t.workflows = [FactoryGirl.build(:workflow_with_default_status)]
-    end
-  end
-=======
->>>>>>> b829cbb8
 end