--- conflicted
+++ resolved
@@ -30,24 +30,8 @@
 
 shared_examples_for 'handling anonymous user' do
   context 'anonymous user' do
-<<<<<<< HEAD
-    let(:get_path) { path % [id] }
-
-    context 'when access for anonymous user is allowed' do
-      before do get get_path end
-
-      it 'should respond with 200' do
-        expect(subject.status).to eq(200)
-      end
-
-      it 'should respond with correct type' do
-        expect(subject.body).to include_json(type.to_json).at_path('_type')
-        expect(subject.body).to be_json_eql(id.to_json).at_path('id')
-      end
-=======
     before do
       allow(User).to receive(:current).and_return(User.anonymous)
->>>>>>> dc164ceb
     end
 
     context 'when access for anonymous user is not allowed' do
