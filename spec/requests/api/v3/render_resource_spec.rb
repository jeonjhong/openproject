--- conflicted
+++ resolved
@@ -83,8 +83,9 @@
             let(:href) { "/work_packages/#{id}" }
             let(:title) { "#{work_package.subject} (#{work_package.status})" }
             let(:text) {
-              "<p>Hello World! Have a look at <a href=\"#{href}\" "\
+              "<p>Hello World! Have a look at <a "\
               "class=\"issue work_package status-1 priority-1\" "\
+              "href=\"#{href}\" "\
               "title=\"#{title}\">##{id}</a></p>"
             }
 
@@ -111,19 +112,9 @@
             describe 'work package does not exist' do
               let(:context) { api_v3_paths.work_package -1 }
 
-<<<<<<< HEAD
-        context 'with context' do
-          let(:post_path) { "#{path}?context=/api/v3/work_packages/#{work_package.id}" }
-          let(:params) { "Hello World! Have a look at ##{work_package.id}" }
-          let(:id) { work_package.id }
-          let(:href) { "/work_packages/#{id}" }
-          let(:title) { "#{work_package.subject} (#{work_package.status})" }
-          let(:textile) { "<p>Hello World! Have a look at <a class=\"issue work_package status-1 priority-1\" href=\"#{href}\" title=\"#{title}\">##{id}</a></p>" }
-=======
               it_behaves_like 'invalid render context',
                               I18n.t('api_v3.errors.render.context_object_not_found')
             end
->>>>>>> b829cbb8
 
             describe 'work package not visible' do
               let(:invisible_work_package) { FactoryGirl.create(:work_package) }
