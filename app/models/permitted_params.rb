#-- encoding: UTF-8
#-- copyright
# OpenProject is a project management system.
# Copyright (C) 2012-2015 the OpenProject Foundation (OPF)
#
# This program is free software; you can redistribute it and/or
# modify it under the terms of the GNU General Public License version 3.
#
# OpenProject is a fork of ChiliProject, which is a fork of Redmine. The copyright follows:
# Copyright (C) 2006-2013 Jean-Philippe Lang
# Copyright (C) 2010-2013 the ChiliProject Team
#
# This program is free software; you can redistribute it and/or
# modify it under the terms of the GNU General Public License
# as published by the Free Software Foundation; either version 2
# of the License, or (at your option) any later version.
#
# This program is distributed in the hope that it will be useful,
# but WITHOUT ANY WARRANTY; without even the implied warranty of
# MERCHANTABILITY or FITNESS FOR A PARTICULAR PURPOSE.  See the
# GNU General Public License for more details.
#
# You should have received a copy of the GNU General Public License
# along with this program; if not, write to the Free Software
# Foundation, Inc., 51 Franklin Street, Fifth Floor, Boston, MA  02110-1301, USA.
#
# See doc/COPYRIGHT.rdoc for more details.
#++

class PermittedParams
  # This class intends to provide a method for all params hashes coming from the
  # client and that are used for mass assignment.
  #
  # A method should look like the following:
  #
  # def name_of_the_params_key_referenced
  #   params.require(:name_of_the_params_key_referenced).permit(list_of_whitelisted_params)
  # end
  #
  #
  # A controller could use a permitted_params method like this
  #
  # model_instance.METHOD_USING_ASSIGMENT = permitted_params.name_of_the_params_key_referenced
  #
  attr_reader :params, :current_user

  def initialize(params, current_user)
    @params = params
    @current_user = current_user
  end

  def self.permit(key, *params)
    unless permitted_attributes.has_key?(key)
      raise(ArgumentError, "no permitted params are configured for #{key}")
    end

    permitted_attributes[key].concat(params)
  end

  def auth_source
    params.require(:auth_source).permit(*self.class.permitted_attributes[:auth_source])
  end

  def board
    params.require(:board).permit(*self.class.permitted_attributes[:board])
  end

  def board?
    params[:board] ? board : nil
  end

  def board_move
    params.require(:board).permit(*self.class.permitted_attributes[:move_to])
  end

  def color
    params.require(:color).permit(*self.class.permitted_attributes[:color])
  end

  def color_move
    params.require(:color).permit(*self.class.permitted_attributes[:move_to])
  end

  def custom_field
    params.require(:custom_field).permit(*self.class.permitted_attributes[:custom_field])
  end

  def custom_field_type
    params.require(:type)
  end

  def enumeration_type
    params.fetch(:type, {})
  end

  def group
    params.require(:group).permit(*self.class.permitted_attributes[:group])
  end

  def group_membership
    params.permit(*self.class.permitted_attributes[:group_membership])
  end

  def new_work_package(args = {})
    permitted = permitted_attributes(:new_work_package, args)

    permitted_params = params.require(:work_package).permit(*permitted)

    permitted_params.merge!(custom_field_values(:work_package))

    permitted_params
  end

  def member
    params.require(:member).permit(*self.class.permitted_attributes[:member])
  end

  def planning_element_type
    params.require(:planning_element_type)
      .permit(*self.class.permitted_attributes[:planning_element_type])
  end

  def planning_element_type_move
    params.require(:planning_element_type)
      .permit(*self.class.permitted_attributes[:move_to])
  end

  def planning_element(args = {})
    permitted = permitted_attributes(:planning_element, args)

    permitted_params = params.require(:planning_element).permit(*permitted)

    permitted_params.merge!(custom_field_values(:planning_element))

    permitted_params
  end

  def project_type
    params.require(:project_type).permit(*self.class.permitted_attributes[:project_type])
  end

  def projects_type_ids
    params.require(:project).require(:type_ids).map(&:to_i).select { |x| x > 0 }
  end

  def project_type_move
    params.require(:project_type).permit(*self.class.permitted_attributes[:move_to])
  end

  def query
    # there is a weird bug in strong_parameters gem which makes the permit call
    # on the sort_criteria pattern return the sort_criteria-hash contents AND
    # the sort_criteria hash itself (again with content) in the same hash.
    # Here we try to circumvent this
    p = params.require(:query).permit(*self.class.permitted_attributes[:query])
    p[:sort_criteria] = params.require(:query)
                        .permit(sort_criteria: { '0' => [], '1' => [], '2' => [] })
    p[:sort_criteria].delete :sort_criteria
    p
  end

  def role
    params.require(:role).permit(*self.class.permitted_attributes[:role])
  end

  def role?
    params[:role] ? role : nil
  end

  def status
    params.require(:status).permit(*self.class.permitted_attributes[:status])
  end

  alias :update_work_package :new_work_package

  def user
    permitted_params = params.require(:user).permit(*self.class.permitted_attributes[:user])
    permitted_params.merge!(custom_field_values(:user))

    permitted_params
  end

  def user_register_via_omniauth
    permitted_params = params.require(:user) \
                       .permit(:login, :firstname, :lastname, :mail, :language)
    permitted_params.merge!(custom_field_values(:user))

    permitted_params
  end

  def user_update_as_admin(external_authentication, change_password_allowed)
    # Found group_ids in safe_attributes and added them here as I
    # didn't know the consequences of removing these.
    # They were not allowed on create.
    user_create_as_admin(external_authentication, change_password_allowed, [group_ids: []])
  end

  def user_create_as_admin(external_authentication,
                           change_password_allowed,
                           additional_params = [])
    if current_user.admin?
      additional_params << :auth_source_id unless external_authentication
      additional_params << :force_password_change if change_password_allowed

      allowed_params = self.class.permitted_attributes[:user] + \
                       additional_params + \
                       [:admin, :login]

      permitted_params = params.require(:user).permit(*allowed_params)
      permitted_params.merge!(custom_field_values(:user))

      permitted_params
    else
      params.require(:user).permit
    end
  end

  def type
    params.require(:type).permit(*self.class.permitted_attributes[:type])
  end

  def type_move
    params.require(:type).permit(*self.class.permitted_attributes[:move_to])
  end

  def work_package
    params.require(:work_package).permit(:subject,
                                         :description,
                                         :start_date,
                                         :due_date,
                                         :note,
                                         :planning_element_type_id,
                                         :planning_element_status_comment,
                                         :planning_element_status_id,
                                         :parent_id,
                                         :responsible_id,
                                         :lock_version)
  end

  def wiki_page_rename
    permitted = permitted_attributes(:wiki_page)

    params.require(:page).permit(*permitted)
  end

  def wiki_page
    permitted = permitted_attributes(:wiki_page)

    permitted_params = params.require(:content).require(:page).permit(*permitted)

    permitted_params
  end

  def wiki_content
    params.require(:content).permit(*self.class.permitted_attributes[:wiki_content])
  end

  def timeline
    # Options here will be empty. This is just initializing it.
    whitelist = params.require(:timeline).permit(:name, options: {})

    if params['timeline'].has_key?('options')
      params['timeline']['options'].each do |key, _value|
        whitelist['options'][key] = params['timeline']['options'][key]
      end
    end

    whitelist.permit!
  end

  def pref
    params.require(:pref).permit(:hide_mail, :time_zone, :impaired, :theme,
                                 :comments_sorting, :warn_on_leaving_unsaved)
  end

  def project(instance = nil)
    whitelist = params.require(:project).permit(:name,
                                                :description,
                                                :is_public,
                                                :responsible_id,
                                                :identifier,
                                                :project_type_id,
                                                custom_fields: [],
                                                work_package_custom_field_ids: [],
                                                type_ids: [],
                                                enabled_module_names: [])

    if instance &&
       (instance.new_record? || current_user.allowed_to?(:select_project_modules, instance))
      whitelist.permit(enabled_module_names: [])
    end

    if instance && current_user.allowed_to?(:add_subprojects, instance)
      whitelist.permit(:parent_id)
    end

    unless params[:project][:custom_field_values].nil?
      whitelist[:custom_field_values] = params[:project][:custom_field_values]
    end

    whitelist
  end

  def time_entry
    permitted_params = params.fetch(:time_entry, {}).permit(
      :hours, :comments, :work_package_id, :activity_id, :spent_on)

    permitted_params.merge(custom_field_values(:time_entry, required: false))
  end

  def news
    params.require(:news).permit(:title, :summary, :description)
  end

  def category
    params.require(:category).permit(:name, :assigned_to_id)
  end

  def version
    # `version_settings_attributes` is from a plugin. Unfortunately as it stands
    # now it is less work to do it this way than have the plugin override this
    # method. We hopefully will change this in the future.
<<<<<<< HEAD
    params.fetch(:version, {}).permit(:name,
                                      :description,
                                      :effective_date,
                                      :due_date,
                                      :start_date,
                                      :wiki_page_title,
                                      :status,
                                      :sharing,
                                      :custom_field_value,
                                      version_settings_attributes: [:id, :display, :project_id])
=======
    permitted_params = params.fetch(:version, {}).permit(:name,
                                                         :description,
                                                         :effective_date,
                                                         :due_date,
                                                         :start_date,
                                                         :wiki_page_title,
                                                         :status,
                                                         :sharing,
                                                         version_settings_attributes: [:id,
                                                                                       :display,
                                                                                       :project_id])

    permitted_params.merge(custom_field_values(:version, required: false))
>>>>>>> fe161eaf
  end

  def comment
    params.require(:comment).permit(:commented, :author, :comments)
  end

  # `params.fetch` and not `require` because the update controller action associated
  # with this is doing multiple things, therefore not requiring a message hash
  # all the time.
  def message(instance = nil)
    if instance && current_user.allowed_to?(:edit_messages, instance.project)
      params.fetch(:message, {}).permit(:subject, :content, :board_id, :locked, :sticky)
    else
      params.fetch(:message, {}).permit(:subject, :content, :board_id)
    end
  end

  def attachments
    params.permit(attachments: [:file, :description])['attachments']
  end

  def enumerations
    acceptable_params = [:active, :is_default, :move_to, :name, :reassign_to_i,
                         :parent_id, :custom_field_values, :reassign_to_id]

    whitelist = ActionController::Parameters.new

    # Sometimes we receive one enumeration, sometimes many in params, hence
    # the following branching.
    if params[:enumerations].present?
      params[:enumerations].each do |enum, _value|
        enum.tap do
          whitelist[enum] = {}
          acceptable_params.each do |param|
            # We rely on enum being an integer, an id that is. This will blow up
            # otherwise, which is fine.
            next if params[:enumerations][enum][param].nil?
            whitelist[enum][param] = params[:enumerations][enum][param]
          end
        end
      end
    else
      params[:enumeration].each do |key, _value|
        whitelist[key] = params[:enumeration][key]
      end
    end

    whitelist.permit!
  end

  def watcher
    params.require(:watcher).permit(:watchable, :user, :user_id)
  end

  def reply
    params.require(:reply).permit(:content, :subject)
  end

  def wiki
    params.require(:wiki).permit(:start_page)
  end

  def reporting
    params.fetch(:reporting, {}).permit(:reporting_to_project_id,
                                        :reported_project_status_id,
                                        :reported_project_status_comment)
  end

  def membership
    params.require(:membership).permit(*self.class.permitted_attributes[:membership])
  end

  protected

  def custom_field_values(key, required: true)
    # a hash of arbitrary values is not supported by strong params
    # thus we do it by hand
    object = required ? params.require(key) : params.fetch(key, {})
    values = object[:custom_field_values] || {}

    # only permit values following the schema
    # 'id as string' => 'value as string'
    values.reject! do |k, v| k.to_i < 1 || !v.is_a?(String) end

    values.empty? ? {} : { 'custom_field_values' => values }
  end

  def permitted_attributes(key, additions = {})
    merged_args = { params: params, current_user: current_user }.merge(additions)

    self.class.permitted_attributes[key].map { |permission|
      if permission.respond_to?(:call)
        permission.call(merged_args)
      else
        permission
      end
    }.compact
  end

  def self.permitted_attributes
    @whitelisted_params ||= begin
      params = {
        auth_source: [
          :name,
          :host,
          :port,
          :tls,
          :account,
          :account_password,
          :base_dn,
          :onthefly_register,
          :attr_login,
          :attr_firstname,
          :attr_lastname,
          :attr_mail],
        board: [
          :name,
          :description],
        color: [
          :name,
          :hexcode,
          :move_to],
        custom_field: [
          :editable,
          :field_format,
          :is_filter,
          :is_for_all,
          :is_required,
          :max_length,
          :min_length,
          :move_to,
          :name,
          :possible_values,
          :regexp,
          :searchable,
          :visible,
          translations_attributes: [
            :_destroy,
            :default_value,
            :id,
            :locale,
            :name,
            :possible_values],
          type_ids: []],
        enumeration: [
          :active,
          :is_default,
          :move_to,
          :name,
          :reassign_to_id],
        group: [
          :lastname],
        membership: [
          :project_id,
          role_ids: []],
        group_membership: [
          :membership_id,
          membership: [
            :project_id,
            role_ids: []]],
        member: [
          role_ids: []],
        new_work_package: [
          # attributes common with :planning_element below
          :assigned_to_id,
          { attachments: [:file, :description] },
          :category_id,
          :description,
          :done_ratio,
          :due_date,
          :estimated_hours,
          :fixed_version_id,
          :parent_id,
          :priority_id,
          :responsible_id,
          :start_date,
          :status_id,
          :type_id,
          :subject,
          Proc.new do |args|
            # avoid costly allowed_to? if the param is not there at all
            if args[:params]['work_package'] &&
               args[:params]['work_package'].has_key?('watcher_user_ids') &&
               args[:current_user].allowed_to?(:add_work_package_watchers, args[:project])

              { watcher_user_ids: [] }
            end
          end,
          Proc.new do |args|
            # avoid costly allowed_to? if the param is not there at all
            if args[:params]['work_package'] &&
               args[:params]['work_package'].has_key?('time_entry') &&
               args[:current_user].allowed_to?(:log_time, args[:project])

              { time_entry: [:hours, :activity_id, :comments] }
            end
          end,
          # attributes unique to :new_work_package
          :journal_notes,
          :lock_version],
        planning_element: [
          # attributes common with :new_work_package above
          :assigned_to_id,
          { attachments: [:file, :description] },
          :category_id,
          :description,
          :done_ratio,
          :due_date,
          :estimated_hours,
          :fixed_version_id,
          :parent_id,
          :priority_id,
          :responsible_id,
          :start_date,
          :status_id,
          :type_id,
          :subject,
          Proc.new do |args|
            # avoid costly allowed_to? if the param is not there at all
            if args[:params]['planning_element'] &&
               args[:params]['planning_element'].has_key?('watcher_user_ids') &&
               args[:current_user].allowed_to?(:add_work_package_watchers, args[:project])

              { watcher_user_ids: [] }
            end
          end,
          Proc.new do |args|
            # avoid costly allowed_to? if the param is not there at all
            if args[:params]['planning_element'] &&
               args[:params]['planning_element'].has_key?('time_entry') &&
               args[:current_user].allowed_to?(:log_time, args[:project])

              { time_entry: [:hours, :activity_id, :comments] }
            end
          end,
          # attributes unique to planning_element
          :note,
          :planning_element_status_comment,
          custom_fields: [ # json
            :id,
            :value,
            custom_field: [ # xml
              :id,
              :value]]],
        planning_element_type: [
          :name,
          :in_aggregation,
          :is_milestone,
          :is_default,
          :color_id],
        project_type: [
          :name,
          :allows_association,
          type_ids: [],
          reported_project_status_ids: []],
        query: [
          :name,
          :display_sums,
          :is_public,
          :group_by],
        role: [
          :name,
          :assignable,
          :move_to,
          permissions: []],
        status: [
          :name,
          :default_done_ratio,
          :is_closed,
          :is_default,
          :move_to],
        type: [
          :name,
          :is_in_roadmap,
          :in_aggregation,
          :is_milestone,
          :is_default,
          :color_id,
          project_ids: [],
          custom_field_ids: []],
        user: [
          :firstname,
          :lastname,
          :mail,
          :mail_notification,
          :language,
          :custom_fields],
        wiki_page: [
          :title,
          :parent_id,
          :redirect_existing_links],
        wiki_content: [
          :comments,
          :text,
          :lock_version],
        move_to: [:move_to]
      }

      # Accept new parameters, defaulting to an empty array
      params.default = []
      params
    end
  end

  ## Add attributes as permitted attributes (only to be used by the plugins plugin)
  #
  # attributes should be given as a Hash in the form
  # {key: [:param1, :param2]}
  def self.add_permitted_attributes(attributes)
    attributes.each_pair do |key, attrs|
      permitted_attributes[key] += attrs
    end
  end
end<|MERGE_RESOLUTION|>--- conflicted
+++ resolved
@@ -320,18 +320,6 @@
     # `version_settings_attributes` is from a plugin. Unfortunately as it stands
     # now it is less work to do it this way than have the plugin override this
     # method. We hopefully will change this in the future.
-<<<<<<< HEAD
-    params.fetch(:version, {}).permit(:name,
-                                      :description,
-                                      :effective_date,
-                                      :due_date,
-                                      :start_date,
-                                      :wiki_page_title,
-                                      :status,
-                                      :sharing,
-                                      :custom_field_value,
-                                      version_settings_attributes: [:id, :display, :project_id])
-=======
     permitted_params = params.fetch(:version, {}).permit(:name,
                                                          :description,
                                                          :effective_date,
@@ -345,7 +333,6 @@
                                                                                        :project_id])
 
     permitted_params.merge(custom_field_values(:version, required: false))
->>>>>>> fe161eaf
   end
 
   def comment
