--- conflicted
+++ resolved
@@ -87,6 +87,39 @@
     params[:work_package].permit(*permitted)
   end
 
+  def user_update_as_admin
+    if user.admin?
+      params.require(:user).permit(:firstname,
+                                   :lastname,
+                                   :mail,
+                                   :mail_notification,
+                                   :language,
+                                   :custom_field_values,
+                                   :custom_fields,
+                                   :identity_url,
+                                   :auth_source_id,
+                                   :force_password_change,
+                                   :group_ids => [])
+    else
+      params.require(:user).permit()
+    end
+  end
+
+  def work_package
+    params.require(:work_package).permit(:subject,
+                                         :description,
+                                         :start_date,
+                                         :end_date,
+                                         :note,
+                                         :planning_element_type_id,
+                                         :planning_element_status_comment,
+                                         :planning_element_status_id,
+                                         :parent_id,
+                                         :responsible_id)
+  end
+
+  protected
+
   def permitted_attributes(args)
     merged_args = { :user => user }.merge(args)
 
@@ -98,9 +131,6 @@
       end
     end.compact
   end
-
-<<<<<<< HEAD
-  protected
 
   def self.permitted_attributes
     @whitelisted_params ||= {
@@ -169,36 +199,5 @@
                                             ]
 
                             }
-=======
-  def user_update_as_admin
-    if user.admin?
-      params.require(:user).permit(:firstname,
-                                   :lastname,
-                                   :mail,
-                                   :mail_notification,
-                                   :language,
-                                   :custom_field_values,
-                                   :custom_fields,
-                                   :identity_url,
-                                   :auth_source_id,
-                                   :force_password_change,
-                                   :group_ids => [])
-    else
-      params.require(:user).permit()
-    end
-  end
-
-  def work_package
-    params.require(:work_package).permit(:subject,
-                                         :description,
-                                         :start_date,
-                                         :end_date,
-                                         :note,
-                                         :planning_element_type_id,
-                                         :planning_element_status_comment,
-                                         :planning_element_status_id,
-                                         :parent_id,
-                                         :responsible_id)
->>>>>>> 3049bbee
   end
 end