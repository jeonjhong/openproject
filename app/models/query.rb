#-- encoding: UTF-8
#-- copyright
# OpenProject is a project management system.
# Copyright (C) 2012-2014 the OpenProject Foundation (OPF)
#
# This program is free software; you can redistribute it and/or
# modify it under the terms of the GNU General Public License version 3.
#
# OpenProject is a fork of ChiliProject, which is a fork of Redmine. The copyright follows:
# Copyright (C) 2006-2013 Jean-Philippe Lang
# Copyright (C) 2010-2013 the ChiliProject Team
#
# This program is free software; you can redistribute it and/or
# modify it under the terms of the GNU General Public License
# as published by the Free Software Foundation; either version 2
# of the License, or (at your option) any later version.
#
# This program is distributed in the hope that it will be useful,
# but WITHOUT ANY WARRANTY; without even the implied warranty of
# MERCHANTABILITY or FITNESS FOR A PARTICULAR PURPOSE.  See the
# GNU General Public License for more details.
#
# You should have received a copy of the GNU General Public License
# along with this program; if not, write to the Free Software
# Foundation, Inc., 51 Franklin Street, Fifth Floor, Boston, MA  02110-1301, USA.
#
# See doc/COPYRIGHT.rdoc for more details.
#++

class Query < ActiveRecord::Base
  include ActiveModel::ForbiddenAttributesProtection
  include Queries::WorkPackages::AvailableFilterOptions

  alias_method :available_filters, :available_work_package_filters # referenced in plugin patches - currently there are only work package queries and filters

  @@user_filters = %w{assigned_to_id author_id watcher_id responsible_id}.freeze

  belongs_to :project
  belongs_to :user
  has_one :query_menu_item, class_name: 'MenuItems::QueryMenuItem', dependent: :delete, order: 'name', foreign_key: 'navigatable_id'
  serialize :filters, Queries::WorkPackages::FilterSerializer
  serialize :column_names
  serialize :sort_criteria, Array

  attr_protected :project_id # , :user_id

  validates :name, presence: true
  validates_length_of :name, maximum: 255

  validate :validate_work_package_filters

  after_initialize :remember_project_scope

<<<<<<< HEAD
=======
  # WARNING: sortable should not contain a column called id (except for the
  # work_packages.id column). Otherwise naming collisions can happen when AR
  # optimizes a query into two separate DB queries (e.g. when joining tables).
  # The first query is employed to fetch all ids which are used as filters in
  # the second query. The columns mentioned in sortable are used for the first
  # query.  If such a statement selects from two coluns named <table name>.id
  # the second one is taken to get the ids of the work packages.
>>>>>>> 2ebd1cd7
  @@available_columns = [
    QueryColumn.new(:id, sortable: "#{WorkPackage.table_name}.id", groupable: false),
    QueryColumn.new(:project, sortable: "#{Project.table_name}.name", groupable: true),
    QueryColumn.new(:type, sortable: "#{Type.table_name}.position", groupable: true),
    QueryColumn.new(:parent, sortable: ["#{WorkPackage.table_name}.root_id", "#{WorkPackage.table_name}.lft ASC"], default_order: 'desc'),
    QueryColumn.new(:status, sortable: "#{Status.table_name}.position", groupable: true),
    QueryColumn.new(:priority, sortable: "#{IssuePriority.table_name}.position", default_order: 'desc', groupable: true),
    QueryColumn.new(:subject, sortable: "#{WorkPackage.table_name}.subject"),
    QueryColumn.new(:author),
<<<<<<< HEAD
    QueryColumn.new(:assigned_to, sortable: ["#{User.table_name}.lastname", "#{User.table_name}.firstname", "#{User.table_name}.id"], groupable: true),
    QueryColumn.new(:responsible, sortable: ["#{User.table_name}.lastname", "#{User.table_name}.firstname", "#{User.table_name}.id"], groupable: "#{WorkPackage.table_name}.responsible_id", join: "LEFT OUTER JOIN users as responsible ON (#{WorkPackage.table_name}.responsible_id = responsible.id)"),
    QueryColumn.new(:updated_at, sortable: "#{WorkPackage.table_name}.updated_at", default_order: 'desc'),
    QueryColumn.new(:category, sortable: "#{Category.table_name}.name", groupable: true),
    QueryColumn.new(:fixed_version, sortable: ["#{Version.table_name}.effective_date", "#{Version.table_name}.name"], default_order: 'desc', groupable: true),
=======
    QueryColumn.new(:assigned_to, sortable: ["#{User.table_name}.lastname",
                                             "#{User.table_name}.firstname",
                                             "#{WorkPackage.table_name}.assigned_to_id"],
                                  groupable: true),
    QueryColumn.new(:responsible, sortable: ["#{User.table_name}.lastname",
                                             "#{User.table_name}.firstname",
                                             "#{WorkPackage.table_name}.responsible_id"],
                                  groupable: "#{WorkPackage.table_name}.responsible_id",
                                  join: 'LEFT OUTER JOIN users as responsible ON ' +
                                        "(#{WorkPackage.table_name}.responsible_id = responsible.id)"),
    QueryColumn.new(:updated_at, :sortable => "#{WorkPackage.table_name}.updated_at", :default_order => 'desc'),
    QueryColumn.new(:category, :sortable => "#{Category.table_name}.name", :groupable => true),
    QueryColumn.new(:fixed_version, :sortable => ["#{Version.table_name}.effective_date", "#{Version.table_name}.name"], :default_order => 'desc', :groupable => true),
>>>>>>> 2ebd1cd7
    # Put empty start_dates and due_dates in the far future rather than in the far past
    QueryColumn.new(:start_date, sortable: ["CASE WHEN #{WorkPackage.table_name}.start_date IS NULL THEN 1 ELSE 0 END", "#{WorkPackage.table_name}.start_date"]),
    QueryColumn.new(:due_date, sortable: ["CASE WHEN #{WorkPackage.table_name}.due_date IS NULL THEN 1 ELSE 0 END", "#{WorkPackage.table_name}.due_date"]),
    QueryColumn.new(:estimated_hours, sortable: "#{WorkPackage.table_name}.estimated_hours"),
    QueryColumn.new(:done_ratio, sortable: "#{WorkPackage.table_name}.done_ratio", groupable: true),
    QueryColumn.new(:created_at, sortable: "#{WorkPackage.table_name}.created_at", default_order: 'desc'),
  ]
  cattr_reader :available_columns

  def initialize(attributes = nil, options = {})
    super
    add_default_filter if options[:initialize_with_default_filter]
  end

  def add_default_filter
    self.filters = [Queries::WorkPackages::Filter.new('status_id', operator: 'o', values: [''])] if filters.blank?
  end

  # Store the fact that project is nil (used in #editable_by?)
  def remember_project_scope
    @is_for_all = project.nil?
  end

  def validate_work_package_filters
    filters.each do |filter|
      unless filter.valid?
        messages = filter.errors.messages.values.flatten.join(" #{I18n.t('support.array.sentence_connector')} ")
        cf_id = custom_field_id filter

        if cf_id && CustomField.find(cf_id)
          attribute_name = CustomField.find(cf_id).name
          errors.add :base, attribute_name + I18n.t(default: ' %{message}', message:   messages)
        else
          attribute_name = WorkPackage.human_attribute_name(filter.field)
          errors.add :base, errors.full_message(attribute_name, messages)
        end
      end
    end
  end

  def editable_by?(user)
    return false unless user
    # Admin can edit them all and regular users can edit their private queries
    return true if user.admin? || (!is_public && user_id == user.id)
    # Members can not edit public queries that are for all project (only admin is allowed to)
    is_public && !@is_for_all && user.allowed_to?(:manage_public_queries, project)
  end

  def add_filter(field, operator, values)
    return unless work_package_filter_available?(field)

    if filter = filter_for(field)
      filter.operator = operator
      filter.values = values
    else
      filters << Queries::WorkPackages::Filter.new(field, operator: operator, values: values)
    end
  end

  def add_short_filter(field, expression)
    return unless expression
    parms = expression.scan(/\A(o|c|!\*|!|\*)?(.*)\z/).first
    add_filter field, (parms[0] || '='), [parms[1] || '']
  end

  # Add multiple filters using +add_filter+
  def add_filters(fields, operators, values)
    values ||= {}

    if fields.is_a?(Array) && operators.is_a?(Hash) && values.is_a?(Hash)
      fields.each do |field|
        add_filter(field, operators[field], values[field])
      end
    end
  end

  def has_filter?(field)
    filters.present? && filters.any? { |filter| filter.field.to_s == field.to_s }
  end

  def filter_for(field)
    (filters || []).detect { |filter| filter.field.to_s == field.to_s }
  end

  # Deprecated
  def operator_for(field)
    warn '#operator_for is deprecated. Query the filter object directly, instead.'
    filter_for(field).try :operator
  end

  # Deprecated
  def values_for(field)
    warn '#values_for is deprecated. Query the filter object directly, instead.'
    filter_for(field).try :values
  end

  def label_for(field)
    label = available_work_package_filters[field][:name] if work_package_filter_available?(field)
    label ||= field.gsub(/\_id\z/, '')
  end

  def normalized_name
    name.parameterize.underscore
  end

  def available_columns
    return @available_columns if @available_columns
    @available_columns = ::Query.available_columns
    @available_columns += (project ?
                            project.all_work_package_custom_fields :
                            WorkPackageCustomField.find(:all)
                           ).map { |cf| ::QueryCustomFieldColumn.new(cf) }
    if WorkPackage.done_ratio_disabled?
      @available_columns.select! { |column| column.name != :done_ratio }.length
    end
    @available_columns
  end

  def self.available_columns=(v)
    self.available_columns = (v)
  end

  def self.add_available_column(column)
    available_columns << (column) if column.is_a?(QueryColumn)
  end

  # Returns an array of columns that can be used to group the results
  def groupable_columns
    available_columns.select(&:groupable)
  end

  # Returns a Hash of columns and the key for sorting
  def sortable_columns
    { 'id' => "#{WorkPackage.table_name}.id" }.merge(available_columns.inject({}) {|h, column|
                                                       h[column.name.to_s] = column.sortable
                                                       h
                                                     })
  end

  def columns
    if has_default_columns?
      available_columns.select do |c|
        # Adds the project column by default for cross-project lists
        Setting.work_package_list_default_columns.include?(c.name.to_s) || (c.name == :project && project.nil?)
      end
    else
      # preserve the column_names order
      column_names.map { |name| available_columns.find { |col| col.name == name } }.compact
    end
  end

  def column_names=(names)
    if names.present?
      names = names.inject([]) { |out, e| out += e.to_s.split(',') }
      names = names.select { |n| n.is_a?(Symbol) || !n.blank? }
      names = names.map { |n| n.is_a?(Symbol) ? n : n.to_sym }
      # Set column_names to nil if default columns
      if names.map(&:to_s) == Setting.work_package_list_default_columns
        names = nil
      end
    end
    write_attribute(:column_names, names)
  end

  def has_column?(column)
    column_names && column_names.include?(column.name)
  end

  def has_default_columns?
    column_names.nil? || column_names.empty?
  end

  def sort_criteria=(arg)
    c = []
    if arg.is_a?(Hash)
      arg = arg.keys.sort.map { |k| arg[k] }
    end
    c = arg.select { |k, _o| !k.to_s.blank? }.slice(0, 3).map { |k, o| [k.to_s, o == 'desc' ? o : 'asc'] }
    write_attribute(:sort_criteria, c)
  end

  def sort_criteria
    read_attribute(:sort_criteria) || []
  end

  def sort_criteria_key(arg)
    sort_criteria && sort_criteria[arg] && sort_criteria[arg].first
  end

  def sort_criteria_order(arg)
    sort_criteria && sort_criteria[arg] && sort_criteria[arg].last
  end

  # Returns the SQL sort order that should be prepended for grouping
  def group_by_sort_order
    if grouped? && (column = group_by_column)
      column.sortable.is_a?(Array) ?
        column.sortable.map { |s| "#{s} #{column.default_order}" }.join(',') :
        "#{column.sortable} #{column.default_order}"
    end
  end

  # Returns true if the query is a grouped query
  def grouped?
    !group_by_column.nil?
  end

  def display_sums?
    display_sums && any_summable_columns?
  end

  def any_summable_columns?
    Setting.work_package_list_summable_columns.any?
  end

  def group_by_column
    groupable_columns.detect { |c| c.groupable && c.name.to_s == group_by }
  end

  def group_by_statement
    group_by_column.try(:groupable)
  end

  def project_statement
    project_clauses = []
    if project && !project.descendants.active.empty?
      ids = [project.id]
      subproject_filter = filter_for 'subproject_id'
      if subproject_filter
        case subproject_filter.operator
        when '='
          # include the selected subprojects
          ids += subproject_filter.values.each(&:to_i)
        when '!*'
          # main project only
        else
          # all subprojects
          ids += project.descendants.map(&:id)
        end
      elsif Setting.display_subprojects_work_packages?
        ids += project.descendants.map(&:id)
      end
      project_clauses << "#{Project.table_name}.id IN (%s)" % ids.join(',')
    elsif project
      project_clauses << "#{Project.table_name}.id = %d" % project.id
    end
    project_clauses <<  WorkPackage.visible_condition(User.current)
    project_clauses.join(' AND ')
  end

  def statement
    # filters clauses
    filters_clauses = []
    filters.each do |filter|
      field = filter.field.to_s
      next if field == 'subproject_id'

      operator = filter.operator
      values = filter.values ? filter.values.clone : [''] # HACK - some operators don't require values, but they are needed for building the statement

      # "me" value substitution
      if @@user_filters.include? field
        if values.delete('me')
          if User.current.logged?
            values.push(User.current.id.to_s)
            values += User.current.group_ids.map(&:to_s) if field == 'assigned_to_id'
          else
            values.push('0')
          end
        end
      end

      sql = ''
      if field =~ /\Acf_(\d+)\z/
        # custom field
        db_table = CustomValue.table_name
        db_field = 'value'
        is_custom_filter = true
        sql << "#{WorkPackage.table_name}.id IN (SELECT #{WorkPackage.table_name}.id FROM #{WorkPackage.table_name} LEFT OUTER JOIN #{db_table} ON #{db_table}.customized_type='WorkPackage' AND #{db_table}.customized_id=#{WorkPackage.table_name}.id AND #{db_table}.custom_field_id=#{$1} WHERE "
        sql << sql_for_field(field, operator, values, db_table, db_field, true) + ')'
      elsif field == 'watcher_id'
        db_table = Watcher.table_name
        db_field = 'user_id'
        if User.current.admin?
          # Admins can always see all watchers
          sql << "#{WorkPackage.table_name}.id #{operator == '=' ? 'IN' : 'NOT IN'} (SELECT #{db_table}.watchable_id FROM #{db_table} WHERE #{db_table}.watchable_type='WorkPackage' AND #{sql_for_field field, '=', values, db_table, db_field})"
        else
          sql_parts = []
          if User.current.logged? && user_id = values.delete(User.current.id.to_s)
            # a user can always see his own watched issues
            sql_parts << "#{WorkPackage.table_name}.id #{operator == '=' ? 'IN' : 'NOT IN'} (SELECT #{db_table}.watchable_id FROM #{db_table} WHERE #{db_table}.watchable_type='WorkPackage' AND #{sql_for_field field, '=', [user_id], db_table, db_field})"
          end
          # filter watchers only in projects the user has the permission to view watchers in
          project_ids = User.current.projects_by_role.map { |r, p| p if r.permissions.include? :view_work_package_watchers }.flatten.compact.map(&:id).uniq
          sql_parts << "#{WorkPackage.table_name}.id #{operator == '=' ? 'IN' : 'NOT IN'} (SELECT #{db_table}.watchable_id FROM #{db_table} WHERE #{db_table}.watchable_type='WorkPackage' AND #{sql_for_field field, '=', values, db_table, db_field})"\
                       " AND #{Project.table_name}.id IN (#{project_ids.join(',')})" unless project_ids.empty?
          sql << "(#{sql_parts.join(' OR ')})"
        end
      elsif field == 'member_of_group' # named field
        if operator == '*' # Any group
          groups = Group.all
          operator = '=' # Override the operator since we want to find by assigned_to
        elsif operator == '!*'
          groups = Group.all
          operator = '!' # Override the operator since we want to find by assigned_to
        else
          groups = Group.find_all_by_id(values)
        end
        groups ||= []
        members_of_groups = groups.inject([]) {|user_ids, group|
          if group && group.user_ids.present?
            user_ids << group.user_ids
          end
          user_ids.flatten.uniq.compact
        }.sort.map(&:to_s)

        sql << '(' + sql_for_field('assigned_to_id', operator, members_of_groups, WorkPackage.table_name, 'assigned_to_id', false) + ')'

      elsif field == 'assigned_to_role' # named field
        roles = Role.givable
        if operator == '*' # Any Role
          operator = '=' # Override the operator since we want to find by assigned_to
        elsif operator == '!*' # No role
          operator = '!' # Override the operator since we want to find by assigned_to
        else
          roles = roles.find_all_by_id(values)
        end
        roles ||= []

        members_of_roles = roles.inject([]) {|user_ids, role|
          if role && role.members
            user_ids << if project_id
                          role.members.reject { |m| m.project_id != project_id }.map(&:user_id)
                        else
                          role.members.map(&:user_id)
                        end
          end
          user_ids.flatten.uniq.compact
        }.sort.map(&:to_s)

        sql << '(' + sql_for_field('assigned_to_id', operator, members_of_roles, WorkPackage.table_name, 'assigned_to_id', false) + ')'
      else
        # regular field
        db_table = WorkPackage.table_name
        db_field = field
        sql << '(' + sql_for_field(field, operator, values, db_table, db_field) + ')'
      end
      filters_clauses << sql

    end if filters.present? and valid?

    (filters_clauses << project_statement).join(' AND ')
  end

  # Returns the result set
  # Valid options are :order, :include, :conditions
  def results(options = {})
    Results.new(self, options)
  end

  # Returns the journals
  # Valid options are :order, :offset, :limit
  def work_package_journals(options = {})
    query = Journal.includes(:user)
            .where(journable_type: WorkPackage.to_s)
            .joins('INNER JOIN work_packages ON work_packages.id = journals.journable_id')
            .joins('INNER JOIN projects ON work_packages.project_id = projects.id')
            .joins('INNER JOIN users AS authors ON work_packages.author_id = authors.id')
            .joins('INNER JOIN types ON work_packages.type_id = types.id')
            .joins('INNER JOIN statuses ON work_packages.status_id = statuses.id')
            .where(statement)
            .order(options[:order])
            .limit(options[:limit])
            .offset(options[:offset])

    query.find :all
  rescue ::ActiveRecord::StatementInvalid => e
    raise ::Query::StatementInvalid.new(e.message)
  end

  # Note: Convenience method to allow the angular front end to deal with query menu items in a non implementation-specific way
  def starred
    !!query_menu_item
  end

  private

  def custom_field_id(filter)
    matchdata = /cf\_(?<id>\d+)/.match(filter.field.to_s)

    matchdata.nil? ? nil : matchdata[:id]
  end

  # Helper method to generate the WHERE sql for a +field+, +operator+ and a +value+
  def sql_for_field(field, operator, value, db_table, db_field, is_custom_filter = false)
    sql = ''
    case operator
    when '='
      if value.present?
        if value.include?('-1')
          sql = "#{db_table}.#{db_field} IS NULL OR "
        end

        sql += "#{db_table}.#{db_field} IN (" + value.map { |val| "'#{connection.quote_string(val)}'" }.join(',') + ')'
      else
        # empty set of allowed values produces no result
        sql = '0=1'
      end
    when '!'
      if value.present?
        sql = "(#{db_table}.#{db_field} IS NULL OR #{db_table}.#{db_field} NOT IN (" + value.map { |val| "'#{connection.quote_string(val)}'" }.join(',') + '))'
      else
        # empty set of forbidden values allows all results
        sql = '1=1'
      end
    when '!*'
      sql = "#{db_table}.#{db_field} IS NULL"
      sql << " OR #{db_table}.#{db_field} = ''" if is_custom_filter
    when '*'
      sql = "#{db_table}.#{db_field} IS NOT NULL"
      sql << " AND #{db_table}.#{db_field} <> ''" if is_custom_filter
    when '>='
      if is_custom_filter
        sql = "#{db_table}.#{db_field} != '' AND CAST(#{db_table}.#{db_field} AS decimal(60,4)) >= #{value.first.to_f}"
      else
        sql = "#{db_table}.#{db_field} >= #{value.first.to_f}"
      end
    when '<='
      if is_custom_filter
        sql = "#{db_table}.#{db_field} != '' AND CAST(#{db_table}.#{db_field} AS decimal(60,4)) <= #{value.first.to_f}"
      else
        sql = "#{db_table}.#{db_field} <= #{value.first.to_f}"
      end
    when 'o'
      sql = "#{Status.table_name}.is_closed=#{connection.quoted_false}" if field == 'status_id'
    when 'c'
      sql = "#{Status.table_name}.is_closed=#{connection.quoted_true}" if field == 'status_id'
    when '>t-'
      sql = date_range_clause(db_table, db_field, - value.first.to_i, 0)
    when '<t-'
      sql = date_range_clause(db_table, db_field, nil, - value.first.to_i)
    when 't-'
      sql = date_range_clause(db_table, db_field, - value.first.to_i, - value.first.to_i)
    when '>t+'
      sql = date_range_clause(db_table, db_field, value.first.to_i, nil)
    when '<t+'
      sql = date_range_clause(db_table, db_field, 0, value.first.to_i)
    when 't+'
      sql = date_range_clause(db_table, db_field, value.first.to_i, value.first.to_i)
    when 't'
      sql = date_range_clause(db_table, db_field, 0, 0)
    when 'w'
      from = l(:general_first_day_of_week) == '7' ?
      # week starts on sunday
      ((Date.today.cwday == 7) ? Time.now.at_beginning_of_day : Time.now.at_beginning_of_week - 1.day) :
        # week starts on monday (Rails default)
        Time.now.at_beginning_of_week
      sql = "#{db_table}.#{db_field} BETWEEN '%s' AND '%s'" % [connection.quoted_date(from), connection.quoted_date(from + 7.days)]
    when '~'
      sql = "LOWER(#{db_table}.#{db_field}) LIKE '%#{connection.quote_string(value.first.to_s.downcase)}%'"
    when '!~'
      sql = "LOWER(#{db_table}.#{db_field}) NOT LIKE '%#{connection.quote_string(value.first.to_s.downcase)}%'"
    end

    sql
  end

  # Returns a SQL clause for a date or datetime field.
  def date_range_clause(table, field, from, to)
    s = []
    if from
      s << ("#{table}.#{field} > '%s'" % [connection.quoted_date((Date.yesterday + from).to_time.end_of_day)])
    end
    if to
      s << ("#{table}.#{field} <= '%s'" % [connection.quoted_date((Date.today + to).to_time.end_of_day)])
    end
    s.join(' AND ')
  end
end<|MERGE_RESOLUTION|>--- conflicted
+++ resolved
@@ -51,8 +51,6 @@
 
   after_initialize :remember_project_scope
 
-<<<<<<< HEAD
-=======
   # WARNING: sortable should not contain a column called id (except for the
   # work_packages.id column). Otherwise naming collisions can happen when AR
   # optimizes a query into two separate DB queries (e.g. when joining tables).
@@ -60,7 +58,6 @@
   # the second query. The columns mentioned in sortable are used for the first
   # query.  If such a statement selects from two coluns named <table name>.id
   # the second one is taken to get the ids of the work packages.
->>>>>>> 2ebd1cd7
   @@available_columns = [
     QueryColumn.new(:id, sortable: "#{WorkPackage.table_name}.id", groupable: false),
     QueryColumn.new(:project, sortable: "#{Project.table_name}.name", groupable: true),
@@ -70,13 +67,6 @@
     QueryColumn.new(:priority, sortable: "#{IssuePriority.table_name}.position", default_order: 'desc', groupable: true),
     QueryColumn.new(:subject, sortable: "#{WorkPackage.table_name}.subject"),
     QueryColumn.new(:author),
-<<<<<<< HEAD
-    QueryColumn.new(:assigned_to, sortable: ["#{User.table_name}.lastname", "#{User.table_name}.firstname", "#{User.table_name}.id"], groupable: true),
-    QueryColumn.new(:responsible, sortable: ["#{User.table_name}.lastname", "#{User.table_name}.firstname", "#{User.table_name}.id"], groupable: "#{WorkPackage.table_name}.responsible_id", join: "LEFT OUTER JOIN users as responsible ON (#{WorkPackage.table_name}.responsible_id = responsible.id)"),
-    QueryColumn.new(:updated_at, sortable: "#{WorkPackage.table_name}.updated_at", default_order: 'desc'),
-    QueryColumn.new(:category, sortable: "#{Category.table_name}.name", groupable: true),
-    QueryColumn.new(:fixed_version, sortable: ["#{Version.table_name}.effective_date", "#{Version.table_name}.name"], default_order: 'desc', groupable: true),
-=======
     QueryColumn.new(:assigned_to, sortable: ["#{User.table_name}.lastname",
                                              "#{User.table_name}.firstname",
                                              "#{WorkPackage.table_name}.assigned_to_id"],
@@ -87,10 +77,9 @@
                                   groupable: "#{WorkPackage.table_name}.responsible_id",
                                   join: 'LEFT OUTER JOIN users as responsible ON ' +
                                         "(#{WorkPackage.table_name}.responsible_id = responsible.id)"),
-    QueryColumn.new(:updated_at, :sortable => "#{WorkPackage.table_name}.updated_at", :default_order => 'desc'),
-    QueryColumn.new(:category, :sortable => "#{Category.table_name}.name", :groupable => true),
-    QueryColumn.new(:fixed_version, :sortable => ["#{Version.table_name}.effective_date", "#{Version.table_name}.name"], :default_order => 'desc', :groupable => true),
->>>>>>> 2ebd1cd7
+    QueryColumn.new(:updated_at, sortable: "#{WorkPackage.table_name}.updated_at", default_order: 'desc'),
+    QueryColumn.new(:category, sortable: "#{Category.table_name}.name", groupable: true),
+    QueryColumn.new(:fixed_version, sortable: ["#{Version.table_name}.effective_date", "#{Version.table_name}.name"], default_order: 'desc', groupable: true),
     # Put empty start_dates and due_dates in the far future rather than in the far past
     QueryColumn.new(:start_date, sortable: ["CASE WHEN #{WorkPackage.table_name}.start_date IS NULL THEN 1 ELSE 0 END", "#{WorkPackage.table_name}.start_date"]),
     QueryColumn.new(:due_date, sortable: ["CASE WHEN #{WorkPackage.table_name}.due_date IS NULL THEN 1 ELSE 0 END", "#{WorkPackage.table_name}.due_date"]),
