--- conflicted
+++ resolved
@@ -22,17 +22,11 @@
   # Groups and active users
   scope :active, :conditions => "#{Principal.table_name}.type='Group' OR (#{Principal.table_name}.type='User' AND #{Principal.table_name}.status = 1)"
 
-<<<<<<< HEAD
   scope :active_or_registered, :conditions => "#{Principal.table_name}.type='Group' OR (#{Principal.table_name}.type='User' AND (#{Principal.table_name}.status = 1 OR #{Principal.table_name}.status = 2))"
 
+  scope :not_in_project, lambda { |project| {:conditions => "id NOT IN (select m.user_id FROM members as m where m.project_id = #{project.id})"}}
+
   scope :like, lambda {|q|
-=======
-  named_scope :active_or_registered, :conditions => "#{Principal.table_name}.type='Group' OR (#{Principal.table_name}.type='User' AND (#{Principal.table_name}.status = 1 OR #{Principal.table_name}.status = 2))"
-
-  named_scope :not_in_project, lambda { |project| {:conditions => "id NOT IN (select m.user_id FROM members as m where m.project_id = #{project.id})"}}
-
-  named_scope :like, lambda {|q|
->>>>>>> 2c306713
     s = "%#{q.to_s.strip.downcase}%"
     {:conditions => ["LOWER(login) LIKE :s OR LOWER(firstname) LIKE :s OR LOWER(lastname) LIKE :s OR LOWER(mail) LIKE :s", {:s => s}],
      :order => 'type, login, lastname, firstname, mail'
