#-- encoding: UTF-8
#-- copyright
# OpenProject is a project management system.
# Copyright (C) 2012-2014 the OpenProject Foundation (OPF)
#
# This program is free software; you can redistribute it and/or
# modify it under the terms of the GNU General Public License version 3.
#
# OpenProject is a fork of ChiliProject, which is a fork of Redmine. The copyright follows:
# Copyright (C) 2006-2013 Jean-Philippe Lang
# Copyright (C) 2010-2013 the ChiliProject Team
#
# This program is free software; you can redistribute it and/or
# modify it under the terms of the GNU General Public License
# as published by the Free Software Foundation; either version 2
# of the License, or (at your option) any later version.
#
# This program is distributed in the hope that it will be useful,
# but WITHOUT ANY WARRANTY; without even the implied warranty of
# MERCHANTABILITY or FITNESS FOR A PARTICULAR PURPOSE.  See the
# GNU General Public License for more details.
#
# You should have received a copy of the GNU General Public License
# along with this program; if not, write to the Free Software
# Foundation, Inc., 51 Franklin Street, Fifth Floor, Boston, MA  02110-1301, USA.
#
# See doc/COPYRIGHT.rdoc for more details.
#++

class ::Query::Results
  include Sums
  include Redmine::I18n

  attr_accessor :options,
                :query

  # Valid options are :order, :include, :conditions
  def initialize(query, options = {})
    self.options = options
    self.query = query
  end

  # Returns the work package count
  def work_package_count
    WorkPackage.count(include: [:status, :project], conditions: query.statement)
  rescue ::ActiveRecord::StatementInvalid => e
    raise ::Query::StatementInvalid.new(e.message)
  end

  # Returns the work package count by group or nil if query is not grouped
  def work_package_count_by_group
    @work_package_count_by_group ||= begin
      r = nil
      if query.grouped?
        begin
          # Rails will raise an (unexpected) RecordNotFound if there's only a nil group value
          r = WorkPackage.count(group: query.group_by_statement,
                                include: [:status, :project],
                                conditions: query.statement)
        rescue ActiveRecord::RecordNotFound
          r = { nil => work_package_count }
        end
        c = query.group_by_column
        if c.is_a?(QueryCustomFieldColumn)
          r = r.keys.inject({}) { |h, k| h[c.custom_field.cast_value(k)] = r[k]; h }
        end
      end
      r
    end
  rescue ::ActiveRecord::StatementInvalid => e
    raise ::Query::StatementInvalid.new(e.message)
  end

  def work_package_count_for(group)
    work_package_count_by_group[group]
  end

  def work_packages
<<<<<<< HEAD
    order_option = [query.group_by_sort_order, options[:order]].reject(&:blank?).join(',')
    order_option = nil if order_option.blank?

=======
>>>>>>> 2ebd1cd7
    WorkPackage.where(::Query.merge_conditions(query.statement, options[:conditions]))
      .includes([:status, :project] + (options[:include] || []).uniq)
      .joins((query.group_by_column ? query.group_by_column.join : nil))
      .order(order_option)
  end

  def versions
    Version.find :all, include: :project,
                       conditions: ::Query.merge_conditions(query.project_statement, options[:conditions])
  rescue ::ActiveRecord::StatementInvalid => e
    raise ::Query::StatementInvalid.new(e.message)
  end

  def column_total_sums
    query.columns.map { |column| total_sum_of(column) }
  end

  def column_group_sums
    query.group_by_column && query.columns.map { |column| grouped_sums(column) }
  end

  def order_option
    order_option = [query.group_by_sort_order, options[:order]].reject(&:blank?).join(', ')
    order_option = nil if order_option.blank?

    order_option
  end
end<|MERGE_RESOLUTION|>--- conflicted
+++ resolved
@@ -76,12 +76,6 @@
   end
 
   def work_packages
-<<<<<<< HEAD
-    order_option = [query.group_by_sort_order, options[:order]].reject(&:blank?).join(',')
-    order_option = nil if order_option.blank?
-
-=======
->>>>>>> 2ebd1cd7
     WorkPackage.where(::Query.merge_conditions(query.statement, options[:conditions]))
       .includes([:status, :project] + (options[:include] || []).uniq)
       .joins((query.group_by_column ? query.group_by_column.join : nil))
