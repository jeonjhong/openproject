--- conflicted
+++ resolved
@@ -990,37 +990,21 @@
 
       # Relations
       issue.relations_from.each do |source_relation|
-<<<<<<< HEAD
         new_relation = Relation.new
         new_relation.force_attributes = source_relation.attributes.dup.except("id", "work_package_from_id", "work_package_to_id")
         new_relation.to = work_packages_map[source_relation.to_id]
-        if new_relation.to.nil? && Setting.cross_project_relations?
+        if new_relation.to.nil? && Setting.cross_project_work_package_relations?
           new_relation.to = source_relation.to
-=======
-        new_issue_relation = IssueRelation.new
-        new_issue_relation.force_attributes = source_relation.attributes.dup.except("id", "work_package_from_id", "work_package_to_id")
-        new_issue_relation.issue_to = work_packages_map[source_relation.issue_to_id]
-        if new_issue_relation.issue_to.nil? && Setting.cross_project_work_package_relations?
-          new_issue_relation.issue_to = source_relation.issue_to
->>>>>>> d7e8dc4d
         end
         new_issue.relations_from << new_relation
       end
 
       issue.relations_to.each do |source_relation|
-<<<<<<< HEAD
         new_relation = Relation.new
         new_relation.force_attributes = source_relation.attributes.dup.except("id", "work_package_from_id", "work_package_to_id")
         new_relation.from = work_packages_map[source_relation.from_id]
-        if new_relation.from.nil? && Setting.cross_project_issue_relations?
+        if new_relation.from.nil? && Setting.cross_project_work_package_relations?
           new_relation.from = source_relation.from
-=======
-        new_issue_relation = IssueRelation.new
-        new_issue_relation.force_attributes = source_relation.attributes.dup.except("id", "work_package_from_id", "work_package_to_id")
-        new_issue_relation.issue_from = work_packages_map[source_relation.issue_from_id]
-        if new_issue_relation.issue_from.nil? && Setting.cross_project_work_package_relations?
-          new_issue_relation.issue_from = source_relation.issue_from
->>>>>>> d7e8dc4d
         end
         new_issue.relations_to << new_relation
       end
