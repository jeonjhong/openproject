<%#-- copyright
OpenProject is a project management system.
Copyright (C) 2012-2013 the OpenProject Foundation (OPF)

This program is free software; you can redistribute it and/or
modify it under the terms of the GNU General Public License version 3.

OpenProject is a fork of ChiliProject, which is a fork of Redmine. The copyright follows:
Copyright (C) 2006-2013 Jean-Philippe Lang
Copyright (C) 2010-2013 the ChiliProject Team

This program is free software; you can redistribute it and/or
modify it under the terms of the GNU General Public License
as published by the Free Software Foundation; either version 2
of the License, or (at your option) any later version.

This program is distributed in the hope that it will be useful,
but WITHOUT ANY WARRANTY; without even the implied warranty of
MERCHANTABILITY or FITNESS FOR A PARTICULAR PURPOSE.  See the
GNU General Public License for more details.

You should have received a copy of the GNU General Public License
along with this program; if not, write to the Free Software
Foundation, Inc., 51 Franklin Street, Fifth Floor, Boston, MA  02110-1301, USA.

See doc/COPYRIGHT.rdoc for more details.

++#%>

<div id="{{getTimelineContainerElementId()}}">
  <%= render 'toolbar' %>
  <%= render 'chart_container' %>
</div>

<% unless User.current.impaired? %>
  <%# TODO: Require autocompleter inside select_boxes.js
    For lack of a requiring policy (such as requirejs), just include the
    autocompleter on its own.
  %>
  <%= javascript_include_tag "autocompleter.js" %>
  <%= javascript_include_tag "timelines_select_boxes.js" %>
<% end %>

<<<<<<< HEAD
<script type="text/javascript">
  (function() {
    var i18n = {
    <%= props = ['label_no_data',
                 'timelines.change',
                 'timelines.errors.report_epicfail',
                 'timelines.errors.report_timeout',
                 'timelines.errors.not_implemented',
                 'timelines.errors.report_comparison',
                 'timelines.empty',
                 'timelines.filter.noneSelection',
                 'timelines.filter.column.due_date',
                 'timelines.filter.column.name',
                 'timelines.filter.column.type',
                 'timelines.filter.column.status',
                 'timelines.filter.column.responsible',
                 'timelines.filter.column.start_date',
                 'timelines.filter.column.assigned_to',
                 'timelines.filter.grouping_other',
                 'timelines.outline',
                 'timelines.outlines.aggregation',
                 'timelines.outlines.level1',
                 'timelines.outlines.level2',
                 'timelines.outlines.level3',
                 'timelines.outlines.level4',
                 'timelines.outlines.level5',
                 'timelines.outlines.all',
                 'timelines.zoom.in',
                 'timelines.zoom.out',
                 'timelines.zoom.days',
                 'timelines.zoom.weeks',
                 'timelines.new_work_package',
                 'timelines.zoom.months',
                 'timelines.zoom.quarters',
                 'timelines.zoom.years']
        props.map { |t| %-'#{t}': '#{l(t)}'- }.join(",\n").html_safe
      %>
    };
    var config = jQuery.extend({
      i18n: i18n,
      project_id: '<%= timeline.project.identifier %>',
      url_prefix: '<%= OpenProject::Configuration.rails_relative_url_root %>',
      ui_root: jQuery("#<%= timeline_div_id %>")
    }, <%= timeline.json_options %>);
    jQuery(function(jQuery) {
      Timeline.startup(config);
    });
  })();
</script>

=======
>>>>>>> 87ee1707
<% unless @timeline_header_included %>
  <% content_for :header_tags do %>
<!-- additional resources for timelines -->
<%= stylesheet_link_tag 'timelines.css', :plugin => 'chiliproject_timelines', :media => "all" %>
<%=
  case I18n.locale
  when :de
    javascript_include_tag 'date-de-DE.js', :plugin => 'chiliproject_timelines'
  else
    javascript_include_tag 'date-en-US.js', :plugin => 'chiliproject_timelines'
  end
%>

<%= include_calendar_headers_tags %>

<%= javascript_include_tag 'raphael-min.js', :plugin => 'chiliproject_timelines' %>
<%= javascript_include_tag 'timelines_modal.js', :plugin => 'chiliproject_timelines' %>
<% @timeline_header_included = true %>
  <% end %>
<% end %>
<|MERGE_RESOLUTION|>--- conflicted
+++ resolved
@@ -41,59 +41,6 @@
   <%= javascript_include_tag "timelines_select_boxes.js" %>
 <% end %>
 
-<<<<<<< HEAD
-<script type="text/javascript">
-  (function() {
-    var i18n = {
-    <%= props = ['label_no_data',
-                 'timelines.change',
-                 'timelines.errors.report_epicfail',
-                 'timelines.errors.report_timeout',
-                 'timelines.errors.not_implemented',
-                 'timelines.errors.report_comparison',
-                 'timelines.empty',
-                 'timelines.filter.noneSelection',
-                 'timelines.filter.column.due_date',
-                 'timelines.filter.column.name',
-                 'timelines.filter.column.type',
-                 'timelines.filter.column.status',
-                 'timelines.filter.column.responsible',
-                 'timelines.filter.column.start_date',
-                 'timelines.filter.column.assigned_to',
-                 'timelines.filter.grouping_other',
-                 'timelines.outline',
-                 'timelines.outlines.aggregation',
-                 'timelines.outlines.level1',
-                 'timelines.outlines.level2',
-                 'timelines.outlines.level3',
-                 'timelines.outlines.level4',
-                 'timelines.outlines.level5',
-                 'timelines.outlines.all',
-                 'timelines.zoom.in',
-                 'timelines.zoom.out',
-                 'timelines.zoom.days',
-                 'timelines.zoom.weeks',
-                 'timelines.new_work_package',
-                 'timelines.zoom.months',
-                 'timelines.zoom.quarters',
-                 'timelines.zoom.years']
-        props.map { |t| %-'#{t}': '#{l(t)}'- }.join(",\n").html_safe
-      %>
-    };
-    var config = jQuery.extend({
-      i18n: i18n,
-      project_id: '<%= timeline.project.identifier %>',
-      url_prefix: '<%= OpenProject::Configuration.rails_relative_url_root %>',
-      ui_root: jQuery("#<%= timeline_div_id %>")
-    }, <%= timeline.json_options %>);
-    jQuery(function(jQuery) {
-      Timeline.startup(config);
-    });
-  })();
-</script>
-
-=======
->>>>>>> 87ee1707
 <% unless @timeline_header_included %>
   <% content_for :header_tags do %>
 <!-- additional resources for timelines -->
