<%#-- copyright
OpenProject is a project management system.
Copyright (C) 2012-2015 the OpenProject Foundation (OPF)

This program is free software; you can redistribute it and/or
modify it under the terms of the GNU General Public License version 3.

OpenProject is a fork of ChiliProject, which is a fork of Redmine. The copyright follows:
Copyright (C) 2006-2013 Jean-Philippe Lang
Copyright (C) 2010-2013 the ChiliProject Team

This program is free software; you can redistribute it and/or
modify it under the terms of the GNU General Public License
as published by the Free Software Foundation; either version 2
of the License, or (at your option) any later version.

This program is distributed in the hope that it will be useful,
but WITHOUT ANY WARRANTY; without even the implied warranty of
MERCHANTABILITY or FITNESS FOR A PARTICULAR PURPOSE.  See the
GNU General Public License for more details.

You should have received a copy of the GNU General Public License
along with this program; if not, write to the Free Software
Foundation, Inc., 51 Franklin Street, Fifth Floor, Boston, MA  02110-1301, USA.

See doc/COPYRIGHT.rdoc for more details.

++#%>

<%= error_messages_for 'role' %>

<% unless @role.builtin? %>
  <div class="form--field"><%= f.text_field :name, required: true %></div>
  <div class="form--field"><%= f.check_box :assignable %></div>
  <% if @role.new_record? && @roles.any? %>
    <div id="member_attributes">
      <div class="form--field">
        <%= styled_label_tag 'copy_workflow_from', l(:label_copy_workflow_from) %>
        <div class="form--field-container">
          <%= styled_select_tag(:copy_workflow_from,
                content_tag("option") + options_from_collection_for_select(@roles, :id, :name)) %>
        </div>
      </div>
    </div>
  <% end %>
<% end %>

<div id="member_permissions">
  <% perms_by_module = @permissions.group_by {|p| p.project_module.to_s} %>
  <% perms_by_module.keys.sort.each do |mod| %>
    <% module_name = mod.blank? ? 'fieldset--' + Project.model_name.human.downcase.gsub(' ', '_') : 'fieldset--' + l_or_humanize(mod, prefix: 'project_module_').downcase.gsub(' ', '_') %>
    <fieldset class="form--fieldset -collapsible" id="<%= module_name %>">
      <% module_name = mod.blank? ? "form--" + I18n.t('attributes.project') : "form--" + l_or_humanize(mod, prefix: 'project_module_').gsub(' ','_') %>
      <div class="grid-section">
        <fieldset class="form--fieldset -collapsible" id= "<%= module_name %>">
          <legend class="form--fieldset-legend" onclick="toggleFieldset(this);"><%= mod.blank? ? Project.model_name.human : l_or_humanize(mod, prefix: 'project_module_') %></legend>
          <div class="form--fieldset-control">
            <span class="form--fieldset-control-container">
              (<%= check_all_links module_name %>)
            </span>
          </div>
          <div class="-columns-2">
            <% perms_by_module[mod].each do |permission| %>
              <div class="form--field autoscroll -trailing-label ">
                <label class="form--label">
                  <%= l_or_humanize(permission.name, prefix: 'permission_') %>
                </label>
                <div class="form--field-container">
                  <%= styled_check_box_tag 'role[permissions][]', permission.name, (@role.permissions.include? permission.name) %>
                </div>
              </div>
            <% end %>
          </div>
        </fieldset>
      </div>
<<<<<<< HEAD
    <% end %>
  </div>
  <%= check_all_links 'permissions' %>
</section>
=======
    </fieldset>
  <% end %>
</div>
>>>>>>> 9c8649e5
<|MERGE_RESOLUTION|>--- conflicted
+++ resolved
@@ -73,13 +73,6 @@
           </div>
         </fieldset>
       </div>
-<<<<<<< HEAD
-    <% end %>
-  </div>
-  <%= check_all_links 'permissions' %>
-</section>
-=======
     </fieldset>
   <% end %>
-</div>
->>>>>>> 9c8649e5
+</div>