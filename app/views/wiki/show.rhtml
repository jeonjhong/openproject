--- conflicted
+++ resolved
@@ -21,11 +21,7 @@
     <%= link_to((l(:label_next) + ' &#187;'), :action => 'show', :id => @page.title, :project_id => @page.project, :version => (@content.version + 1)) + " - " if @content.version < @page.content.version %>
     <%= link_to(l(:label_current_version), :action => 'show', :id => @page.title, :project_id => @page.project) %>
     <br />
-<<<<<<< HEAD
-    <em><%= @content.author ? link_to_user(@content.author) : "anonyme" %>, <%= format_time(@content.updated_on) %> </em><br />
-=======
-    <em><%= @content.author ? @content.author.name : l(:label_user_anonymous) %>, <%= format_time(@content.updated_on) %> </em><br />
->>>>>>> aa6bf25b
+    <em><%= @content.author ? link_to_user(@content.author) : l(:label_user_anonymous) %>, <%= format_time(@content.updated_on) %> </em><br />
     <%=h @content.comments %>
     </p>
     <hr />
