<h2><%= @page.pretty_title %></h2>

<h3><%= l(:label_history) %></h3>

<% form_tag({:action => "diff"}, :method => :get) do %>
<table class="list wiki-page-versions">
<thead><tr>
    <th>#</th>
    <th></th>
    <th></th>
    <th><%= l(:field_updated_on) %></th>
    <th><%= l(:field_author) %></th>
    <th><%= l(:field_comments) %></th>
    <th></th>
</tr></thead>
<tbody>
<% show_diff = @versions.size > 1 %>
<% line_num = 1 %>
<% @versions.each do |ver| %>
<tr class="wiki-page-version <%= cycle("odd", "even") %>">
    <td class="id"><%= link_to ver.version, :action => 'show', :id => @page.title, :project_id => @page.project, :version => ver.version %></td>
    <td class="checkbox"><%= radio_button_tag('version', ver.version, (line_num==1), :id => "cb-#{line_num}", :onclick => "$('cbto-#{line_num+1}').checked=true;") if show_diff && (line_num < @versions.size) %></td>
    <td class="checkbox"><%= radio_button_tag('version_from', ver.version, (line_num==2), :id => "cbto-#{line_num}") if show_diff && (line_num > 1) %></td>
<<<<<<< HEAD
    <td class="updated_on"><%= format_time(ver.updated_on) %></td>
    <td class="author"><%= link_to_user ver.author %></td>
    <td class="comments"><%=h ver.comments %></td>
    <td class="buttons"><%= link_to l(:button_annotate), :action => 'annotate', :id => @page.title, :version => ver.version %></td>
=======
    <td align="center"><%= format_time(ver.created_at) %></td>
    <td><%= link_to_user ver.user %></td>
    <td><%=h ver.notes %></td>
    <td align="center"><%= link_to l(:button_annotate), :action => 'annotate', :id => @page.title, :version => ver.version %></td>
>>>>>>> 77b0a567
</tr>
<% line_num += 1 %>
<% end %>
</tbody>
</table>
<%= submit_tag l(:label_view_diff), :class => 'small' if show_diff %>
<span class="pagination"><%= pagination_links_full @version_pages, @version_count, :page_param => :p %></span>
<% end %><|MERGE_RESOLUTION|>--- conflicted
+++ resolved
@@ -7,7 +7,7 @@
 <thead><tr>
     <th>#</th>
     <th></th>
-    <th></th>
+    <th></th>    
     <th><%= l(:field_updated_on) %></th>
     <th><%= l(:field_author) %></th>
     <th><%= l(:field_comments) %></th>
@@ -21,17 +21,10 @@
     <td class="id"><%= link_to ver.version, :action => 'show', :id => @page.title, :project_id => @page.project, :version => ver.version %></td>
     <td class="checkbox"><%= radio_button_tag('version', ver.version, (line_num==1), :id => "cb-#{line_num}", :onclick => "$('cbto-#{line_num+1}').checked=true;") if show_diff && (line_num < @versions.size) %></td>
     <td class="checkbox"><%= radio_button_tag('version_from', ver.version, (line_num==2), :id => "cbto-#{line_num}") if show_diff && (line_num > 1) %></td>
-<<<<<<< HEAD
-    <td class="updated_on"><%= format_time(ver.updated_on) %></td>
-    <td class="author"><%= link_to_user ver.author %></td>
-    <td class="comments"><%=h ver.comments %></td>
+    <td class="updated_on"><%= format_time(ver.created_at) %></td>
+    <td class="author"><%= link_to_user ver.user %></td>
+    <td class="comments"><%=h ver.notes %></td>
     <td class="buttons"><%= link_to l(:button_annotate), :action => 'annotate', :id => @page.title, :version => ver.version %></td>
-=======
-    <td align="center"><%= format_time(ver.created_at) %></td>
-    <td><%= link_to_user ver.user %></td>
-    <td><%=h ver.notes %></td>
-    <td align="center"><%= link_to l(:button_annotate), :action => 'annotate', :id => @page.title, :version => ver.version %></td>
->>>>>>> 77b0a567
 </tr>
 <% line_num += 1 %>
 <% end %>
