<%#-- copyright
OpenProject is a project management system.
Copyright (C) 2012-2015 the OpenProject Foundation (OPF)

This program is free software; you can redistribute it and/or
modify it under the terms of the GNU General Public License version 3.

OpenProject is a fork of ChiliProject, which is a fork of Redmine. The copyright follows:
Copyright (C) 2006-2013 Jean-Philippe Lang
Copyright (C) 2010-2013 the ChiliProject Team

This program is free software; you can redistribute it and/or
modify it under the terms of the GNU General Public License
as published by the Free Software Foundation; either version 2
of the License, or (at your option) any later version.

This program is distributed in the hope that it will be useful,
but WITHOUT ANY WARRANTY; without even the implied warranty of
MERCHANTABILITY or FITNESS FOR A PARTICULAR PURPOSE.  See the
GNU General Public License for more details.

You should have received a copy of the GNU General Public License
along with this program; if not, write to the Free Software
Foundation, Inc., 51 Franklin Street, Fifth Floor, Boston, MA  02110-1301, USA.

See doc/COPYRIGHT.rdoc for more details.

++#%>
<% if @project.boards.any? %>
<<<<<<< HEAD
  <div class="generic-table--container">
    <div class="generic-table--results-container">
      <table interactive-table role="grid" class="generic-table">
        <colgroup>
          <col highlight-col>
          <col highlight-col>
          <col highlight-col>
          <col>
          </colgroup>
        <thead>
          <tr>
            <th>
              <div class="generic-table--sort-header-outer">
                <div class="generic-table--sort-header">
                  <span>
                    <%= Board.model_name.human %>
                  </span>
                </div>
              </div>
            </th>
            <th>
              <div class="generic-table--sort-header-outer">
                <div class="generic-table--sort-header">
                  <span>
                    <%= Board.human_attribute_name(:description) %>
                  </span>
                </div>
              </div>
            </th>
            <th>
              <div class="generic-table--sort-header-outer">
                <div class="generic-table--sort-header">
                  <span>
                    <%=l(:button_sort)%>
                  </span>
                </div>
              </div>
            </th>
            <th></th>
          </tr>
        </thead>
        <tbody>
          <% @project.boards.each do |board|
      next if board.new_record? %>
            <tr>
              <td><%=h board.name %></td>
              <td><%=h board.description %></td>
              <td class="small-icons">
                <% if authorize_for("boards", "edit") %>
                  <%= reorder_links('board', {:controller => '/boards', :action => 'move', :project_id => @project, :id => board}) %>
                <% end %>
              </td>
              <td class="buttons">
                <%= link_to_if_authorized l(:button_edit), {:controller => '/boards', :action => 'edit', :project_id => @project, :id => board}, :class => 'icon icon-edit' %>
                <%= link_to_if_authorized l(:button_delete), {:controller => '/boards', :action => 'destroy', :project_id => @project, :id => board}, :confirm => l(:text_are_you_sure), :method => :delete, :class => 'icon icon-delete' %>
              </td>
            </tr>
          <% end %>
        </tbody>
      </table>
      <div class="generic-table--header-background"></div>
    </div>
  </div>
=======
  <table class="list">
    <thead>
      <tr>
        <th><%= Board.model_name.human %></th>
        <th><%= Board.human_attribute_name(:description) %></th>
        <th></th>
        <th></th>
      </tr>
    </thead>
    <tbody>
      <% @project.boards.each do |board|
  next if board.new_record? %>
        <tr class="<%= cycle 'odd', 'even' %>">
          <td><%=h board.name %></td>
          <td><%=h board.description %></td>
          <td class="small-icons" align="center">
            <% if authorize_for("boards", "edit") %>
              <%= reorder_links('board', {:controller => '/boards', :action => 'move', :project_id => @project, :id => board}) %>
            <% end %>
          </td>
          <td class="buttons">
            <%= link_to_if_authorized l(:button_edit), {:controller => '/boards', :action => 'edit', :project_id => @project, :id => board}, :class => 'icon icon-edit' %>
            <%= link_to_if_authorized l(:button_delete), {:controller => '/boards', :action => 'destroy', :project_id => @project, :id => board}, data: { confirm: l(:text_are_you_sure) }, :method => :delete, :class => 'icon icon-delete' %>
          </td>
        </tr>
      <% end %>
    </tbody>
  </table>
>>>>>>> a5e625cb
<% else %>
    <div class="generic-table--container">
    <div class="generic-table--no-results-container">
      <h2 class="generic-table--no-results-title">
        <i class="icon-info"></i>
        Nothing to display
      </h2>
      <div class="generic-table--no-results-description">
        <p class="nodata"><%= l(:label_no_data) %></p>
      </div>
    </div>
  </div>
<% end %>
<p><%= link_to_if_authorized l(:label_board_new), {:controller => '/boards', :action => 'new', :project_id => @project} %></p><|MERGE_RESOLUTION|>--- conflicted
+++ resolved
@@ -27,7 +27,6 @@
 
 ++#%>
 <% if @project.boards.any? %>
-<<<<<<< HEAD
   <div class="generic-table--container">
     <div class="generic-table--results-container">
       <table interactive-table role="grid" class="generic-table">
@@ -71,7 +70,7 @@
         </thead>
         <tbody>
           <% @project.boards.each do |board|
-      next if board.new_record? %>
+            next if board.new_record? %>
             <tr>
               <td><%=h board.name %></td>
               <td><%=h board.description %></td>
@@ -82,7 +81,7 @@
               </td>
               <td class="buttons">
                 <%= link_to_if_authorized l(:button_edit), {:controller => '/boards', :action => 'edit', :project_id => @project, :id => board}, :class => 'icon icon-edit' %>
-                <%= link_to_if_authorized l(:button_delete), {:controller => '/boards', :action => 'destroy', :project_id => @project, :id => board}, :confirm => l(:text_are_you_sure), :method => :delete, :class => 'icon icon-delete' %>
+                <%= link_to_if_authorized l(:button_delete), {:controller => '/boards', :action => 'destroy', :project_id => @project, :id => board}, data: { confirm: l(:text_are_you_sure) }, :method => :delete, :class => 'icon icon-delete' %>
               </td>
             </tr>
           <% end %>
@@ -91,36 +90,6 @@
       <div class="generic-table--header-background"></div>
     </div>
   </div>
-=======
-  <table class="list">
-    <thead>
-      <tr>
-        <th><%= Board.model_name.human %></th>
-        <th><%= Board.human_attribute_name(:description) %></th>
-        <th></th>
-        <th></th>
-      </tr>
-    </thead>
-    <tbody>
-      <% @project.boards.each do |board|
-  next if board.new_record? %>
-        <tr class="<%= cycle 'odd', 'even' %>">
-          <td><%=h board.name %></td>
-          <td><%=h board.description %></td>
-          <td class="small-icons" align="center">
-            <% if authorize_for("boards", "edit") %>
-              <%= reorder_links('board', {:controller => '/boards', :action => 'move', :project_id => @project, :id => board}) %>
-            <% end %>
-          </td>
-          <td class="buttons">
-            <%= link_to_if_authorized l(:button_edit), {:controller => '/boards', :action => 'edit', :project_id => @project, :id => board}, :class => 'icon icon-edit' %>
-            <%= link_to_if_authorized l(:button_delete), {:controller => '/boards', :action => 'destroy', :project_id => @project, :id => board}, data: { confirm: l(:text_are_you_sure) }, :method => :delete, :class => 'icon icon-delete' %>
-          </td>
-        </tr>
-      <% end %>
-    </tbody>
-  </table>
->>>>>>> a5e625cb
 <% else %>
     <div class="generic-table--container">
     <div class="generic-table--no-results-container">
