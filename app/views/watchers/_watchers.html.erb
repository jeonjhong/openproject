<%#-- copyright
OpenProject is a project management system.
Copyright (C) 2012-2015 the OpenProject Foundation (OPF)

This program is free software; you can redistribute it and/or
modify it under the terms of the GNU General Public License version 3.

OpenProject is a fork of ChiliProject, which is a fork of Redmine. The copyright follows:
Copyright (C) 2006-2013 Jean-Philippe Lang
Copyright (C) 2010-2013 the ChiliProject Team

This program is free software; you can redistribute it and/or
modify it under the terms of the GNU General Public License
as published by the Free Software Foundation; either version 2
of the License, or (at your option) any later version.

This program is distributed in the hope that it will be useful,
but WITHOUT ANY WARRANTY; without even the implied warranty of
MERCHANTABILITY or FITNESS FOR A PARTICULAR PURPOSE.  See the
GNU General Public License for more details.

You should have received a copy of the GNU General Public License
along with this program; if not, write to the Free Software
Foundation, Inc., 51 Franklin Street, Fifth Floor, Boston, MA  02110-1301, USA.

See doc/COPYRIGHT.rdoc for more details.

++#%>

<% user_allowed_to_add_watchers = User.current.allowed_to?(:add_work_package_watchers, @project) %>

<<<<<<< HEAD
<div class="attributes-group--header">
  <div class="attributes-group--header-container">
    <h3 class="attributes-group--header-text"><%= l(:label_work_package_watchers) %> (<%= watched.watcher_users.size %>)</h3>
=======
<p>
  <strong><%= l(:label_work_package_watchers) %> (<%= watched.watcher_users.size %>)</strong>
  <% if user_allowed_to_add_watchers %>
    <%= toggle_link icon_wrapper('icon icon-add', l(:button_add_watcher)),
                    'new-watcher-form',
                    { focus: 'watcher_user_id' },
                    { :class => 'no-decoration-on-hover', :title => l(:button_add_watcher) } %>
  <% end %>
</p>

<%= labelled_tabular_form_for(:watcher,
             url: watchers_path(watched.class.name.underscore.pluralize, watched),
             method: :post,
             remote: true,
             complete: "Form.Element.focus('watcher_user_id');",
             html: { id: 'new-watcher-form', style: (@watcher ? '' : 'display:none;') }) do |f| %>
  <div class="choice">
    <div class="choice--select">
      <%= f.select :user_id, (watched.addable_watcher_users.collect {|m| [m.name, m.id]}.sort_by{|name, id | name}),
            { :prompt => "--- #{l(:actionview_instancetag_blank_option)} ---", no_label: true } %>

    </div>
    <div class="choice--button">
      <%= submit_tag l(:button_add), class: 'button' %>
    </div>
>>>>>>> fa15c21a
  </div>
  <div class="attributes-group--header-control">
    <% if user_allowed_to_add_watchers %>
      <%= toggle_link icon_wrapper('icon icon-add', l(:button_add_watcher)),
                      'new-watcher-form',
                      { focus: 'watcher_user_id' },
                      { :class => 'no-decoration-on-hover', :title => l(:button_add_watcher) } %>
    <% end %>
  </div>
</div>

<div class="single-attribute">
  <%= form_for(:watcher,
               url: watchers_path(watched.class.name.underscore.pluralize, watched),
               method: :post,
               remote: true,
               complete: "Form.Element.focus('watcher_user_id');",
               html: { id: 'new-watcher-form', style: (@watcher ? '' : 'display:none;') }) do |f| %>
    <div class="grid-block">
      <div class="grid-content small-6">
        <%= f.select :user_id, (watched.addable_watcher_users.collect {|m| [m.name, m.id]}.sort_by{|name, id | name}),
              { :prompt => "--- #{l(:actionview_instancetag_blank_option)} ---" },
              class: 'form--select' %>

        <%= submit_tag l(:button_add), class: 'button -highlight' %>
        <%= toggle_link l(:button_cancel), 'new-watcher-form', {}, class: 'button' %>
      </div>
    </div>
  <% end %>

  <%= watchers_list(watched) %>
</div><|MERGE_RESOLUTION|>--- conflicted
+++ resolved
@@ -29,37 +29,9 @@
 
 <% user_allowed_to_add_watchers = User.current.allowed_to?(:add_work_package_watchers, @project) %>
 
-<<<<<<< HEAD
 <div class="attributes-group--header">
   <div class="attributes-group--header-container">
     <h3 class="attributes-group--header-text"><%= l(:label_work_package_watchers) %> (<%= watched.watcher_users.size %>)</h3>
-=======
-<p>
-  <strong><%= l(:label_work_package_watchers) %> (<%= watched.watcher_users.size %>)</strong>
-  <% if user_allowed_to_add_watchers %>
-    <%= toggle_link icon_wrapper('icon icon-add', l(:button_add_watcher)),
-                    'new-watcher-form',
-                    { focus: 'watcher_user_id' },
-                    { :class => 'no-decoration-on-hover', :title => l(:button_add_watcher) } %>
-  <% end %>
-</p>
-
-<%= labelled_tabular_form_for(:watcher,
-             url: watchers_path(watched.class.name.underscore.pluralize, watched),
-             method: :post,
-             remote: true,
-             complete: "Form.Element.focus('watcher_user_id');",
-             html: { id: 'new-watcher-form', style: (@watcher ? '' : 'display:none;') }) do |f| %>
-  <div class="choice">
-    <div class="choice--select">
-      <%= f.select :user_id, (watched.addable_watcher_users.collect {|m| [m.name, m.id]}.sort_by{|name, id | name}),
-            { :prompt => "--- #{l(:actionview_instancetag_blank_option)} ---", no_label: true } %>
-
-    </div>
-    <div class="choice--button">
-      <%= submit_tag l(:button_add), class: 'button' %>
-    </div>
->>>>>>> fa15c21a
   </div>
   <div class="attributes-group--header-control">
     <% if user_allowed_to_add_watchers %>
@@ -72,20 +44,20 @@
 </div>
 
 <div class="single-attribute">
-  <%= form_for(:watcher,
-               url: watchers_path(watched.class.name.underscore.pluralize, watched),
-               method: :post,
-               remote: true,
-               complete: "Form.Element.focus('watcher_user_id');",
-               html: { id: 'new-watcher-form', style: (@watcher ? '' : 'display:none;') }) do |f| %>
-    <div class="grid-block">
-      <div class="grid-content small-6">
+ <%= labelled_tabular_form_for(:watcher,
+              url: watchers_path(watched.class.name.underscore.pluralize, watched),
+              method: :post,
+              remote: true,
+              complete: "Form.Element.focus('watcher_user_id');",
+              html: { id: 'new-watcher-form', style: (@watcher ? '' : 'display:none;') }) do |f| %>
+    <div class="choice">
+      <div class="choice--select">
         <%= f.select :user_id, (watched.addable_watcher_users.collect {|m| [m.name, m.id]}.sort_by{|name, id | name}),
-              { :prompt => "--- #{l(:actionview_instancetag_blank_option)} ---" },
-              class: 'form--select' %>
+              { :prompt => "--- #{l(:actionview_instancetag_blank_option)} ---", no_label: true } %>
 
-        <%= submit_tag l(:button_add), class: 'button -highlight' %>
-        <%= toggle_link l(:button_cancel), 'new-watcher-form', {}, class: 'button' %>
+      </div>
+      <div class="choice--button">
+        <%= submit_tag l(:button_add), class: 'button' %>
       </div>
     </div>
   <% end %>
