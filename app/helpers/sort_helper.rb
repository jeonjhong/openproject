--- conflicted
+++ resolved
@@ -221,24 +221,8 @@
   # - 2 CSS classes reflect the state of the link: sort and asc or desc
   #
   def sort_link(column, caption, default_order, html_options = {})
-<<<<<<< HEAD
     order = order_string(column, inverted: true) || default_order
     caption ||= column.to_s.humanize
-=======
-    css = nil
-    order = default_order
-
-    if column.to_s == @sort_criteria.first_key
-      if @sort_criteria.first_asc?
-        css = 'sort asc'
-        order = 'desc'
-      else
-        css = 'sort desc'
-        order = 'asc'
-      end
-    end
-    caption = column.to_s.humanize unless caption
->>>>>>> a5e625cb
 
     sort_options = { sort: @sort_criteria.add(column.to_s, order).to_param }
     url_options = params.merge(sort_options)
