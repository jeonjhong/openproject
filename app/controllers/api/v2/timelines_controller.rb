--- conflicted
+++ resolved
@@ -29,12 +29,7 @@
 
 module Api
   module V2
-<<<<<<< HEAD
-
     class TimelinesController < ::TimelinesController
-=======
-    class TimelinesController < TimelinesController
->>>>>>> 43d388f0
       include ::Api::V2::ApiController
     end
   end
