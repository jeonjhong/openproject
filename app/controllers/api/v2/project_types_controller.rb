--- conflicted
+++ resolved
@@ -29,13 +29,7 @@
 
 module Api
   module V2
-<<<<<<< HEAD
-
     class ProjectTypesController < ::ProjectTypesController
-
-=======
-    class ProjectTypesController < ProjectTypesController
->>>>>>> 43d388f0
       include ::Api::V2::ApiController
 
       def index
