--- conflicted
+++ resolved
@@ -26,15 +26,9 @@
       before_filter :assign_work_packages, only: [:index]
 
       def index
-<<<<<<< HEAD
-        sort_init(@query.sort_criteria.empty? ? [DEFAULT_SORT_ORDER] : @query.sort_criteria)
-        sort_update(@query.sortable_columns)
-
         @custom_field_column_names = @query.columns.select{|c| c.name.to_s =~ /cf_(.*)/}.map(&:name)
         @column_names = ['id'] | @query.columns.select{|c| !@custom_field_column_names.include?(c.name)}.map(&:name)
 
-=======
->>>>>>> 929c6cec
         # the data for the index is already produced in the assign_work_packages
         respond_to do |format|
           format.api
