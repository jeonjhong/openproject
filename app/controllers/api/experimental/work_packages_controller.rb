--- conflicted
+++ resolved
@@ -48,25 +48,12 @@
                                         :column_sums]
 
       def index
-<<<<<<< HEAD
-        @work_packages = current_work_packages(@project)
-        @custom_field_column_names = @query.columns.select { |c| c.name.to_s =~ /cf_(.*)/ }.map(&:name)
-        @column_names = [:id] | @query.columns.map(&:name) - @custom_field_column_names
-        if !@query.group_by.blank?
-          if @query.group_by =~ /cf_(.*)/
-            @custom_field_column_names << @query.group_by
-          else
-            @column_names << @query.group_by.to_sym
-          end
-        end
-=======
         @work_packages = current_work_packages
 
         columns = @query.columns.map(&:name) + [:id]
         columns << @query.group_by if @query.group_by
 
         @column_names, @custom_field_column_ids = separate_columns_by_custom_fields(columns)
->>>>>>> 9a04380e
 
         setup_context_menu_actions
 
@@ -78,13 +65,9 @@
         raise 'API Error: No column names' if column_names.empty?
         raise 'API Error: No IDs' unless params[:ids]
         ids = params[:ids].map(&:to_i)
-<<<<<<< HEAD
-        work_packages = Array.wrap(WorkPackage.visible.find(*ids)).sort { |a, b| ids.index(a.id) <=> ids.index(b.id) }
-=======
 
         work_packages = work_packages_of_ids(ids, column_names)
         work_packages = ::API::Experimental::WorkPackageDecorator.decorate(work_packages)
->>>>>>> 9a04380e
 
         @columns_data = fetch_columns_data(column_names, work_packages)
         @columns_meta = {
@@ -108,43 +91,13 @@
         @can = WorkPackagePolicy.new(User.current)
       end
 
-<<<<<<< HEAD
-      def columns_total_sums(column_names, work_packages)
-        column_names.map do |column_name|
-          column_sum(column_name, work_packages)
-        end
-      end
-
-      def column_sum(column_name, work_packages)
-        fetch_column_data(column_name, work_packages, false).map { |c| c.nil? ? 0 : c }.compact.sum if column_should_be_summed_up?(column_name)
-      end
-
-      def columns_group_sums(column_names, work_packages, group_by)
-        # NOTE RS: This is basically the grouped_sums method from sums.rb but we have no query to play with here
-        return unless group_by
-        column_names.map do |column_name|
-          work_packages.map { |wp| wp.send(group_by) }
-            .uniq
-            .inject({}) do |group_sums, current_group|
-              work_packages_in_current_group = work_packages.select { |wp| wp.send(group_by) == current_group }
-              group_sums.merge current_group => column_sum(column_name, work_packages_in_current_group)
-            end
-        end
-      end
-
-=======
->>>>>>> 9a04380e
       def load_query
         @query ||= init_query
       rescue ActiveRecord::RecordNotFound
         render_404
       end
 
-<<<<<<< HEAD
-      def current_work_packages(_projects)
-=======
       def current_work_packages
->>>>>>> 9a04380e
         sort_init(@query.sort_criteria.empty? ? [DEFAULT_SORT_ORDER] : @query.sort_criteria)
         sort_update(@query.sortable_columns)
 
@@ -229,56 +182,6 @@
           super
         end
       end
-<<<<<<< HEAD
-
-      def fetch_columns_data(column_names, work_packages)
-        column_names.map do |column_name|
-          fetch_column_data(column_name, work_packages)
-        end
-      end
-
-      def fetch_column_data(column_name, work_packages, display = true)
-        if column_name =~ /cf_(.*)/
-          custom_field = CustomField.find($1)
-          work_packages.map do |work_package|
-            custom_value = work_package.custom_values.find_by_custom_field_id($1)
-            if display
-              work_package.get_cast_custom_value_with_meta(custom_value)
-            else
-              custom_field.cast_value custom_value.try(:value)
-            end
-          end
-        else
-          work_packages.map do |work_package|
-            # Note: Doing as_json here because if we just take the value.attributes then we can't get any methods later.
-            #       Name and subject are the default properties that the front end currently looks for to summarize an object.
-            raise 'API Error: Unknown column name' if !work_package.respond_to?(column_name)
-            value = work_package.send(column_name)
-            value.is_a?(ActiveRecord::Base) ? value.as_json(only: 'id', methods: [:name, :subject]) : value
-          end
-        end
-      end
-
-      def column_should_be_summed_up?(column_name)
-        # see ::Query::Sums mix in
-        column_is_numeric?(column_name) && Setting.work_package_list_summable_columns.include?(column_name.to_s)
-      end
-
-      def column_is_numeric?(column_name)
-        # TODO RS: We want to leave out ids even though they are numeric
-        [:integer, :float].include? column_type(column_name)
-      end
-
-      def column_type(column_name)
-        if column_name =~ /cf_(.*)/
-          CustomField.find($1).field_format.to_sym
-        else
-          column = WorkPackage.columns_hash[column_name]
-          column.nil? ? :none : column.type
-        end
-      end
-=======
->>>>>>> 9a04380e
     end
   end
 end