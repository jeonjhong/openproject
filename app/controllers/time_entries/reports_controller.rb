--- conflicted
+++ resolved
@@ -115,29 +115,6 @@
   private
 
   def load_available_criterias
-<<<<<<< HEAD
-    @available_criterias = { 'project' => {:sql => "#{TimeEntry.table_name}.project_id",
-                                          :klass => Project,
-                                          :label => Project.model_name.human},
-                             'version' => {:sql => "#{WorkPackage.table_name}.fixed_version_id",
-                                          :klass => Version,
-                                          :label => Version.model_name.human},
-                             'category' => {:sql => "#{WorkPackage.table_name}.category_id",
-                                            :klass => Category,
-                                            :label => Category.model_name.human},
-                             'member' => {:sql => "#{TimeEntry.table_name}.user_id",
-                                         :klass => User,
-                                         :label => Member.model_name.human},
-                             'type' => {:sql => "#{WorkPackage.table_name}.type_id",
-                                          :klass => ::Type,
-                                          :label => ::Type.model_name.human},
-                             'activity' => {:sql => "#{TimeEntry.table_name}.activity_id",
-                                           :klass => TimeEntryActivity,
-                                           :label => :label_activity},
-                             'work_package' => {:sql => "#{TimeEntry.table_name}.work_package_id",
-                                            :klass => WorkPackage,
-                                            :label => WorkPackage.model_name.human}
-=======
     @available_criterias = { 'project' => { sql: "#{TimeEntry.table_name}.project_id",
                                             klass: Project,
                                             label: Project.model_name.human },
@@ -151,15 +128,14 @@
                                            klass: User,
                                            label: Member.model_name.human },
                              'type' => { sql: "#{WorkPackage.table_name}.type_id",
-                                         klass: Type,
-                                         label: Type.model_name.human },
+                                         klass: ::Type,
+                                         label: ::Type.model_name.human },
                              'activity' => { sql: "#{TimeEntry.table_name}.activity_id",
                                              klass: TimeEntryActivity,
                                              label: :label_activity },
                              'work_package' => { sql: "#{TimeEntry.table_name}.work_package_id",
                                                  klass: WorkPackage,
                                                  label: WorkPackage.model_name.human }
->>>>>>> 43d388f0
                            }
 
     # Add list and boolean custom fields as available criterias
