--- conflicted
+++ resolved
@@ -97,14 +97,7 @@
     @content.comments = nil
 
     # To prevent StaleObjectError exception when reverting to a previous version
-<<<<<<< HEAD
-    @content.version = @page.content.version
-=======
     @content.lock_version = @page.content.lock_version
-  rescue ActiveRecord::StaleObjectError
-    # Optimistic locking exception
-    flash[:error] = l(:notice_locking_conflict)
->>>>>>> 61f0e67c
   end
 
   verify :method => :put, :only => :update, :render => {:nothing => true, :status => :method_not_allowed }
