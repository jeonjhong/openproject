--- conflicted
+++ resolved
@@ -70,13 +70,8 @@
       begin
         Redmine::DefaultData::Loader::load(params[:lang])
         flash[:notice] = l(:notice_default_data_loaded)
-<<<<<<< HEAD
       rescue => e
-        flash[:error] = l(:error_can_t_load_default_data, e.message)
-=======
-      rescue Exception => e
         flash[:error] = l(:error_can_t_load_default_data, ERB::Util.h(e.message))
->>>>>>> 5091286a
       end
     end
     redirect_to action: 'index'
@@ -88,15 +83,9 @@
     ActionMailer::Base.raise_delivery_errors = true
     begin
       @test = UserMailer.test_mail(User.current).deliver
-<<<<<<< HEAD
-      flash[:notice] = l(:notice_email_sent, User.current.mail)
+      flash[:notice] = l(:notice_email_sent, ERB::Util.h(User.current.mail))
     rescue => e
-      flash[:error] = l(:notice_email_error, e.message)
-=======
-      flash[:notice] = l(:notice_email_sent, ERB::Util.h(User.current.mail))
-    rescue Exception => e
       flash[:error] = l(:notice_email_error, ERB::Util.h(Redmine::CodesetUtil.replace_invalid_utf8(e.message.dup)))
->>>>>>> 5091286a
     end
     ActionMailer::Base.raise_delivery_errors = raise_delivery_errors
     redirect_to controller: '/settings', action: 'edit', tab: 'notifications'
