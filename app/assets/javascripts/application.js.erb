// This is a manifest file that'll be compiled into application.js, which will include all the files
// listed below.
//
// Any JavaScript/Coffee file within this directory, lib/assets/javascripts, vendor/assets/javascripts,
// or vendor/assets/javascripts of plugins, if any, can be referenced here using a relative path.
//
// It's not advisable to add code directly here, but if you do, it'll appear at the bottom of the
// the compiled file.
//
// WARNING: THE FIRST BLANK LINE MARKS THE END OF WHAT'S TO BE PROCESSED, ANY BLANK LINE SHOULD
// GO AFTER THE REQUIRES BELOW.
//
//= require jquery
<<<<<<< HEAD
//= require jquery-ujs
//= require jquery-ui
//= require jquery-ui/ui/i18n/jquery-ui-i18n

//= require jquery.atwho
//= require Caret.js/src/jquery.caret
=======
//= require jquery.ui.all
//= require jquery-ui-i18n
//= require jquery.atwho/index
//= require jquery_ujs
>>>>>>> bed46360
//= require jquery_noconflict
//= require prototype
//= require effects
//= require dragdrop
//= require controls
//= require i18n
//= require i18n/translations

//= require lib/jquery.colorcontrast
//= require lib/jquery.trap

//= require select2

//= require top_menu
//= require action_menu
//= require openproject
//= require breadcrumb
//= require findDomElement
//= require context_menu
//= require jstoolbar
//= require ajaxappender
//= require settings
//= require modal
//= require keyboard_shortcuts
//= require top-shelf
//= require unsupported-browsers
//= require autocomplete_textareas
//= require openproject_plugins
//= require versions
//= require_tree ./specific

//= require angular
//= require angular-animate
//= require angular-ui-select2
//= require angular-ui-date/src/date

//= require openproject-ui_components/app/assets/javascripts/angular/ui-components-app
//= require ./angular/openproject-app
//= require_tree ./angular



//source: http://stackoverflow.com/questions/8120065/jquery-and-prototype-dont-work-together-with-array-prototype-reverse
if (typeof []._reverse == 'undefined') {
    jQuery.fn.reverse = Array.prototype.reverse;
} else {
    jQuery.fn.reverse = Array.prototype._reverse;
}

jQuery(document).ready(function ($) {
  //remove modal layout=false if we ctrl-click!
  $(document.body).on("click", "a", function (e) {
    if (top != self && e.ctrlKey) {
      if (e.target && e.target.href) {
        var url = e.target.href;
        if (url.match(/(&)?layout=false/)) {
          url = url.replace(/(&)?layout=false/g, "").replace(/\?$/, "");
          window.open(url);
          e.preventDefault();
        }
      }
    }
  });

  if (typeof CS !== "undefined") {
    var regions = $.datepicker.regional;
    var regional = regions[CS.lang] || regions[""];
    $.datepicker.setDefaults(regional);

    var gotoToday = $.datepicker._gotoToday;

    $.datepicker._gotoToday = function (id) {
      gotoToday.call(this, id);
      var target = $(id),
        inst = this._getInst(target[0]),
        dateStr = $.datepicker._formatDate(inst);
      target.val(dateStr);
      target.blur();
      $.datepicker._hideDatepicker();
    };

    var defaults = {
      showWeek: true,
      changeMonth: true,
      changeYear: true,
      yearRange: "c-100:c+10",
      dateFormat: 'yy-mm-dd',
      showButtonPanel: true,
      calculateWeek: function (day) {
        var dayOfWeek = new Date(+day);

        if (day.getDay() != 1) {
          dayOfWeek.setDate(day.getDate() - day.getDay() + 1);
        }

        return $.datepicker.iso8601Week(dayOfWeek);
      }
    };

    if (CS.firstWeekDay && CS.firstWeekDay !== "") {
      defaults.firstDay = parseInt(CS.firstWeekDay, 10);
    }

    $.datepicker.setDefaults(defaults);
  }

  $('#show_more_wp_properties').live('click', function(el){
    $(this).find('.icon').toggleClass('icon-arrow-right6-3 icon-arrow-right6-1');
    Effect.toggle("work_package_descr_fields", "appear", {duration:0.3});
    enable_textarea_auto_completion(jQuery("#work_package_description"));
    return false;
  });

});

function checkAll (id, checked) {
	var els = Element.descendants(id);
	for (var i = 0; i < els.length; i++) {
    if (els[i].disabled==false) {
      els[i].checked = checked;
    }
	}
}

function toggleCheckboxesBySelector(selector) {
	boxes = $$(selector);
	var all_checked = true;
	for (i = 0; i < boxes.length; i++) { if (boxes[i].checked == false) { all_checked = false; } }
	for (i = 0; i < boxes.length; i++) { boxes[i].checked = !all_checked; }
}

function setCheckboxesBySelector(checked, selector) {
  var boxes = $$(selector);
  boxes.each(function(ele) {
    ele.checked = checked;
  });
}

function showAndScrollTo(id, focus) {
	Element.show(id);
	if (focus!=null) { Form.Element.focus(focus); }
	Element.scrollTo(id);
}

// TODO de-implement once table component has been used
function setGroupRowStatus(el) {
  var collapseExpandButton = jQuery(el);
  var row = jQuery(el).closest("tr");
  var isOpen = row.hasClass("open")
  var toggleAllLink = row.find(".toggle-all")
  var toggleAllLinkText = isOpen ? I18n.t('js.label_collapse_all') : I18n.t('js.label_expand_all');

  collapseExpandButton.toggleClass("icon-minus")
  collapseExpandButton.toggleClass("icon-plus")
  toggleAllLink.text(toggleAllLinkText);
}

// TODO de-implement once table component has been used
function toggleRowGroup(el) {
  var row = jQuery(el).closest("tr");

  row.toggleClass("open closed");

  setGroupRowStatus(el);

  row.nextUntil("tr.group").each(function(index) {
    jQuery(this).toggle();
  });
}

// TODO de-implement once table component has been used
function toggleAllRowGroups(el) {
  var row = jQuery(el).closest("tr");
  var collapseExpandButton = jQuery(row).find(".expander");
  var isOpen = row.hasClass("open");

  toggleRowGroup(collapseExpandButton);

  row.siblings("tr.group").each(function(index) {
    var currentGroupOpen = jQuery(this).hasClass("open");
    var collapseExpandButton = jQuery(this).find(".expander");

    if (isOpen == currentGroupOpen) {
      toggleRowGroup(collapseExpandButton);
    }
  });
}

function hideFieldset(el) {
	var fieldset = Element.up(el, 'fieldset');
	fieldset.toggleClassName('collapsed');
	fieldset.down('>div').hide();
}

var fileFieldCount = 1;

function addFileField() {
  fileFieldCount++;
  if (fileFieldCount >= 10) return false
  var clone = $('attachment_template').cloneNode(true);
  clone.writeAttribute('id', '');
  clone.innerHTML = clone.innerHTML.replace(/\[1\]/g, '['+ fileFieldCount + ']');
  $('attachments_fields').appendChild(clone);
}

function showTab(name) {
    var f = $$('div#content .tab-content');
	for(var i=0; i<f.length; i++){
		Element.hide(f[i]);
	}
    var f = $$('div.tabs a');
	for(var i=0; i<f.length; i++){
		Element.removeClassName(f[i], "selected");
	}
	Element.show('tab-content-' + name);
	Element.addClassName('tab-' + name, "selected");
        Element.insert('tab-' + name, {top: $$('div.tabs .hidden-for-sighted')[0]})
	return false;
}

function moveTabRight(el) {
	var lis = Element.up(el, 'div.tabs').down('ul').childElements();
	var tabsWidth = 0;
	var i;
	for (i=0; i<lis.length; i++) {
		if (lis[i].visible()) {
			tabsWidth += lis[i].getWidth() + 6;
		}
	}
	if (tabsWidth < Element.up(el, 'div.tabs').getWidth() - 60) {
		return;
	}
	i=0;
	while (i<lis.length && !lis[i].visible()) {
		i++;
	}
	lis[i].hide();
}

function moveTabLeft(el) {
	var lis = Element.up(el, 'div.tabs').down('ul').childElements();
	var i = 0;
	while (i<lis.length && !lis[i].visible()) {
		i++;
	}
	if (i>0) {
		lis[i-1].show();
	}
}

function displayTabsButtons() {
	var lis;
	var tabsWidth = 0;
	var i;
	$$('div.tabs').each(function(el) {
		lis = el.down('ul').childElements();
		for (i=0; i<lis.length; i++) {
			if (lis[i].visible()) {
				tabsWidth += lis[i].getWidth() + 6;
			}
		}
		if ((tabsWidth < el.getWidth() - 20) && (lis[0].visible())) {
			el.down('div.tabs-buttons').hide();
		} else {
			el.down('div.tabs-buttons').show();
		}
	});
}

function setPredecessorFieldsVisibility() {
    relationType = $('relation_relation_type');
    if (relationType && (relationType.value == "precedes" || relationType.value == "follows")) {
        Element.show('predecessor_fields');
    } else {
        Element.hide('predecessor_fields');
    }
}

function promptToRemote(text, param, url) {
    value = prompt(text + ':', '');
    if (value) {
        new Ajax.Request(url + '?' + param + '=' + encodeURIComponent(value), {asynchronous:true, evalScripts:true});
        return false;
    }
}

function collapseScmEntry(id) {
    var els = document.getElementsByClassName(id, 'browser');
	for (var i = 0; i < els.length; i++) {
	   if (els[i].hasClassName('open')) {
	       collapseScmEntry(els[i].id);
	   }
       Element.hide(els[i]);
    }
    $(id).removeClassName('open');
}

function expandScmEntry(id) {
    var els = document.getElementsByClassName(id, 'browser');
	for (var i = 0; i < els.length; i++) {
       Element.show(els[i]);
       if (els[i].hasClassName('loaded') && !els[i].hasClassName('collapsed')) {
            expandScmEntry(els[i].id);
       }
    }
    $(id).addClassName('open');
}

function scmEntryClick(id) {
    el = $(id);
    if (el.hasClassName('open')) {
        collapseScmEntry(id);
        el.addClassName('collapsed');
        return false;
    } else if (el.hasClassName('loaded')) {
        expandScmEntry(id);
        el.removeClassName('collapsed');
        return false;
    }
    if (el.hasClassName('loading')) {
        return false;
    }
    el.addClassName('loading');
    return true;
}

function scmEntryLoaded(id) {
    Element.addClassName(id, 'open');
    Element.addClassName(id, 'loaded');
    Element.removeClassName(id, 'loading');
}

function randomKey(size) {
	var chars = new Array('0', '1', '2', '3', '4', '5', '6', '7', '8', '9', 'A', 'B', 'C', 'D', 'E', 'F', 'G', 'H', 'I', 'J', 'K', 'L', 'M', 'N', 'O', 'P', 'Q', 'R', 'S', 'T', 'U', 'V', 'W', 'X', 'Y', 'Z', 'a', 'b', 'c', 'd', 'e', 'f', 'g', 'h', 'i', 'j', 'k', 'l', 'm', 'n', 'o', 'p', 'q', 'r', 's', 't', 'u', 'v', 'w', 'x', 'y', 'z');
	var key = '';
	for (i = 0; i < size; i++) {
  	key += chars[Math.floor(Math.random() * chars.length)];
	}
	return key;
}

// Automatic project identifier generation
var projectIdentifierLocked;
var projectIdentifierDefault;
var projectIdentifierMaxLength;

function generateProjectIdentifier() {
  var identifier = $('project_name').getValue() // project name
  var diacriticsMap = [
      {'base':'a', 'letters':/[\u0061\u24D0\uFF41\u1E9A\u00E0\u00E1\u00E2\u1EA7\u1EA5\u1EAB\u1EA9\u00E3\u0101\u0103\u1EB1\u1EAF\u1EB5\u1EB3\u0227\u01E1\u01DF\u1EA3\u00E5\u01FB\u01CE\u0201\u0203\u1EA1\u1EAD\u1EB7\u1E01\u0105\u2C65\u0250\u0041\u24B6\uFF21\u00C0\u00C1\u00C2\u1EA6\u1EA4\u1EAA\u1EA8\u00C3\u0100\u0102\u1EB0\u1EAE\u1EB4\u1EB2\u0226\u01E0\u01DE\u1EA2\u00C5\u01FA\u01CD\u0200\u0202\u1EA0\u1EAC\u1EB6\u1E00\u0104\u023A\u2C6F]/g},
      {'base':'aa','letters':/[\uA733\uA732]/g},
      {'base':'ae','letters':/[\u00E4\u00E6\u01FD\u01E3\u00C4\u00C6\u01FC\u01E2]/g},
      {'base':'ao','letters':/[\uA735\uA734]/g},
      {'base':'au','letters':/[\uA737\uA736]/g},
      {'base':'av','letters':/[\uA739\uA73B\uA738\uA73A]/g},
      {'base':'ay','letters':/[\uA73D\uA73C]/g},
      {'base':'b', 'letters':/[\u0062\u24D1\uFF42\u1E03\u1E05\u1E07\u0180\u0183\u0253\u0042\u24B7\uFF22\u1E02\u1E04\u1E06\u0243\u0182\u0181]/g},
      {'base':'c', 'letters':/[\u0063\u24D2\uFF43\u0107\u0109\u010B\u010D\u00E7\u1E09\u0188\u023C\uA73F\u2184\u0043\u24B8\uFF23\u0106\u0108\u010A\u010C\u00C7\u1E08\u0187\u023B\uA73E]/g},
      {'base':'d', 'letters':/[\u0064\u24D3\uFF44\u1E0B\u010F\u1E0D\u1E11\u1E13\u1E0F\u0111\u018C\u0256\u0257\uA77A\u0044\u24B9\uFF24\u1E0A\u010E\u1E0C\u1E10\u1E12\u1E0E\u0110\u018B\u018A\u0189\uA779]/g},
      {'base':'dz','letters':/[\u01F3\u01C6\u01F1\u01C4\u01F2\u01C5]/g},
      {'base':'e', 'letters':/[\u0065\u24D4\uFF45\u00E8\u00E9\u00EA\u1EC1\u1EBF\u1EC5\u1EC3\u1EBD\u0113\u1E15\u1E17\u0115\u0117\u00EB\u1EBB\u011B\u0205\u0207\u1EB9\u1EC7\u0229\u1E1D\u0119\u1E19\u1E1B\u0247\u025B\u01DD\u0045\u24BA\uFF25\u00C8\u00C9\u00CA\u1EC0\u1EBE\u1EC4\u1EC2\u1EBC\u0112\u1E14\u1E16\u0114\u0116\u00CB\u1EBA\u011A\u0204\u0206\u1EB8\u1EC6\u0228\u1E1C\u0118\u1E18\u1E1A\u0190\u018E]/g},
      {'base':'f', 'letters':/[\u0066\u24D5\uFF46\u1E1F\u0192\uA77C\u0046\u24BB\uFF26\u1E1E\u0191\uA77B]/g},
      {'base':'g', 'letters':/[\u0067\u24D6\uFF47\u01F5\u011D\u1E21\u011F\u0121\u01E7\u0123\u01E5\u0260\uA7A1\u1D79\uA77F\u0047\u24BC\uFF27\u01F4\u011C\u1E20\u011E\u0120\u01E6\u0122\u01E4\u0193\uA7A0\uA77D\uA77E]/g},
      {'base':'h', 'letters':/[\u0068\u24D7\uFF48\u0125\u1E23\u1E27\u021F\u1E25\u1E29\u1E2B\u1E96\u0127\u2C68\u2C76\u0265\u0048\u24BD\uFF28\u0124\u1E22\u1E26\u021E\u1E24\u1E28\u1E2A\u0126\u2C67\u2C75\uA78D]/g},
      {'base':'hv','letters':/[\u0195]/g},
      {'base':'i', 'letters':/[\u0069\u24D8\uFF49\u00EC\u00ED\u00EE\u0129\u012B\u012D\u00EF\u1E2F\u1EC9\u01D0\u0209\u020B\u1ECB\u012F\u1E2D\u0268\u0131\u0049\u24BE\uFF29\u00CC\u00CD\u00CE\u0128\u012A\u012C\u0130\u00CF\u1E2E\u1EC8\u01CF\u0208\u020A\u1ECA\u012E\u1E2C\u0197]/g},
      {'base':'j', 'letters':/[\u006A\u24D9\uFF4A\u0135\u01F0\u0249\u004A\u24BF\uFF2A\u0134\u0248]/g},
      {'base':'k', 'letters':/[\u006B\u24DA\uFF4B\u1E31\u01E9\u1E33\u0137\u1E35\u0199\u2C6A\uA741\uA743\uA745\uA7A3\u004B\u24C0\uFF2B\u1E30\u01E8\u1E32\u0136\u1E34\u0198\u2C69\uA740\uA742\uA744\uA7A2]/g},
      {'base':'l', 'letters':/[\u006C\u24DB\uFF4C\u0140\u013A\u013E\u1E37\u1E39\u013C\u1E3D\u1E3B\u017F\u0142\u019A\u026B\u2C61\uA749\uA781\uA747\u004C\u24C1\uFF2C\u013F\u0139\u013D\u1E36\u1E38\u013B\u1E3C\u1E3A\u0141\u023D\u2C62\u2C60\uA748\uA746\uA780]/g},
      {'base':'lj','letters':/[\u01C9\u01C7\u01C8]/g},
      {'base':'m', 'letters':/[\u006D\u24DC\uFF4D\u1E3F\u1E41\u1E43\u0271\u026F\u004D\u24C2\uFF2D\u1E3E\u1E40\u1E42\u2C6E\u019C]/g},
      {'base':'n', 'letters':/[\u006E\u24DD\uFF4E\u01F9\u0144\u00F1\u1E45\u0148\u1E47\u0146\u1E4B\u1E49\u019E\u0272\u0149\uA791\uA7A5\u004E\u24C3\uFF2E\u01F8\u0143\u00D1\u1E44\u0147\u1E46\u0145\u1E4A\u1E48\u0220\u019D\uA790\uA7A4]/g},
      {'base':'nj','letters':/[\u01CC\u01CA\u01CB]/g},
      {'base':'o', 'letters':/[\u006F\u24DE\uFF4F\u00F2\u00F3\u00F4\u1ED3\u1ED1\u1ED7\u1ED5\u00F5\u1E4D\u022D\u1E4F\u014D\u1E51\u1E53\u014F\u022F\u0231\u022B\u1ECF\u0151\u01D2\u020D\u020F\u01A1\u1EDD\u1EDB\u1EE1\u1EDF\u1EE3\u1ECD\u1ED9\u01EB\u01ED\u00F8\u01FF\u0254\uA74B\uA74D\u0275\u004F\u24C4\uFF2F\u00D2\u00D3\u00D4\u1ED2\u1ED0\u1ED6\u1ED4\u00D5\u1E4C\u022C\u1E4E\u014C\u1E50\u1E52\u014E\u022E\u0230\u022A\u1ECE\u0150\u01D1\u020C\u020E\u01A0\u1EDC\u1EDA\u1EE0\u1EDE\u1EE2\u1ECC\u1ED8\u01EA\u01EC\u00D8\u01FE\u0186\u019F\uA74A\uA74C]/g},
      {'base':'oe','letters': /[\u00F6\u0153\u00D6\u0152]/g},
      {'base':'oi','letters':/[\u01A3\u01A2]/g},
      {'base':'ou','letters':/[\u0223\u0222]/g},
      {'base':'oo','letters':/[\uA74F\uA74E]/g},
      {'base':'p','letters':/[\u0070\u24DF\uFF50\u1E55\u1E57\u01A5\u1D7D\uA751\uA753\uA755\u0050\u24C5\uFF30\u1E54\u1E56\u01A4\u2C63\uA750\uA752\uA754]/g},
      {'base':'q','letters':/[\u0071\u24E0\uFF51\u024B\uA757\uA759\u0051\u24C6\uFF31\uA756\uA758\u024A]/g},
      {'base':'r','letters':/[\u0072\u24E1\uFF52\u0155\u1E59\u0159\u0211\u0213\u1E5B\u1E5D\u0157\u1E5F\u024D\u027D\uA75B\uA7A7\uA783\u0052\u24C7\uFF32\u0154\u1E58\u0158\u0210\u0212\u1E5A\u1E5C\u0156\u1E5E\u024C\u2C64\uA75A\uA7A6\uA782]/g},
      {'base':'s','letters':/[\u0073\u24E2\uFF53\u015B\u1E65\u015D\u1E61\u0161\u1E67\u1E63\u1E69\u0219\u015F\u023F\uA7A9\uA785\u1E9B\u0053\u24C8\uFF33\u1E9E\u015A\u1E64\u015C\u1E60\u0160\u1E66\u1E62\u1E68\u0218\u015E\u2C7E\uA7A8\uA784]/g},
      {'base':'ss','letters':/[\u00DF]/g},
      {'base':'t','letters':/[\u0074\u24E3\uFF54\u1E6B\u1E97\u0165\u1E6D\u021B\u0163\u1E71\u1E6F\u0167\u01AD\u0288\u2C66\uA787\u0054\u24C9\uFF34\u1E6A\u0164\u1E6C\u021A\u0162\u1E70\u1E6E\u0166\u01AC\u01AE\u023E\uA786]/g},
      {'base':'tz','letters':/[\uA729\uA728]/g},
      {'base':'u','letters':/[\u0075\u24E4\uFF55\u00F9\u00FA\u00FB\u0169\u1E79\u016B\u1E7B\u016D\u01DC\u01D8\u01D6\u01DA\u1EE7\u016F\u0171\u01D4\u0215\u0217\u01B0\u1EEB\u1EE9\u1EEF\u1EED\u1EF1\u1EE5\u1E73\u0173\u1E77\u1E75\u0289\u0055\u24CA\uFF35\u00D9\u00DA\u00DB\u0168\u1E78\u016A\u1E7A\u016C\u01DB\u01D7\u01D5\u01D9\u1EE6\u016E\u0170\u01D3\u0214\u0216\u01AF\u1EEA\u1EE8\u1EEE\u1EEC\u1EF0\u1EE4\u1E72\u0172\u1E76\u1E74\u0244]/g},
      {'base':'ue','letters':/[\u00FC\u00DC]/g},
      {'base':'v','letters':/[\u0076\u24E5\uFF56\u1E7D\u1E7F\u028B\uA75F\u028C\u0056\u24CB\uFF36\u1E7C\u1E7E\u01B2\uA75E\u0245]/g},
      {'base':'vy','letters':/[\uA761\uA760]/g},
      {'base':'w','letters':/[\u0077\u24E6\uFF57\u1E81\u1E83\u0175\u1E87\u1E85\u1E98\u1E89\u2C73\u0057\u24CC\uFF37\u1E80\u1E82\u0174\u1E86\u1E84\u1E88\u2C72]/g},
      {'base':'x','letters':/[\u0078\u24E7\uFF58\u1E8B\u1E8D\u0058\u24CD\uFF38\u1E8A\u1E8C]/g},
      {'base':'y','letters':/[\u0079\u24E8\uFF59\u1EF3\u00FD\u0177\u1EF9\u0233\u1E8F\u00FF\u1EF7\u1E99\u1EF5\u01B4\u024F\u1EFF\u0059\u24CE\uFF39\u1EF2\u00DD\u0176\u1EF8\u0232\u1E8E\u0178\u1EF6\u1EF4\u01B3\u024E\u1EFE]/g},
      {'base':'z','letters':/[\u007A\u24E9\uFF5A\u017A\u1E91\u017C\u017E\u1E93\u1E95\u01B6\u0225\u0240\u2C6C\uA763\u005A\u24CF\uFF3A\u0179\u1E90\u017B\u017D\u1E92\u1E94\u01B5\u0224\u2C7F\u2C6B\uA762]/g}
  ];

  for(var i=0; i<diacriticsMap.length; i++) {
    identifier = identifier.replace(diacriticsMap[i].letters, diacriticsMap[i].base);
  }
  identifier = identifier.replace(/[^a-z0-9]+/gi, '-'); // remaining non-alphanumeric => hyphen
  identifier = identifier.replace(/^[-\d]*|-*$/g, ''); // remove hyphens and numbers at beginning and hyphens at end
  identifier = identifier.toLowerCase(); // to lower
  identifier = identifier.substr(0,projectIdentifierMaxLength); // max characters
  return identifier;
}

function observeProjectName() {
  var f = function() {
    if(!projectIdentifierLocked) {
      $('project_identifier').setValue(generateProjectIdentifier());
    }
  };
  Event.observe('project_name', 'keyup', f);
}

function observeProjectIdentifier() {
  var f = function() {
    if($('project_identifier').getValue() != '' && $('project_identifier').getValue() != generateProjectIdentifier()) {
      projectIdentifierLocked = true;
    } else {
      projectIdentifierLocked = false;
    }
  };
  Event.observe('project_identifier', 'keyup', f);
}

function observeParentIssueField(url) {
  new Ajax.Autocompleter('issue_parent_id',
                         'parent_issue_candidates',
                         url,
                         { minChars: 1,
                           frequency: 0.5,
                           paramName: 'q',
                           updateElement: function(value) {
                             document.getElementById('issue_parent_id').value = value.id;
                           },
                           parameters: 'scope=all'
                           });
}

function observeWorkPackageParentField(url) {
  new Ajax.Autocompleter('work_package_parent_id',
                         'parent_issue_candidates',
                         url,
                         { minChars: 1,
                           frequency: 0.5,
                           paramName: 'q',
                           updateElement: function(value) {
                             document.getElementById('work_package_parent_id').value = value.id;
                           },
                           parameters: 'scope=all'
                           });
}

function observeRelatedIssueField(url) {
  new Ajax.Autocompleter('relation_to_id',
                         'related_issue_candidates',
                         url,
                         { minChars: 1,
                           frequency: 0.5,
                           paramName: 'q',
                           updateElement: function(value) {
                             document.getElementById('relation_to_id').value = value.id;
                           },
                           parameters: 'scope=all'
                           });
}

function setVisible(id, visible) {
  var el = $(id);
  if (el) {if (visible) {el.show();} else {el.hide();}}
}

function observeProjectModules() {
  var f = function() {
    /* Hides types and issues custom fields on the new project form when work_package_tracking module is disabled */
    var c = ($('project_enabled_module_names_work_package_tracking').checked == true);
    setVisible('project_types', c);
    setVisible('project_issue_custom_fields', c);
  };

  Event.observe(window, 'load', f);
  Event.observe('project_enabled_module_names_work_package_tracking', 'change', f);
}

/*
 * Class used to warn user when leaving a page with unsaved textarea
 * Author: mathias.fischer@berlinonline.de
*/

var WarnLeavingUnsaved = Class.create({
	observedForms: false,
	observedElements: false,
	changedForms: false,
	message: null,

	initialize: function(message){
		this.observedForms = $$('form');
		this.observedElements =  $$('textarea');
		this.message = message;

		this.observedElements.each(this.observeChange.bind(this));
		this.observedForms.each(this.submitAction.bind(this));

		window.onbeforeunload = this.unload.bind(this);
	},

	unload: function(){
    this.observedElements.each(function(item){ item.blur(); });

		if (this.changedForms)
      return this.message;
	},

	setChanged: function(){
    this.changedForms = true;
	},

	setUnchanged: function(){
    this.changedForms = false;
	},

	observeChange: function(element){
    element.observe('change',this.setChanged.bindAsEventListener(this));
	},

	submitAction: function(element){
    element.observe('submit',this.setUnchanged.bindAsEventListener(this));
	}
});

/*
 * 1 - registers a callback which copies the csrf token into the
 * X-CSRF-Token header with each ajax request.  Necessary to
 * work with rails applications which have fixed
 * CVE-2011-0447
 * 2 - shows and hides ajax indicator
 */
document.observe("dom:loaded", function() {
  Ajax.Responders.register({
    onCreate: function(request){
      var csrf_meta_tag = $$('meta[name=csrf-token]')[0];

      if (!request.options.requestHeaders) {
        request.options.requestHeaders = {};
      }

      if (csrf_meta_tag) {
        var header = 'X-CSRF-Token',
        token = csrf_meta_tag.readAttribute('content');

        request.options.requestHeaders[header] = token;
      }

      request.options.requestHeaders['X-Authentication-Scheme'] = "Session";

      if ($('ajax-indicator') && Ajax.activeRequestCount > 0) {
        Element.show('ajax-indicator');
      }
    },
    onComplete: function(request, result){
      if ($('ajax-indicator') && Ajax.activeRequestCount == 0) {
        Element.hide('ajax-indicator');
      }
      addClickEventToAllErrorMessages();
    }
  });
});

function hideOnLoad() {
  $$('.hol').each(function(el) {
  	el.hide();
	});
}

function addClickEventToAllErrorMessages() {
  $$('a.afocus').each(function(a) {
    $(a).observe('click', function(event) {
      var field;
      field = $($(a).readAttribute('href').substr(1));
      if (field == null) {
        // Cut off '_id' (necessary for select boxes)
        field = $($(a).readAttribute('href').substr(1).concat('_id'));
      }
      if (field) {
        field.down('input, textarea, select').focus();
      }
      Event.stop(event);
      return false;
    });
  });
}

function toggleEmailDecoratorFields() {
  lang = jQuery("#emails_decorators_switch").val();
  jQuery(".emails_decorators").hide();
  jQuery("#emails_decorators_" + lang).show();
}

$(document).observe('dom:loaded', function() {
  // Set focus on first error message
  var error_focus = $$('a.afocus').first();
  var input_focus = $$('.autofocus').first();
  if (error_focus != undefined) {
    error_focus.focus();
  }
  else if (input_focus != undefined){
    input_focus.focus();
    if (input_focus.tagName === "INPUT") {
      input_focus.select();
    }
  }
  // Focus on field with error
  addClickEventToAllErrorMessages();
});

Event.observe(window, 'load', hideOnLoad);

// a few constants for animations speeds, etc.
var animationRate = 100;

/* jQuery code from #263 */
// returns viewport height
jQuery.viewportHeight = function() {
     return self.innerHeight ||
        jQuery.boxModel && document.documentElement.clientHeight ||
        document.body.clientHeight;
};


/*
* 1 - registers a callback which copies the csrf token into the
* X-CSRF-Token header with each ajax request.  Necessary to
* work with rails applications which have fixed
* CVE-2011-0447
* 2 - shows and hides ajax indicator
*/
jQuery(document).ready(function($) {
  document.ajaxActive = false;
  $(document).ajaxSend(function (event, request) {
    document.ajaxActive = true;
    var csrf_meta_tag = $('meta[name=csrf-token]');

    if (csrf_meta_tag) {
      var header = 'X-CSRF-Token',
      token = csrf_meta_tag.attr('content');

      request.setRequestHeader(header, token);
    }

    request.setRequestHeader('X-Authentication-Scheme', "Session");
  });
  // ajaxStop gets called when ALL Requests finish, so we won't need a counter as in PT
  $(document).ajaxStop(function () {
    document.ajaxActive = false;
    if ($('#ajax-indicator')) {
      $('#ajax-indicator').hide();
    }
    addClickEventToAllErrorMessages();
  });

  $.extend($.fn.select2.defaults, {
    formatNoMatches: function () {
      return I18n.t("js.select2.no_matches");
    },
    formatInputTooShort: function (input, min) {
      return I18n.t("js.select2.input_too_short", {count: min - input.length});
    },
    formatSelectionTooBig: function (limit) {
      return I18n.t("js.select2.selection_too_big", {limit: limit});
    },
    formatLoadMore: function (pageNumber) {
      return I18n.t("js.select2.load_more");
    },
    formatSearching: function () {
      return I18n.t("js.select2.searching");
    }
  });

  $('#project-search-container .select2-select').each(function (ix, select) {
    var PROJECT_JUMP_BOX_PAGE_SIZE = 50;

    select = $(select);
    var select2,
        menu = select.parents('li.drop-down'),
        that = this;

    select.select2({
        formatResult : OpenProject.Helpers.Search.formatter,
        matcher      : OpenProject.Helpers.Search.matcher,
        query        : OpenProject.Helpers.Search.projectQueryWithHierarchy(
                                    jQuery.proxy(openProject, 'fetchProjects'),
                                    PROJECT_JUMP_BOX_PAGE_SIZE),
        dropdownCssClass : "project-search-results",
        containerCssClass : "select2-select",
      }).
      on('change', function (e) {
        // this handles expected 'new-tab behaviour'
        if (e.val) {
          // jQuery sets metaKey to true when pressing ctrl
          if (e.metaKey) {
            window.open(select2.data().project.url);
          } else {
            window.location = select2.data().project.url;
          }
        }
      }).
      on('close', function () {
        if (menu.is('.open')) {
          menu.trigger("closeMenu");
        }
      });

    select2 = select.data('select2');

    // Adding an event handler to change select2's default behavior concerning
    // TAB and ESC
    select2.search.keydown(function (e) {
      switch (e.which) {
        case 9: // TAB
          closestVisible = select2.container.children(".select2-choice").closest(":visible");
          if (e.shiftKey) {
            closestVisible.previousElementInDom(":input:visible, a:visible").focus();
          } else {
            closestVisible.nextElementInDom(":input:visible, a:visible").focus();
          }
          e.stopImmediatePropagation();
          e.preventDefault();
          return false;
        case 27: // ESC
          e.stopImmediatePropagation();
          e.preventDefault();
          return false;
      }
    });
    // Moving the newly attached handler to the beginning of the handler chain
    select2.search.data('events').keydown.unshift(select2.search.data('events').keydown.pop());

    menu.bind("closed", function () {
      // Close select2 result list, when menu is closed
      select2.close();
    });

    menu.bind("opened", function () {
      // Open select2 element, when menu is opened
      select2.open();

      setTimeout(function () {
        $("#select2-drop-mask").hide();
      }, 50);

      // Include input in tab cycle by attaching keydown handlers to previous
      // and next interactive DOM element.
      select2.container.previousElementInDom(":input:visible, a:visible").keydown(function (e) {
        if (!e.shiftKey && e.which === 9) {
          select2.search.focus();
          e.preventDefault();
        }
      });

      select2.container.nextElementInDom(":input:visible:not(.select2-input), a:visible:not(.select2-input)").keydown(function (e) {
        if (e.shiftKey && e.which === 9 && select2.search.is(":visible")) {
          select2.search.focus();
          e.preventDefault();
        }
      });
    });
  });

	// file table thumbnails
	$("table a.has-thumb").hover(function() {
		$(this).removeAttr("title").toggleClass("active");

		// grab the image dimensions to position it properly
		var thumbImg = $(this).find("img");
		var thumbImgLeft = -(thumbImg.outerWidth() );
		var thumbImgTop = -(thumbImg.height() / 2 );
		thumbImg.css({top: thumbImgTop, left: thumbImgLeft}).show();

	}, function() {
		$(this).toggleClass("active").find("img").hide();
	});

	// show/hide the files table
	$(".attachments h4").click(function() {
	  $(this).toggleClass("closed").next().slideToggle(animationRate);
	});

	// deal with potentially problematic super-long titles
	$(".title-bar h2").css({paddingRight: $(".title-bar-actions").outerWidth() + 15 });

$(window).resize(function() {
    // wait 200 milliseconds for no further resize event
    // then readjust breadcrumb

    if(this.resizeTO) clearTimeout(this.resizeTO);
    this.resizeTO = setTimeout(function() {
        $(this).trigger('resizeEnd');
    }, 200);
});

  $.fn.mySlide = function(callback) {
    if (parseInt($.browser.version, 10) < 8 && $.browser.msie) {
      // no animations, just toggle
      this.toggle();
       if (typeof callback === 'function') {
         callback.apply(this);
       }
      // this forces IE to redraw the menu area, un-bollocksing things
      $("#main-menu").css({paddingBottom:5}).animate({paddingBottom:0}, 10);
    } else {
      this.slideToggle(animationRate,callback);
    }

    return this;
  };

  // Do not close the login window when using it
  $('#nav-login-content').click(function(event){
    event.stopPropagation();
  });

  jQuery('table.cal div.issue.tooltip').each(function(){
    var div = $(this);
    div.find('a').first().focus(function(){
      div.addClass('hover');
    });
    div.find('a').first().blur(function(){
      div.removeClass('hover');
    });
  });

});



var Administration = (function ($) {
  var update_default_language_options,
      init_language_selection_handling,
      toggle_default_language_select;

  update_default_language_options = function (input) {
    var default_language_select = $('#setting_default_language select'),
        default_language_select_active;

    if (input.attr('checked')) {
      default_language_select.find('option[value="' + input.val() + '"]').removeAttr('disabled');
    } else {
      default_language_select.find('option[value="' + input.val() + '"]').attr('disabled', 'disabled');
    }

    default_language_select_active = default_language_select.find('option:not([disabled="disabled"])');

    toggle_disabled_state(default_language_select_active.size() === 0);

    if (default_language_select_active.size() === 1) {
      default_language_select_active.attr('selected', true);
    } else if (default_language_select.val() === input.val() && !input.attr('checked')) {
      default_language_select_active.first().attr('selected', true);
    }
  };

  toggle_disabled_state = function (active) {
    $('#setting_default_language select').attr('disabled', active)
                                         .closest('form')
                                         .find('input:submit')
                                         .attr('disabled', active);
  };

  init_language_selection_handling = function () {
    $('#setting_available_languages input:not([checked="checked"])').each(function (index, input) {
      update_default_language_options($(input));
    });
    $('#setting_available_languages input').click(function () {
      update_default_language_options($(this));
    });
  };

  return {
    init_language_selection_handling: init_language_selection_handling
  };
}(jQuery));

var I18nForms = (function ($) {
  var event_handler,
      init,
      id_memo = {},
      memorize_ids,
      submit_preparer;

  event_handler = (function() {
    var active_locale_selectors,
        add_locale_fields,
        destroy_locale,
        init,
        observe_add_locale_link,
        observe_destroy_locale_links,
        select_first_untaken_option,
        taken_options,
        update_add_link_status,
        update_destroy_link_status,
        update_interaction_elements,
        update_locale_availability;

    active_locale_selectors = function (localized_p) {
      return localized_p.find('.locale_selector');
    };

    add_locale_fields = function (localized_p) {
      var backup = localized_p.find('.translation').first(),
          add_link = localized_p.find('.add_locale'),
          new_items = backup.clone();

      new_items.find('input, textarea').val("");
      new_items.insertBefore(add_link);

      select_first_untaken_option(new_items.find('.locale_selector'), active_locale_selectors(localized_p));
      update_interaction_elements(localized_p);

      new_items.find('.destroy_locale').click(function () {
        destroy_locale($(this));
      });
    };

    destroy_locale = function (element) {
      var localized_p = element.closest('p');

      element.closest('.translation').remove();

      update_interaction_elements(localized_p);
    };

    observe_add_locale_link = function () {
      $('.add_locale').click(function () {
        add_locale_fields($(this).closest('p'));
      });
    };

    observe_destroy_locale_links = function () {
      $('.destroy_locale').click(function () {
        destroy_locale($(this));
      });
    };

    select_first_untaken_option = function (select, others) {
      var taken,
          available;

      taken = taken_options(others);

      available = select.find('option').map(function (index, element) {
        element = $(element);

        if (taken.indexOf(element.val()) < 0) {
          return element.val();
        }
      }).get();

      select.val(available.pop());
    };

    update_add_link_status = function (localized_p) {
      var indicator_selector = active_locale_selectors(localized_p),
          taken = taken_options(indicator_selector),
          all_options,
          available,
          add_link = localized_p.find('.add_locale');

      available = indicator_selector.first().find('option').map(function (index, element) {
        element = $(element);

        if (taken.indexOf(element.val()) < 0) {
          return element.val();
        }
      }).get();

      add_link.toggle(available.size() > 0);
    };

    update_destroy_link_status = function (localized_p) {
      var active_selectors = active_locale_selectors(localized_p);

      localized_p.find('.destroy_locale').toggle(active_selectors.size() > 1);
    };

    update_interaction_elements = function (localized_p) {
      update_locale_availability(localized_p);
      update_add_link_status(localized_p);
      update_destroy_link_status(localized_p);
    };

    update_locale_availability = function (localized_p) {
      var active_selectors = active_locale_selectors(localized_p),
          active_locales = taken_options(active_selectors);

      active_selectors.each(function (index, element) {
        var selector = $(element),
            selected_value = selector.val();

        selector.find('option').each(function (index, element) {
          var option = $(element);

          option.attr('disabled', (active_locales.indexOf(option.val()) >= 0 && option.val() !== selected_value));
        });
      });
    };

    taken_options = function (select_collection) {
      return select_collection.map(function (index, element) {
        element = $(element);

        return element.val();
      }).get();
    };

    init = function () {
      observe_add_locale_link();
      observe_destroy_locale_links();

      $('form .translation').closest('p').each(function (i, element) {
        element = $(element);
        update_interaction_elements(element);
      });
    }

    return {
      init : init
    }
  })();


  memorize_ids = function (form) {
    var translations = $('.translation');

    translations.each(function (i, element) {
      var id,
          locale;
      element = $(element);

      id = element.find(".translation_id").val();
      locale = element.find(".locale_selector").val();

      if (locale !== "" && id !== "" && id_memo[locale] === undefined) {
        id_memo[locale] = id;
      }
    });
  };

  submit_preparer = (function() {
    var add_destroy_elements,
        add_empty_values_for_missing_attributes,
        collect_elements_by_locale,
        collect_translation_classes,
        element_numerator,
        prepare,
        unify_translations_across_attribute;

    add_destroy_elements = function(locale) {
      var translation,
          destroy_element,
          id_element,
          destroy_id_elements;

      translation = $('.translation').first();
      destroy_id_elements = translation.find('.destroy_flag, .translation_id').clone();
      destroy_element = translation.filter('.destroy_flag');
      id_element = translation.filter('.translation_id');

      translation.after(destroy_id_elements);

      destroy_id_elements.filter('.destroy_flag').attr('disabled', false);
      destroy_id_elements.filter('.translation_id').attr('value', id_memo[locale]);

      element_numerator.set_next_number_in_name(destroy_id_elements);
    };

    add_empty_values_for_missing_attributes = function (locale, translation_classes) {
      var new_translations = $('');

      $.each(translation_classes, function(i, translated_attribute) {
        var translations = $('.' + translated_attribute),
            locale_selectors = translations.find('.locale_selector'),
            included,
            new_translation;

        included = locale_selectors.map(function(i, element) {
          return $(element).val();
        }).get().indexOf(locale) >= 0;

        if (!included) {
          new_translation = translations.first().clone();
          new_translation.hide();
          new_translation.find('.destroy_flag').val('1')
                                               .attr('disabled', false);
          new_translation.find('input, textarea').val('');
          new_translation.find('.locale_selector').val(locale);
          new_translation.insertAfter(translations.first());

          new_translations = new_translations.add(new_translation);
        }
      });

      return new_translations;
    };

    collect_elements_by_locale = function(translations) {
      var locales = {};

      translations.each(function (i, element) {
        var locale;

        element = $(element);
        locale = element.find('.locale_selector').val();

        if (locales[locale] === undefined) {
          locales[locale] = element;
        } else {
          locales[locale] = locales[locale].add(element);
        }
      });

      return locales;
    };

    collect_translation_classes = function (translations) {
      var translation_classes = [];

      translations.each(function (i, element) {
        var translation_class;

        element = $(element);

        translation_class = /\w+_translation/.exec(element.attr('class'))[0];

        if (translation_classes.indexOf(translation_class) < 0) {
          translation_classes.push(translation_class);
        }
      });

      return translation_classes;
    };

    element_numerator = (function() {
      var init,
          num,
          number_matcher = /([\[_])(\d+)([\]\[_]{1,2}\w+\]?$)/,
          replace_number_in_name,
          set_next_number_in_name;

      init = function() {
        num = 0;
      }

      set_next_number_in_name = function(elements) {
        replace_number_in_name(elements, num);
        num += 1;
      }

      replace_number_in_name = function (element, rep_number) {
        element.each(function (index, e) {
          e = $(e);
          e.attr('name', e.attr('name').replace(number_matcher, "$1" + rep_number + "$3"));
        });
      };

      return {
        init : init,
        set_next_number_in_name : set_next_number_in_name
      };
    })();

    prepare = function (form) {
      var locales,
          translation_classes = [],
          translations = form.find('.translation');

      element_numerator.init();

      translation_classes = collect_translation_classes(translations);
      locales = collect_elements_by_locale(translations);

      $.each(locales, function(locale, elements) {
        empty_value_elements = add_empty_values_for_missing_attributes(locale, translation_classes);
        unify_translations_across_attribute(locale, elements.add(empty_value_elements), translation_classes);
      });

      $.each(id_memo, function(locale, id) {
        if (!locales.hasOwnProperty(locale)) {
          add_destroy_elements(locale);
        }
      });
    };

    unify_translations_across_attribute = function (locale, elements, translation_classes) {
      var current_id,
          i,
          to_destroy,
          to_keep;

      element_numerator.set_next_number_in_name(elements.find('select, textarea, input'));

      current_id = id_memo[locale] !== undefined ? id_memo[locale] : '';
      elements.find('.translation_id').val(current_id);

      to_destroy = elements.filter(':hidden');
      to_keep = elements.filter(':visible');

      if (to_keep.size() > 0) {
        to_destroy.find('.destroy_flag').attr('disabled', true);
        for (i = 0; i < translation_classes.size(); i += 1) {
          if (to_keep.filter("." + translation_classes[i]).size() === 0) {
            to_destroy.filter("." + translation_classes[i]).find('input[type=text], textarea').val('');
          }
        }
      }
    };

    return {
      prepare : prepare
    };
  })();

  init = function () {
    var translated_paragraph = $('form .translation').closest('p');

    if (translated_paragraph.size() > 0) {
      memorize_ids();
      event_handler.init();

      translated_paragraph.closest('form').submit(function () {
        submit_preparer.prepare($(this));
        // allow default behaviour
      });

    }
  };

  return {
    init : init
  };
}(jQuery));

jQuery(document).ready(I18nForms.init);

var activateError = function() {
  var errorHeader = jQuery('.errorExplanation h2[role="alert"]');

  errorHeader.show();
}

var activateFlash = function() {
  var flashMessage = jQuery('.flash');

  // Ignore flash messages of class 'ignored-by-flash-activation' because those
  // messages are completely handled via JavaScript (see types_checkboxes.js for
  // details). We wouldn't have to ignore this message if the flash element
  // would be completely created via JavaScript and not available in the DOM by
  // default.
  flashMessage.each(function (ix, e) {
    if (!jQuery(e).hasClass('ignored-by-flash-activation')) {
      flashMessage.show();
    }
  });
}

jQuery(document).ready(initMainMenuExpandStatus);
jQuery(document).ready(activateError);
jQuery(document).ready(function () {
  activateFlash();

  jQuery(document).ajaxComplete(activateFlash);
});

var SubmitConfirm = (function($) {
  var init;

  init = function(element, question) {
    element.submit(function() {
      if(!confirm(question)) {
        return false;
      }
    });
  };

  return {
    init: init
  };
})(jQuery);

var Preview = (function ($) {
  $('document').ready(function() {
      $('html').on('click','a.preview', function() {
        $.ajax({
          url: $(this).attr('href'),
          type: 'PUT',
          data: $("#" + $(this).attr('id').replace(/-preview/, "")).serialize().replace('_method=put&', ''),
          success: function(data) { $('#preview').html(data);
                                    $('html, body').animate({
                                        scrollTop: $('#preview').offset().top
                                      },
                                      'slow');
                                  }
        });

        return false;
      });
    });
})(jQuery);<|MERGE_RESOLUTION|>--- conflicted
+++ resolved
@@ -11,19 +11,12 @@
 // GO AFTER THE REQUIRES BELOW.
 //
 //= require jquery
-<<<<<<< HEAD
 //= require jquery-ujs
 //= require jquery-ui
 //= require jquery-ui/ui/i18n/jquery-ui-i18n
 
 //= require jquery.atwho
 //= require Caret.js/src/jquery.caret
-=======
-//= require jquery.ui.all
-//= require jquery-ui-i18n
-//= require jquery.atwho/index
-//= require jquery_ujs
->>>>>>> bed46360
 //= require jquery_noconflict
 //= require prototype
 //= require effects
