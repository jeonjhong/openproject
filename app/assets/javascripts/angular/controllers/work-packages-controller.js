--- conflicted
+++ resolved
@@ -28,7 +28,6 @@
 
 angular.module('openproject.workPackages.controllers')
 
-<<<<<<< HEAD
 .controller('WorkPackagesController', [
     '$scope',
     '$window',
@@ -45,10 +44,6 @@
       WorkPackageService, QueryService, PaginationService,
       WorkPackageLoadingHelper, INITIALLY_SELECTED_COLUMNS,
       OPERATORS_AND_LABELS_BY_FILTER_TYPE) {
-=======
-.controller('WorkPackagesController', ['$scope', '$window', '$location', 'WorkPackagesTableHelper', 'WorkPackageService', 'QueryService', 'PaginationService', 'WorkPackageLoadingHelper', 'INITIALLY_SELECTED_COLUMNS', 'OPERATORS_AND_LABELS_BY_FILTER_TYPE',
-            function($scope, $window, $location, WorkPackagesTableHelper, WorkPackageService, QueryService, PaginationService, WorkPackageLoadingHelper, INITIALLY_SELECTED_COLUMNS, OPERATORS_AND_LABELS_BY_FILTER_TYPE) {
->>>>>>> f99b3619
 
   $scope.showFiltersOptions = false;
 
@@ -102,9 +97,8 @@
     $scope.updateBackUrl();
   }
 
-<<<<<<< HEAD
   $scope.showExportModal = exportModal.activate;
-=======
+
   $scope.reloadQuery = function(queryId) {
     QueryService.resetQuery();
     $scope.query_id = queryId;
@@ -114,7 +108,6 @@
       .then(initAvailableQueries)
       .then(initAvailableColumns);
   }
->>>>>>> f99b3619
 
   $scope.updateBackUrl = function(){
     // Easier than trying to extract it from $location
