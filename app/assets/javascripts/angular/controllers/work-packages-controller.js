//-- copyright
// OpenProject is a project management system.
// Copyright (C) 2012-2014 the OpenProject Foundation (OPF)
//
// This program is free software; you can redistribute it and/or
// modify it under the terms of the GNU General Public License version 3.
//
// OpenProject is a fork of ChiliProject, which is a fork of Redmine. The copyright follows:
// Copyright (C) 2006-2013 Jean-Philippe Lang
// Copyright (C) 2010-2013 the ChiliProject Team
//
// This program is free software; you can redistribute it and/or
// modify it under the terms of the GNU General Public License
// as published by the Free Software Foundation; either version 2
// of the License, or (at your option) any later version.
//
// This program is distributed in the hope that it will be useful,
// but WITHOUT ANY WARRANTY; without even the implied warranty of
// MERCHANTABILITY or FITNESS FOR A PARTICULAR PURPOSE.  See the
// GNU General Public License for more details.
//
// You should have received a copy of the GNU General Public License
// along with this program; if not, write to the Free Software
// Foundation, Inc., 51 Franklin Street, Fifth Floor, Boston, MA  02110-1301, USA.
//
// See doc/COPYRIGHT.rdoc for more details.
//++

angular.module('openproject.workPackages.controllers')

<<<<<<< HEAD
.controller('WorkPackagesController', ['$scope', '$window', '$location', 'WorkPackagesTableHelper', 'WorkPackageService', 'QueryService', 'WorkPackagesTableService', 'PaginationService', 'WorkPackageLoadingHelper', 'INITIALLY_SELECTED_COLUMNS', 'OPERATORS_AND_LABELS_BY_FILTER_TYPE',
            function($scope, $window, $location, WorkPackagesTableHelper, WorkPackageService, QueryService, WorkPackagesTableService, PaginationService, WorkPackageLoadingHelper, INITIALLY_SELECTED_COLUMNS, OPERATORS_AND_LABELS_BY_FILTER_TYPE) {

=======
.controller('WorkPackagesController', [
    '$scope',
    '$window',
    '$location',
    'columnsModal',
    'exportModal',
    'saveModal',
    'settingsModal',
    'shareModal',
    'sortingModal',
    'WorkPackagesTableHelper',
    'WorkPackageService',
    'QueryService',
    'PaginationService',
    'WorkPackageLoadingHelper',
    'INITIALLY_SELECTED_COLUMNS',
    'OPERATORS_AND_LABELS_BY_FILTER_TYPE',
    function($scope, $window, $location, columnsModal, exportModal, saveModal,
      settingsModal, shareModal, sortingModal,
      WorkPackagesTableHelper,
      WorkPackageService, QueryService, PaginationService,
      WorkPackageLoadingHelper, INITIALLY_SELECTED_COLUMNS,
      OPERATORS_AND_LABELS_BY_FILTER_TYPE) {

  $scope.projectTypes = $window.gon.project_types;
>>>>>>> 937eba73
  $scope.showFiltersOptions = false;

  function setUrlParams(location) {
    var normalisedPath = location.pathname.replace($window.appBasePath, '');
    $scope.projectIdentifier = normalisedPath.split('/')[2];

    var regexp = /query_id=(\d+)/g;
    var match = regexp.exec(location.search);
    if(match) $scope.query_id = match[1];
  }

  function initialSetup() {
    $scope.selectedTitle = "Work Packages";
    $scope.operatorsAndLabelsByFilterType = OPERATORS_AND_LABELS_BY_FILTER_TYPE;
    $scope.loading = false;
    $scope.disableFilters = false;

    var getMethod, params;
    if($location.search()['c[]']){
      getMethod = WorkPackageService.getWorkPackagesFromUrlQueryParams;
      params = [$scope.projectIdentifier, $location];
    } else {
      getMethod = WorkPackageService.getWorkPackagesByQueryId;
      params = [$scope.projectIdentifier, $scope.query_id];
    }

    $scope.withLoading(getMethod, params)
      .then(setupWorkPackagesTable)
      .then(initAvailableQueries)
      .then(initAvailableColumns);
  }

  function initAvailableColumns() {
    return QueryService.getAvailableColumns($scope.projectIdentifier)
      .then(function(data){
        $scope.availableColumns = WorkPackagesTableHelper.getColumnDifference(data.available_columns, $scope.columns);
        return $scope.availableColumns;
      });
  }

  function initAvailableQueries() {
    return QueryService.getAvailableGroupedQueries($scope.projectIdentifier)
      .then(function(data){
        $scope.groups = [{ name: 'CUSTOM QUERIES', models: data["user_queries"]},
          { name: 'GLOBAL QUERIES', models: data["queries"]}];
      });
  }

  function afterQuerySetupCallback(query) {
    $scope.showFilters = query.filters.length > 0;
    $scope.updateBackUrl();
  }

  $scope.showColumnsModal  = columnsModal.activate;
  $scope.showExportModal   = exportModal.activate;
  $scope.showSaveModal     = saveModal.activate;
  $scope.showSettingsModal = settingsModal.activate;
  $scope.showShareModal    = shareModal.activate;
  $scope.showSortingModal  = sortingModal.activate;

  $scope.reloadQuery = function(queryId) {
    QueryService.resetQuery();
    $scope.query_id = queryId;

    $scope.withLoading(WorkPackageService.getWorkPackagesByQueryId, [$scope.projectIdentifier, $scope.query_id])
      .then($scope.setupWorkPackagesTable)
      .then(initAvailableQueries)
      .then(initAvailableColumns);
  }

  $scope.updateBackUrl = function(){
    // Easier than trying to extract it from $location
    var relativeUrl = "/work_packages";
    if ($scope.projectIdentifier){
      relativeUrl = "/projects/" + $scope.projectIdentifier + relativeUrl;
    }

    if($scope.query){
      relativeUrl = relativeUrl + "#?" + $scope.query.serialiseForAngular();
    }

    $scope.backUrl = relativeUrl;
  };

  $scope.submitQueryForm = function(){
    jQuery("#selected_columns option").attr('selected',true);
    jQuery('#query_form').submit();
    return false;
  };

  function setupWorkPackagesTable(json) {
    var meta = json.meta;

    // columns
    if (!$scope.columns) $scope.columns = meta.columns;
    angular.forEach($scope.columns, function(column, i){
      column.total_sum = meta.sums[i];
      if (meta.group_sums) column.group_sums = meta.group_sums[i];
    });
    if (!$scope.groupableColumns) $scope.groupableColumns = meta.groupable_columns;

    // query
    $scope.query = QueryService.getQuery() || QueryService.initQuery($scope.query_id, meta.query, $scope.columns, afterQuerySetupCallback);

    // table data
    $scope.rows = WorkPackagesTableHelper.getRows(json.work_packages, $scope.query.groupBy);
    $scope.workPackageCountByGroup = meta.work_package_count_by_group;

    // shared table data
    WorkPackagesTableService.setRows($scope.rows);
    WorkPackagesTableService.setBulkLinks(json._bulk_links);

    // pagination data
    PaginationService.setPerPageOptions(meta.per_page_options);
    PaginationService.setPerPage(meta.per_page);
    PaginationService.setPage(meta.page);
    $scope.totalEntries = meta.total_entries;

    // back url
    $scope.updateBackUrl();
  }

  $scope.updateResults = function() {
    $scope.$broadcast('openproject.workPackages.updateResults');

    return $scope.withLoading(WorkPackageService.getWorkPackages, [$scope.projectIdentifier, $scope.query, PaginationService.getPaginationOptions()])
      .then(setupWorkPackagesTable);
  };

  function serviceErrorHandler(data) {
    // TODO RS: This is where we'd want to put an error message on the dom
    $scope.isLoading = false;
  }

  $scope.withLoading = function(callback, params){
    return WorkPackageLoadingHelper.withLoading($scope, callback, params, serviceErrorHandler);
  };

  setUrlParams($window.location);
  initialSetup();
}]);<|MERGE_RESOLUTION|>--- conflicted
+++ resolved
@@ -28,11 +28,6 @@
 
 angular.module('openproject.workPackages.controllers')
 
-<<<<<<< HEAD
-.controller('WorkPackagesController', ['$scope', '$window', '$location', 'WorkPackagesTableHelper', 'WorkPackageService', 'QueryService', 'WorkPackagesTableService', 'PaginationService', 'WorkPackageLoadingHelper', 'INITIALLY_SELECTED_COLUMNS', 'OPERATORS_AND_LABELS_BY_FILTER_TYPE',
-            function($scope, $window, $location, WorkPackagesTableHelper, WorkPackageService, QueryService, WorkPackagesTableService, PaginationService, WorkPackageLoadingHelper, INITIALLY_SELECTED_COLUMNS, OPERATORS_AND_LABELS_BY_FILTER_TYPE) {
-
-=======
 .controller('WorkPackagesController', [
     '$scope',
     '$window',
@@ -44,6 +39,7 @@
     'shareModal',
     'sortingModal',
     'WorkPackagesTableHelper',
+    'WorkPackagesTableService',
     'WorkPackageService',
     'QueryService',
     'PaginationService',
@@ -52,13 +48,12 @@
     'OPERATORS_AND_LABELS_BY_FILTER_TYPE',
     function($scope, $window, $location, columnsModal, exportModal, saveModal,
       settingsModal, shareModal, sortingModal,
-      WorkPackagesTableHelper,
+      WorkPackagesTableHelper, WorkPackagesTableService,
       WorkPackageService, QueryService, PaginationService,
       WorkPackageLoadingHelper, INITIALLY_SELECTED_COLUMNS,
       OPERATORS_AND_LABELS_BY_FILTER_TYPE) {
 
   $scope.projectTypes = $window.gon.project_types;
->>>>>>> 937eba73
   $scope.showFiltersOptions = false;
 
   function setUrlParams(location) {
