--- conflicted
+++ resolved
@@ -137,15 +137,10 @@
         updatedAt: 'datetime'
       };
 
-<<<<<<< HEAD
-      if (propertyName === 'estimatedTime') {
-        return value && value.value !== null ? value.value + ' ' + value.units : null;
-=======
       if (propertyName === 'estimatedTime' || propertyName === 'spentTime') {
         var hours = moment.duration(value).asHours();
 
         return I18n.t('js.units.hour', { count: hours });
->>>>>>> 7dc2cc30
       } else {
         return this.formatValue(value, mappings[propertyName]);
       }
