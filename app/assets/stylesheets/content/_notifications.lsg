--- conflicted
+++ resolved
@@ -46,20 +46,6 @@
 </div>
 ```
 
-<<<<<<< HEAD
-## Severe warning
-
-```
-<div class="notification-box -warning -severe">
-  <a href="#" title="close" class="notification-box--close icon-context icon-close"></a>
-  <div class="notification-box--content">
-    <p>This is a warning with severe consequences. You should not ignore it.</p>
-  </div>
-</div>
-```
-
-=======
->>>>>>> 30554d7c
 ## Success
 
 ```
