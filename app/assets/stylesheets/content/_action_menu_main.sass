/*-- copyright
 * OpenProject is a project management system.
 * Copyright (C) 2012-2013 the OpenProject Foundation (OPF)
 *
 * This program is free software; you can redistribute it and/or
 * modify it under the terms of the GNU General Public License version 3.
 *
 * OpenProject is a fork of ChiliProject, which is a fork of Redmine. The copyright follows:
 * Copyright (C) 2006-2013 Jean-Philippe Lang
 * Copyright (C) 2010-2013 the ChiliProject Team
 *
 * This program is free software; you can redistribute it and/or
 * modify it under the terms of the GNU General Public License
 * as published by the Free Software Foundation; either version 2
 * of the License, or (at your option) any later version.
 *
 * This program is distributed in the hope that it will be useful,
 * but WITHOUT ANY WARRANTY; without even the implied warranty of
 * MERCHANTABILITY or FITNESS FOR A PARTICULAR PURPOSE.  See the
 * GNU General Public License for more details.
 *
 * You should have received a copy of the GNU General Public License
 * along with this program; if not, write to the Free Software
 * Foundation, Inc., 51 Franklin Street, Fifth Floor, Boston, MA  02110-1301, USA.
 *
 * See doc/COPYRIGHT.rdoc for more details.  ++
 */
<<<<<<< HEAD
  
.action-menu
=======

@mixin action_menu_defaults($margin-top: 7px)
  float: right
  margin-top: $margin-top
  > li
    float: left
    position: relative
    list-style: none

@mixin contextual($margin-top: 8px)
  float: right
  white-space: nowrap
  line-height: 1.4em
  margin-top: $margin-top
  padding-left: 10px

ul.action_menu_main
  @include action_menu_defaults

ul.action_menu_specific,
.nosidebar ul.action_menu_specific
  @include action_menu_defaults(-34px)

p.subtitle + ul.action_menu_specific
  @include action_menu_defaults(-57px)

ul.action_menu_more
  position: absolute
  top: 23px
  right: 0px
  z-index: 100
  white-space: nowrap
  padding: 10px
  padding-top: 5px

  background: white
  border: 1px solid #B7B7B7

  box-shadow: 1px 1px 2px #aaa
  > li
    padding-top: 5px


#lower-title-bar ul.action_menu_specific
  @include action_menu_defaults
  padding-top: 10px

#lower-title-bar ul.action_menu_more
  bottom: 0
  right: 0
  margin-bottom: 25px
  top: auto
  > li.drop-down
    position: relative

.message-reply-menu
  @include contextual(-39px)

.action-menu
  float: left
  width: 200px
  border: 1px solid #dddddd
  box-shadow: 1px 1px 4px #cccccc
  -webkit-box-shadow: 1px 1px 4px #cccccc
  padding: 3px 0
  background: $action_menu_bg_color
>>>>>>> ca5c583f
  ul
    list-style-type: none
    margin: 0
    
    width: 200px
    border: 1px solid #dddddd
    box-shadow: 1px 1px 4px #cccccc
    padding: 3px 0
    background: #ffffff
    
  li
    padding: 4px 13px 4px 10px
    &:hover
      background: #f0f0f0
    &.hasnoicon
      padding: 4px 10px 4px 35px
    &.dropdown-divider
      border-top: 1px solid #eeeeee
      margin: 3px 0
      padding: 0
      font-size: 1px
    &:hover ul
      display: block
      margin: -28px 0 0 190px
          
    a
      color: $main_menu_font_color
      font-weight: normal
      &:hover
        text-decoration: none
    ul
      display: none
      position: absolute  

<<<<<<< HEAD

.icon-action-menu
  @include icon-action-menu-rules
.icon-sub-menu
  @include icon-sub-menu-rules
  
=======
i
.icon-actionmenu
  padding: 0 10px 0 0
  font-size: 15px
  line-height: 5px
  vertical-align: -40%
.icon-submenu
  padding: 0 0 0 0
  float: right
  font-size: 15px
  line-height: 5px
  vertical-align: -40%

#submenu
  margin: 81px 0 0 0
>>>>>>> ca5c583f
<|MERGE_RESOLUTION|>--- conflicted
+++ resolved
@@ -25,87 +25,18 @@
  *
  * See doc/COPYRIGHT.rdoc for more details.  ++
  */
-<<<<<<< HEAD
-  
-.action-menu
-=======
-
-@mixin action_menu_defaults($margin-top: 7px)
-  float: right
-  margin-top: $margin-top
-  > li
-    float: left
-    position: relative
-    list-style: none
-
-@mixin contextual($margin-top: 8px)
-  float: right
-  white-space: nowrap
-  line-height: 1.4em
-  margin-top: $margin-top
-  padding-left: 10px
-
-ul.action_menu_main
-  @include action_menu_defaults
-
-ul.action_menu_specific,
-.nosidebar ul.action_menu_specific
-  @include action_menu_defaults(-34px)
-
-p.subtitle + ul.action_menu_specific
-  @include action_menu_defaults(-57px)
-
-ul.action_menu_more
-  position: absolute
-  top: 23px
-  right: 0px
-  z-index: 100
-  white-space: nowrap
-  padding: 10px
-  padding-top: 5px
-
-  background: white
-  border: 1px solid #B7B7B7
-
-  box-shadow: 1px 1px 2px #aaa
-  > li
-    padding-top: 5px
-
-
-#lower-title-bar ul.action_menu_specific
-  @include action_menu_defaults
-  padding-top: 10px
-
-#lower-title-bar ul.action_menu_more
-  bottom: 0
-  right: 0
-  margin-bottom: 25px
-  top: auto
-  > li.drop-down
-    position: relative
-
-.message-reply-menu
-  @include contextual(-39px)
 
 .action-menu
-  float: left
-  width: 200px
-  border: 1px solid #dddddd
-  box-shadow: 1px 1px 4px #cccccc
-  -webkit-box-shadow: 1px 1px 4px #cccccc
-  padding: 3px 0
-  background: $action_menu_bg_color
->>>>>>> ca5c583f
   ul
     list-style-type: none
     margin: 0
-    
+
     width: 200px
     border: 1px solid #dddddd
     box-shadow: 1px 1px 4px #cccccc
     padding: 3px 0
     background: #ffffff
-    
+
   li
     padding: 4px 13px 4px 10px
     &:hover
@@ -120,7 +51,7 @@
     &:hover ul
       display: block
       margin: -28px 0 0 190px
-          
+
     a
       color: $main_menu_font_color
       font-weight: normal
@@ -128,29 +59,10 @@
         text-decoration: none
     ul
       display: none
-      position: absolute  
+      position: absolute
 
-<<<<<<< HEAD
 
 .icon-action-menu
   @include icon-action-menu-rules
 .icon-sub-menu
   @include icon-sub-menu-rules
-  
-=======
-i
-.icon-actionmenu
-  padding: 0 10px 0 0
-  font-size: 15px
-  line-height: 5px
-  vertical-align: -40%
-.icon-submenu
-  padding: 0 0 0 0
-  float: right
-  font-size: 15px
-  line-height: 5px
-  vertical-align: -40%
-
-#submenu
-  margin: 81px 0 0 0
->>>>>>> ca5c583f
