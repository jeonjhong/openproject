--- conflicted
+++ resolved
@@ -225,19 +225,6 @@
     background: $header-drop-down-projects-search-bg-color
     margin: 0 0 10px 0
 
-<<<<<<< HEAD
-  .select2-search:before
-    content: "\e0a1"
-    font-family: "openproject-icon-font"
-    color: #E0E0E0
-    position: absolute
-    top: 24px
-    right: 20px
-
-  .select2-search input
-    margin: 10px 0px
-    padding: 9px 10px 9px 10px
-=======
     &:before
       top: 21px
       right: 26px
@@ -245,7 +232,6 @@
   .select2-search input.select2-input
     margin: 10px 10px
     padding: 9px 32px 9px 10px !important
->>>>>>> 71561f36
     border: none
     border-radius: 25px
     width: 92%
