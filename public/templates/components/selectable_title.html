<div class="title-container">
    <div class="text">
<<<<<<< HEAD
      <p><span with-dropdown dropdown-id="querySelectDropdown">{{ selectedTitle }}<i class="icon-pulldown-arrow1 icon-button"></i></span></p>
=======
      <p><span with-dropdown dropdown-id="querySelectDropdown">{{ selectedTitle | characters:50 }}</span></p>
>>>>>>> b10fe686
    </div>

  <div class="dropdown dropdown-relative" id="querySelectDropdown">
    <div class="search-query-wrapper">
      <input type="search" ng-model="filterBy" ng-change="filterModels(filterBy)" id="title-filter"><i id="magnifier" class="icon-search"></i>
    </div>

    <div class="query-menu-container" ng-if="group.models" ng-repeat="group in filteredGroups">
      <ul class="query-menu">
        <div class="title-group-header">{{ group.name }}</div>
        <li ng-repeat="model in group.models">
          <a href="" ng-click="reload( model[1], model[0] )">{{ model[0] | characters:20 }}</a>
        </li>
      </ul>
    </div>
  </div>

</div><|MERGE_RESOLUTION|>--- conflicted
+++ resolved
@@ -1,10 +1,6 @@
 <div class="title-container">
     <div class="text">
-<<<<<<< HEAD
-      <p><span with-dropdown dropdown-id="querySelectDropdown">{{ selectedTitle }}<i class="icon-pulldown-arrow1 icon-button"></i></span></p>
-=======
-      <p><span with-dropdown dropdown-id="querySelectDropdown">{{ selectedTitle | characters:50 }}</span></p>
->>>>>>> b10fe686
+      <p><span with-dropdown dropdown-id="querySelectDropdown">{{ selectedTitle | characters:50 }}<i class="icon-pulldown-arrow1 icon-button"></i></span></p>
     </div>
 
   <div class="dropdown dropdown-relative" id="querySelectDropdown">
@@ -16,7 +12,7 @@
       <ul class="query-menu">
         <div class="title-group-header">{{ group.name }}</div>
         <li ng-repeat="model in group.models">
-          <a href="" ng-click="reload( model[1], model[0] )">{{ model[0] | characters:20 }}</a>
+          <a href="" ng-click="reload( model[1], model[0] )">{{ model[0] | characters:40 }}</a>
         </li>
       </ul>
     </div>
