--- conflicted
+++ resolved
@@ -26,21 +26,14 @@
 // See doc/COPYRIGHT.rdoc for more details.
 // ++
 import {openprojectModule} from "../../../angular-modules";
-<<<<<<< HEAD
 import {
-  TimelineViewParameters,
-  RenderInfo,
-  timelineElementCssClass,
+  TimelineViewParameters, RenderInfo, timelineElementCssClass,
   timelineMarkerSelectionStartClass
 } from "./wp-timeline";
 import {
-  WorkPackageResourceInterface,
-  WorkPackageResource
-} from "./../../api/api-v3/hal-resources/work-package-resource.service";
-=======
-import {TimelineViewParameters, RenderInfo, timelineElementCssClass} from "./wp-timeline";
-import {WorkPackageResourceInterface} from "../../api/api-v3/hal-resources/work-package-resource.service";
->>>>>>> 58bcffef
+  WorkPackageResource,
+  WorkPackageResourceInterface
+} from "../../api/api-v3/hal-resources/work-package-resource.service";
 import {HalRequestService} from "../../api/api-v3/hal-request/hal-request.service";
 import {WpTimelineHeader} from "./wp-timeline.header";
 import {States} from "../../states.service";
@@ -48,14 +41,11 @@
 import * as moment from "moment";
 import {WpTimelineGlobalService} from "./wp-timeline-global.directive";
 import {opDimensionEventName} from "../../common/ui/detect-dimension-changes.directive";
-<<<<<<< HEAD
-import {WorkPackageRelationsService} from "../../wp-relations/wp-relations.service";
-=======
 import {scopeDestroyed$} from "../../../helpers/angular-rx-utils";
->>>>>>> 58bcffef
 import Moment = moment.Moment;
 import IDirective = angular.IDirective;
 import IScope = angular.IScope;
+import {WorkPackageRelationsService} from "../../wp-relations/wp-relations.service";
 
 export class WorkPackageTimelineTableController {
 
@@ -106,16 +96,6 @@
 
     // TODO: Load only necessary types from API
     TypeResource.loadAll();
-
-    // TODO //////////////////////////////////////
-    (window as any).interactiveSelection = (start: number) => {
-      this.activateSelectionMode(start.toString(), endWorkPackage => {
-        console.log("done", endWorkPackage.id);
-      });
-    };
-    // setTimeout(() => {
-    //   (window as any).interactiveSelection(55);
-    // }, 3000);
   }
 
   /**
