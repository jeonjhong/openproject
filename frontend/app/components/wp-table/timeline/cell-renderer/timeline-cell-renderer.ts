--- conflicted
+++ resolved
@@ -1,5 +1,5 @@
-import {WorkPackageResourceInterface} from "./../../../api/api-v3/hal-resources/work-package-resource.service";
-import {RenderInfo, calculatePositionValueForDayCount, timelineElementCssClass} from "./../wp-timeline";
+import {WorkPackageResourceInterface} from './../../../api/api-v3/hal-resources/work-package-resource.service';
+import {RenderInfo, calculatePositionValueForDayCount, timelineElementCssClass} from './../wp-timeline';
 
 const classNameLeftHandle = "leftHandle";
 const classNameRightHandle = "rightHandle";
@@ -81,12 +81,6 @@
   }
 
   /**
-<<<<<<< HEAD
-   * @return true, if the element should still be displayed.
-   *         false, if the element must be removed from the timeline.
-   */
-  public update(element: HTMLDivElement, wp: WorkPackageResourceInterface, renderInfo: RenderInfo): boolean {
-=======
    * Decide whether we need to render anything for the work package.
    */
   public willRender(renderInfo):boolean {
@@ -95,10 +89,9 @@
   }
 
   public update(element:HTMLDivElement, wp: WorkPackageResourceInterface, renderInfo:RenderInfo) {
->>>>>>> 02714830
     // abort if no start or due date
     if (!wp.startDate || !wp.dueDate) {
-      return false;
+      return;
     }
 
     // general settings - bar
@@ -116,8 +109,6 @@
     // duration
     const duration = due.diff(start, "days") + 1;
     element.style.width = calculatePositionValueForDayCount(viewParams, duration);
-
-    return true;
   }
 
   /**
@@ -155,7 +146,7 @@
     right.style.maxWidth = "20%";
     right.style.height = "100%";
     right.style.cursor = "e-resize";
-    bar.appendChild(right);
+    bar.appendChild(right)
 
     return bar;
   }
