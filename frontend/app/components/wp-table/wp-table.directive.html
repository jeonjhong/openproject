<div class="generic-table--container work-package-table--container"
     ng-class="{ '-with-footer': displaySums }">
  <div class="generic-table--results-container">
    <table class="keyboard-accessible-list generic-table work-package-table">
      <colgroup>
        <col highlight-col/>
        <col highlight-col ng-repeat="column in columns"/>
      </colgroup>
      <caption class="hidden-for-sighted">
        <span ng-bind="::text.tableSummary"></span>
        <span id="wp-table-sort-summary"></span>
        <span ng-bind="::text.tableSummaryHints"></span>
      </caption>
      <thead class="-sticky">
<<<<<<< HEAD
      <tr>
        <th sort-header
            ng-repeat="column in columns"
            has-dropdown-menu
            position-relative-to=".generic-table--sort-header-outer"
            collision-container=".work-packages--list"
            target="columnContextMenu"
            locals="columns, column"
            locale="column.custom_field && columns.custom_field.name_locale || locale"
            header-name="column.name"
            header-title="column.title"
            sortable="column.sortable"
            query="query"
            ng-class="column.name == 'id' && '-short' ">
        </th>
        <th class="wp-table--details-column -short hide-when-print">
          <div class="generic-table--sort-header-outer">
            <accessible-by-keyboard
                execute="openColumnsModal()"
                link-class="wp-table--columns-selection">
              <span class="icon-button icon-columns"></span>
            </accessible-by-keyboard>
          </div>
        </th>
        <th class="wp-timeline--th" ng-show="wpTimelineContainer.visible">
          <div class="wp-timeline--slider-wrapper">
            <div class="wp-timeline--slider"></div>
          </div>
          <div class="wp-timeline-header-controls generic-table--sort-header-outer">
            <timeline-control></timeline-control>
          </div>
          <div class="wp-timeline-header-container generic-table--sort-header-outer">
            <div class="wp-timeline--scroll-wrapper">
              <span class="generic-table--sort-header wp-timeline-header">
              </span>
=======
        <tr>
          <th sort-header ng-repeat="column in columns"
                          has-dropdown-menu
                          position-relative-to=".generic-table--sort-header-outer"
                          collision-container=".work-packages--list"
                          target="columnContextMenu"
                          locals="columns, column"
                          locale="column.custom_field && columns.custom_field.name_locale || locale"
                          header-name="column.name"
                          header-title="column.title"
                          sortable="column.sortable"
                          query="query"
                          ng-class="column.name == 'id' && '-short' ">
          </th>
          <th class="wp-table--details-column -short">
            <div class="generic-table--sort-header-outer">
              <accessible-by-keyboard
                          execute="openColumnsModal()"
                          link-class="wp-table--columns-selection">
                <span class="icon-button icon-small icon-add"></span>
              </accessible-by-keyboard>
>>>>>>> bb2e4f37
            </div>
          </div>
        </th>
      </tr>
      </thead>
      <tbody class="work-package--empty-tbody" ng-if="query.hasError || rowcount === 0">
      <tr id="empty-row-notification">
        <td colspan="{{ columns.length + 1 }}">
          <span ng-if="!query.hasError">
            <i class="icon-info1 icon-context"></i>
            <strong ng-bind="text.noResults.title"></strong>
            <span ng-bind="text.noResults.description"></span>
          </span>
          <span ng-if="query.hasError">
            <i class="wp-table--faulty-query-icon icon-warning icon-context"></i>
            <strong ng-bind="text.faultyQuery.title"></strong>
            <span ng-bind="text.faultyQuery.description"></span>
          </span>
        </td>
      </tr>
      </tbody>
      <tbody class="results-tbody work-package--results-tbody">
      </tbody>
      <tbody wp-inline-create
             project-identifier="projectIdentifier"
             resource="resource"
             query="query">
      <tbody>
      <tfoot>
      <tr ng-if="sumsLoaded()"
          class="sum group all issue work_package">
        <td ng-repeat="column in columns">
          <div class="generic-table--footer-outer">
            <span ng-if="$first">{{ text.sumFor }} {{ text.allWorkPackages }}</span>
            <wp-display-attr
                attribute="column.name"
                custom-schema="resource.sumsSchema"
                work-package="resource.totalSums">
            </wp-display-attr>
          </div>
        </td>
      </tr>
      </tfoot>
    </table>
    <div class="generic-table--footer-background" ng-if="sumsLoaded()"></div>
  </div>
</div><|MERGE_RESOLUTION|>--- conflicted
+++ resolved
@@ -12,43 +12,6 @@
         <span ng-bind="::text.tableSummaryHints"></span>
       </caption>
       <thead class="-sticky">
-<<<<<<< HEAD
-      <tr>
-        <th sort-header
-            ng-repeat="column in columns"
-            has-dropdown-menu
-            position-relative-to=".generic-table--sort-header-outer"
-            collision-container=".work-packages--list"
-            target="columnContextMenu"
-            locals="columns, column"
-            locale="column.custom_field && columns.custom_field.name_locale || locale"
-            header-name="column.name"
-            header-title="column.title"
-            sortable="column.sortable"
-            query="query"
-            ng-class="column.name == 'id' && '-short' ">
-        </th>
-        <th class="wp-table--details-column -short hide-when-print">
-          <div class="generic-table--sort-header-outer">
-            <accessible-by-keyboard
-                execute="openColumnsModal()"
-                link-class="wp-table--columns-selection">
-              <span class="icon-button icon-columns"></span>
-            </accessible-by-keyboard>
-          </div>
-        </th>
-        <th class="wp-timeline--th" ng-show="wpTimelineContainer.visible">
-          <div class="wp-timeline--slider-wrapper">
-            <div class="wp-timeline--slider"></div>
-          </div>
-          <div class="wp-timeline-header-controls generic-table--sort-header-outer">
-            <timeline-control></timeline-control>
-          </div>
-          <div class="wp-timeline-header-container generic-table--sort-header-outer">
-            <div class="wp-timeline--scroll-wrapper">
-              <span class="generic-table--sort-header wp-timeline-header">
-              </span>
-=======
         <tr>
           <th sort-header ng-repeat="column in columns"
                           has-dropdown-menu
@@ -63,18 +26,34 @@
                           query="query"
                           ng-class="column.name == 'id' && '-short' ">
           </th>
-          <th class="wp-table--details-column -short">
+          <th class="wp-table--details-column -short hide-when-print">
             <div class="generic-table--sort-header-outer">
               <accessible-by-keyboard
                           execute="openColumnsModal()"
                           link-class="wp-table--columns-selection">
                 <span class="icon-button icon-small icon-add"></span>
               </accessible-by-keyboard>
->>>>>>> bb2e4f37
             </div>
-          </div>
-        </th>
-      </tr>
+          </th>
+
+         <th class="wp-timeline--th" ng-show="wpTimelineContainer.visible">
+            <div class="wp-timeline--slider-wrapper">
+              <div class="wp-timeline--slider"></div>
+            </div>
+            <div class="wp-timeline-header-controls generic-table--sort-header-outer">
+              <timeline-control></timeline-control>
+            </div>
+            <div class="wp-timeline-header-container generic-table--sort-header-outer">
+              <div class="wp-timeline--scroll-wrapper">
+                <span class="generic-table--sort-header wp-timeline-header">
+                </span>
+              </div>
+            </div>
+          </th>
+
+
+
+        </tr>
       </thead>
       <tbody class="work-package--empty-tbody" ng-if="query.hasError || rowcount === 0">
       <tr id="empty-row-notification">
