//-- copyright
// OpenProject is a project management system.
// Copyright (C) 2012-2015 the OpenProject Foundation (OPF)
//
// This program is free software; you can redistribute it and/or
// modify it under the terms of the GNU General Public License version 3.
//
// OpenProject is a fork of ChiliProject, which is a fork of Redmine. The copyright follows:
// Copyright (C) 2006-2013 Jean-Philippe Lang
// Copyright (C) 2010-2013 the ChiliProject Team
//
// This program is free software; you can redistribute it and/or
// modify it under the terms of the GNU General Public License
// as published by the Free Software Foundation; either version 2
// of the License, or (at your option) any later version.
//
// This program is distributed in the hope that it will be useful,
// but WITHOUT ANY WARRANTY; without even the implied warranty of
// MERCHANTABILITY or FITNESS FOR A PARTICULAR PURPOSE.  See the
// GNU General Public License for more details.
//
// You should have received a copy of the GNU General Public License
// along with this program; if not, write to the Free Software
// Foundation, Inc., 51 Franklin Street, Fifth Floor, Boston, MA  02110-1301, USA.
//
// See doc/COPYRIGHT.rdoc for more details.
//++

module.exports = function(
           $scope,
           $rootScope,
           $state,
           $stateParams,
           $timeout,
           $window,
           PathHelper,
           WorkPackagesOverviewService,
           WorkPackageFieldService,
           WorkPackageService,
           EditableFieldsState,
           WorkPackageDisplayHelper
           ) {

  var vm = this;

  vm.groupedFields = [];
  vm.hideEmptyFields = true;

  vm.submit = submit;
  vm.cancel = cancel;

  vm.loaderPromise = null;

  vm.isFieldHideable = WorkPackageDisplayHelper.isFieldHideableOnCreate;
  vm.isGroupHideable = function(groups, group, wp) {
    // custom wrapper for injecting a special callback
    return WorkPackageDisplayHelper.isGroupHideable(groups, group, wp, vm.isFieldHideable);
  };
  vm.getLabel = WorkPackageDisplayHelper.getLabel;
  vm.isSpecified = WorkPackageDisplayHelper.isSpecified;
  vm.isEditable = WorkPackageDisplayHelper.isEditable;
  vm.hasNiceStar = WorkPackageDisplayHelper.hasNiceStar;
  vm.showToggleButton = WorkPackageDisplayHelper.showToggleButton;

  activate();

  function activate() {
    EditableFieldsState.forcedEditState = true;
    EditableFieldsState.editAll.state = true;
    var data = {};
    if (angular.isDefined($stateParams.type)) {
      data = {
        _links: {
          type: {
            href: PathHelper.apiV3TypePath($stateParams.type)
          }
        }
      };
    }
    vm.loaderPromise = WorkPackageService.initializeWorkPackage($scope.projectIdentifier, data)
    .then(function(wp) {
      vm.workPackage = wp;
      WorkPackageDisplayHelper.setFocus();
      $scope.workPackage = wp;
      $scope.$watchCollection('vm.workPackage.form', function() {
        vm.groupedFields = WorkPackagesOverviewService.getGroupedWorkPackageOverviewAttributes();
        var schema = WorkPackageFieldService.getSchema(vm.workPackage);
        var otherGroup = _.find(vm.groupedFields, { groupName: 'other' });
        otherGroup.attributes = [];
        _.forEach(schema.props, function(prop, propName) {
          if (propName.match(/^customField/)) {
            otherGroup.attributes.push(propName);
          }
        });
        otherGroup.attributes.sort(function(a, b) {
          var getLabel = function(field) {
            return vm.getLabel(vm.workPackage, field);
          };
          var left = getLabel(a).toLowerCase(),
              right = getLabel(b).toLowerCase();
          return left.localeCompare(right);
        });
      });
    });

    $scope.$on('workPackageUpdatedInEditor', function(e, workPackage) {
      $state.go('work-packages.list.details.overview', {workPackageId: workPackage.props.id});
    });
  }

  function submit() {
    var field = angular.element('.work-packages--details--subject:first .inplace-edit--write')
                       .scope().editPaneController.submitField;

    EditableFieldsState.submissionPromises['work_package'] = {
      field: 'subject',
      thePromise: field,
      prepend: true,
    };

<<<<<<< HEAD
    EditableFieldsState.save(notify, function() {
=======
    WorkPackageFieldService.submitWorkPackageChanges(function() {
>>>>>>> d3a60585
      $rootScope.$emit('workPackagesRefreshRequired');
    });
  }

  function cancel() {
    // previousState set in a $stateChangeSuccess callback
    // in the .run() sequence
    if ($rootScope.previousState && $rootScope.previousState.name) {
      vm.loaderPromise = $state.go($rootScope.previousState.name, $rootScope.previousState.params);
    } else {
      vm.loaderPromise = $state.go('^');
    }
  }
};<|MERGE_RESOLUTION|>--- conflicted
+++ resolved
@@ -118,11 +118,7 @@
       prepend: true,
     };
 
-<<<<<<< HEAD
-    EditableFieldsState.save(notify, function() {
-=======
-    WorkPackageFieldService.submitWorkPackageChanges(function() {
->>>>>>> d3a60585
+    EditableFieldsState.save(function() {
       $rootScope.$emit('workPackagesRefreshRequired');
     });
   }
