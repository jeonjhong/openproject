<!---- copyright
OpenProject is a project management system.
Copyright (C) 2012-2013 the OpenProject Foundation (OPF)

This program is free software; you can redistribute it and/or
modify it under the terms of the GNU General Public License version 3.

OpenProject is a fork of ChiliProject, which is a fork of Redmine. The copyright follows:
Copyright (C) 2006-2013 Jean-Philippe Lang
Copyright (C) 2010-2013 the ChiliProject Team

This program is free software; you can redistribute it and/or
modify it under the terms of the GNU General Public License
as published by the Free Software Foundation; either version 2
of the License, or (at your option) any later version.

This program is distributed in the hope that it will be useful,
but WITHOUT ANY WARRANTY; without even the implied warranty of
MERCHANTABILITY or FITNESS FOR A PARTICULAR PURPOSE.  See the
GNU General Public License for more details.

You should have received a copy of the GNU General Public License
along with this program; if not, write to the Free Software
Foundation, Inc., 51 Franklin Street, Fifth Floor, Boston, MA  02110-1301, USA.

See doc/COPYRIGHT.rdoc for more details.

++-->

# Changelog

* `#2162` [Accessibility] Required fields MUST be displayed as required - new project_type
* `#2153` [Accessibility] Required fields MUST be displayed as required - group new
* `#2157` [Accessibility] Required fields MUST be displayed as required - enumeration new
* `#2228` [Accessibility] low contrast in backlogs task view
<<<<<<< HEAD
* `#2250` [Accessibility] activity icon labels
=======
* `#2260` [Accessibility] no-existent alt-text for collapse/expand functionality in grouped work-package list
>>>>>>> 28598a15
* `#2734` [API] Access-Key not supported for all controllers
* `#3120` Implement a test suite the spikes can be developed against
* `#3251` [Timelines] Filtering for Responsible filters everything
* `#3409` New Layout for fallback Login page
* `#3453` Highlight project in bread crumb
* `#3546` Better icon for Timelines Module
* `#3547` Change color of Apply button in Activity
* `#3667` Better icon for Roadmap
* `#3120` Implement a test suite the spikes can be developed against
* `#3251` [Timelines] Filtering for Responsible filters everything
* `#3453` Highlight project in bread crumb
* `#3546` Better icon for Timelines Module
* `#3547` Change color of Apply button in Activity
* `#3667` Better icon for Roadmap

## 3.0.0pre42

* `#1951` Layout for ## and ### textile link help is broken
* `#2146` [Accessibility] Link form elements to their label - timeline groupings
* `#2147` [Accessibility] Link form elements to their label - new timeline
* `#2150` [Accessibility] Link form elements to their label - new issue query
* `#2151` [Accessibility] Link form elements to their label - new wiki page
* `#2152` [Accessibility] Link form elements to their label - new forum message
* `#2155` [Accessibility] Link form elements to their label - copy workflow
* `#2156` [Accessibility] Link form elements to their label - new custom field
* `#2159` [Accessibility] Link form elements to their label - repository administration
* `#2160` [Accessibility] Link form elements to their label - new LDAP authentication
* `#2161` [Accessibility] Link form elements to their label - new color
* `#2229` [Accessibility] low contrast in calendar view
* `#2250` [Accessibility] activity icon labels
* `#2258` [Accessibility] linearisation of issue show form
* `#2264` [Accessibility] Table headers for work package hierarchy and relations
* `#2500` Change default configuration in new OpenProject application so new projects are not public by default
* `#3370` [Design] Clean-up and refactoring existing CSS for content area
* `#3528` [Data Migration] Type 'none' is not migrated properly in Timelines
* `#3532` Fix: [API] It is possible to set statuses that are not allowed by the workflow
* `#3539` [Work package tracking] Modul view of work packages is too broad
* `#3666` Fix: [API] Show-action does not contain author_id
* `#3723` Fix: The activity event type of work package creations is resolved as "closed"
* [Accessibility] Reactivate accessibility css; Setting for Accessibility mode for anonymous users
* Fixed workflow copy view
* Add redirect from /wp to /work_packages for less typing

## 3.0.0pre41

* `#2743` Clear work packages filters when the work packages menu item is clicked
* `#3072` Timelines rendering of top table border and text is slightly off
* `#3108` [Work package tracking] Too many users selectable as watchers in public projects
* `#3334` [CodeClimate] Mass Assignment WikiController
* `#3336` Fix: use permitted_params for queries controller
* `#3364` [Performance] Create index on enabled_modules.name
* `#3407` Fix: [Roadmap] Missing dropdown menu for displaying work packages by different criteria
* `#3455` Fix: [Projects] Tab "Types" missing in newly created projects
* `#3245` Fix: Search bar does not display results on a project basis

## 3.0.0pre40

* `#3066` [Work package tracking] Bulk edit causes page not found
* update will paginate

## 3.0.0pre39

* `#3306` Switch to Ruby 2.0
* `#3321` [Data migration] Data in timeline settings not copied to new project
* `#3322` Fix: [Data migration] Journal entries display changes to custom fields
* `#3329` Refactor Duplicated Code Journals

## 3.0.0pre38

* `#2399` Fix: Translation missing (en and de) for not_a_valid_parent
* `#3054` Fix: Some Projects cannot be deleted
* `#3149` Fix: duplicate XML root nodes in API v2 show
* `#3229` Fix: Can't set planning element status
* `#3234` Fix: [Work package tracking] Sorting of work package statuses does not work
* `#3266` Fix: [Work package tracking] % done in work package status cannot be modified
* `#3291` Fix: Internal error when clicking on member
* `#3303` Fix: [Work package tracking] Search results are linked to wrong location
* `#3322` [Data migration] Journal entries display changes to custom fields
* `#3331` use permitted_params for group_controller
* `#3337` Fix: Use permitted params in EnumerationsController
* `#3363` [Timelines] Autocompleter broken multiple times in timelines edit
* `#3390` [Design] Implement new look for header and project navigation
* Change global search keyboard shortcut to 's' and project menu shortcut to 'p'
* Add auto-completion for work-packages in all textareas's with wiki-edit class
* Fixed a small bug with a non-functional validation for parents when creating a work package

## 3.0.0pre37

* `#1966` Select person responsible for project with auto-completion form
* `#2289` Fix: Deploying in a subdirectory
* `#2395` [Work Package Tracking] Internal Error when entering a character in a number field in a filter
* `#2527` Create project has useless responsible field
* `#3091` Both Top menu sides can be open at the same time
* `#3202` Fix: Fix: [Bug] Grouping work packages by responsible is broken
* `#3222` Fix: Validation errors on copying OpenProject

## 3.0.0pre36

* `#3155` Icons from icon font in content area
* Rename German i18n Planungsverantwortlicher -> Verantwortlicher

## 3.0.0pre35

* `#2759` Fix: [Performance] Activity View very slow
* `#3050` Fix: Fix: [Work Package Tracking] Internal error with query from the time before work packages
* `#3104` Fix: [Forums] Number of replies to a topic are not displayed
* `#3202` Fix: [Bug] Grouping work packages by responsible is broken
* `#3212` First Grouping Criteria Selection broken when more than one element pre-selected
* `#3055` [Work Package Tracking] Former deleted planning elements not handled in any way

## 3.0.0pre34

* `#2361` [Timelines] Refactoring of Timelines file structure.
* `#2660` fixed bug
* `#3050` Fix: [Work Package Tracking] Internal error with query from the time before work packages
* `#3040` Fix: [Work Package Tracking] 404 for Work Package Index does not work, results in 500
* `#3111` fixed bug
* `#3193` Fix: [Bug] Copying the project OpenProject results in 500
* Fix position of 'more functions' menu on wp#show
* Fix queries on work packages index if no project is selected
* Fix wiki menu item breadcrumb
* Fixed grammatical error in translation missing warning
* Fixed other user preferences not being saved correctly in cukes
* Settings: Fix work package tab not being shown after save

## 3.0.0pre33

* `#2761` Fix: [Work Package Tracking] Assigning work packages to no target version not working in buld edit
* `#2762` [Work package tracking] Copying a work package in bulk edit mode opens move screen
* `#3021` Fix: Fix: emails sent for own changes
* `#3058` [Work Package Tracking] Broken subtask hierarchy layout
* `#3061` [Timelines] When the anonymous user does not have the right to view a reporting but tries to see a timeline w/ reportings, the error message is wrong
* `#3068` Fix: [Migration] Automatic update text references to planning elements not migrated
* `#3075` Fix: [Work Package Tracking] Save takes too long with many ancestors
* `#3110` Fix: [Migration] Default status not set to right status on planning element migration
* Fix timezone migration for MySQL with custom timezone
* Timeline performance improvements.

## 3.0.0pre32

* `#1718` Invalidate server side sessions on logout
* `#1719` Set X-Frame-Options to same origin
* `#1748` Add option to diable browser cache
* `#2332` [Timelines] Field "planning comparisons" does not check for valid input
* `#2581` Include also end date when sorting workpackges in timelines module
* `#2591` Fix: Costs prevents work package context menu
* `#3018` Fix: Stored queries grouping by attribute is not working
* `#3020` Fix: E-mail Message-ID header is not unique for Work Package mails
* `#3021` Fix: emails sent for own changes
* `#3028` Migration of legacy planning elements doesn't update journals.
* `#3030` Users preferences for order of comments is ignored on wp comments
* `#3032` Fix: Work package comments aren't editable by authors
* `#3038` Fix: Journal changes are recorded for empty text fields
* `#3046` Fix: Edit-form for work package updates does not respect user preference for journal ordering
* `#3057` Fix: [Migration] Missing responsibles
* API v2: Improve timelines performance by not filtering statuses by visible projects
* Add hook so that plugins can register assets, which are loaded on every page
* added missing specs for PR #647


## 3.0.0pre31

* `#313`  Fix: Changing the menu title of a menu wiki page does not work
* `#1368` Fix: Readding project members in user admin view
* `#1961` Sort project by time should only include work packages that are shown within the timeline report
* `#2285` [Agile] [Timelines] Add workpackage custom queries to project menu
* `#2534` Fix: [Forums] Moving topics between boards doesn't work
* `#2653` Remove relative vertical offset corrections and custom border fixes for IE8.
* `#2654` Remove custom font rendering/kerning as well as VML from timelines.
* `#2655` Find a sensible default for Timelines rendering bucket size.
* `#2668` First Grouping Criteria broken when also selecting Hide other group
* `#2699` [Wiki] 400 error when entering special character in wiki title
* `#2706` [Migration] Timeline options does not contain 'none' type
* `#2756` [Work package] 500 when clicking on analyze button in work package summary
* `#2999` [Timelines] Login checks inconsistent w/ public timelines.
* `#3004` Fix: [Calendar] Internal error when selecting more than one type in calendar
* `#3010` Fix: [Calendar] Sprints not displayed properly when start and end date of two sprints are seperate
* `#3016` [Journals] Planning Element update messages not migrated
* `#3033` Fix: Work package update descriptions starting with a h3 are truncated
* Fix mysql data migrations
* Change help url to persistent short url
* Applied new main layout

## 3.0.0pre30

* Redirect old issue links to new work package URIs
* `#2721` Fix: Fix: Fix: Fix: Missing journal entries for customizable_journals
* `#2731` Migrated serialized yaml from syck to psych

## 3.0.0pre29

* `#2473` [Timelines] Tooltip in timeline report shows star * instead of hash # in front of ID
* `#2718` Newlines in workpackage descriptions aren't normalized for change tracking
* `#2721` Fix: Fix: Fix: Missing journal entries for customizable_journals

## 3.0.0pre28

* `#1910` New menu structure for pages of timelines module
* `#2363` When all wiki pages have been deleted new wiki pages cannot be created (respecification)
* `#2566` Fix: [Timelines] Searching when selecting columns for a timeline configuration does not work
* `#2631` Fix: [Timelines] Work package cannot be created out of timeline.
* `#2685` [Work package tracking] 404 when deleting work package priority which is assigned to work package
* `#2686` Fix: [Work package tracking] Work package summary not displayed correctly
* `#2687` Fix: [Work Package Tracking] No error for parallel editing
* `#2708` Fix: API key auth does not work for custom_field actions
* `#2712` Fix: Journal entry on responsible changes displayed as numbers
* `#2715` [Journals] Missing attachable journals
* `#2716` Fix: Repository is not auto-created when activated in project settings
* `#2717` Fix: Multiple journal entries when adding multiple attachments in one change
* `#2721` Fix: Fix: Missing journal entries for customizable_journals
* Add indices to to all the journals (improves at least WorkPackage show)
* Improve settings performance by caching whether the settings table exists

## 3.0.0pre27

* `#416`  Fix: Too many users selectable as watchers
* `#2697` Fix: Missing migration of planning element watchers
* `#2564` Support custom fields in REST API v2 for work packages and projects
* `#2567` [Timelines] Select2 selection shows double escaped character
* `#2586` Query available custom fields in REST API v2
* `#2637` Migrated timestamps to UTC
* `#2696` CustomValues still associated to issues
* Reverts `#2645` Remove usage of eval()
* Fix work package filter query validations

## 3.0.0pre26

* `#2624` [Journals] Fix: Work package journals that migrated from legacy planning elements lack default references
* `#2642` [Migration] Empty timelines options cannot be migrated
* `#2645` Remove usage of eval()
* `#2585` Special characters in wiki page title

## 3.0.0pre25

* `#2515` Fix: Calendar does not support 1st of December
* `#2574` Fix: Invalid filter options and outdated names in timeline report form
* `#2613` Old IE versions (IE 7 & IE 8) are presented a message informing about the incompatibilities.
* `#2615` Fix board edit validations
* `#2617` Fix: Timelines do not load users for non-admins.
* `#2618` Fix: When issues are renamed to work packages all watcher assignments are lost
* `#2623` [Journals] Images in journal notes are not displayed
* `#2624` [Journals] Work package journals that migrated from legacy planning elements lack default references.
* `#2625` [Membership] Page not found when editing member and display more pages
* Improved newline handling for journals
* Improved custom field comparison for journals
* Respect journal data serialized with legacy YAML engine 'syck'

## 3.0.0pre24

* `#2593` Work Package Summary missing
* `#1749` Prevent JSON Hijacking
* `#2281` The context menu is not correctly displayed
* `#2348` [Timelines] Using planning element filter and filtering for status "New" leads always to plus-sign in front of work packages
* `#2357` [Timelines] Change API v2 serialization to minimize redundant data
* `#2363` When all wiki pages have been deleted new wiki pages cannot be created
* `#2380` [Timelines] Change API v2 serialization to maximize concatenation speed
* `#2420` Migrate the remaining views of api/v2 to rabl
* `#2478` Timeline with lots of work packages doesn`t load
* `#2525` Project Settings: Forums: Move up/down result in 404
* `#2535` [Forum] Atom feed on the forum's overview-page doesn't work
* `#2576` [Timelines] Double scrollbar in modal for Chrome
* `#2577` [Timelines] Users are not displayed in timelines table after recent API version
* `#2579` [Core] Report of spent time (without cost reporting) results in 404
* `#2580` Fixed some unlikely remote code executions
* `#2592` Search: Clicking on 'Next' results in 500
* `#2593` Work Package Summary missing
* `#2596` [Roadmap] Closed tickets are not striked out
* `#2597` [Roadmap] Missing english/german closed percentage label
* `#2604` [Migration] Attachable journals incorrect
* `#2608` [Activity] Clicking on Atom-feed in activity leads to 500 error
* `#2598` Add rake task for changing timestamps in the database to UTC

## 3.0.0pre23

* `#165`  [Work Package Tracking] Self-referencing ticket breaks ticket
* `#709`  Added test for double custom field validation error messages
* `#902`  Spelling Mistake: Timelines Report Configuration
* `#959`  Too many available responsibles returned for filtering in Timelines
* `#1738` Forum problem when no description given.
* `#1916` Work package update screen is closed when attached file is deleted
* `#1935` Fixed bug: Default submenu for wiki pages is wrong (Configure menu item)
* `#2009` No journal entry created for attachments if the attachment is added on container creation
* `#2026` 404 error when letters are entered in category Work Package
* `#2129` Repository: clicking on file results in 500
* `#2221` [Accessibility] enhance keyboard shortcuts
* `#2371` Add support for IE10 to Timelines
* `#2400` Cannot delete work package
* `#2423` [Issue Tracker] Several Internal Errors when there is no default work package status
* `#2426` [Core] Enumerations for planning elements
* `#2427` [Issue Tracker] Cannot delete work package priority
* `#2433` [Timelines] Empty timeline report not displayed initially
* `#2448` Accelerate work package updates
* `#2464` No initial attachment journal for messages
* `#2470` [Timelines] Vertical planning elements which are not displayed horizontally are not shown in timeline report
* `#2479` Remove TinyMCE spike
* `#2508` Migrated former user passwords (from OpenProject 2.x strong_passwords plugin)
* `#2521` XSS: MyPage on unfiltered WorkPackage Subject
* `#2548` Migrated core settings
* `#2557` Highlight changes of any work package attribute available in the timelines table
* `#2559` Migrate existing IssueCustomFields to WorkPackageCustomFields
* `#2575` Regular expressions should use \A and \z instead of ^ and $
* Fix compatibility with old mail configuration

## 3.0.0pre22

* `#1348` User status has no database index
* `#1854` Breadcrumbs arrows missing in Chrome
* `#1935` Default submenu for wiki pages is wrong (Configure menu item)
* `#1991` Migrate text references to issues/planning elements
* `#2297` Fix APIv2 for planning elements
* `#2304` Introduce keyboard shortcuts
* `#2334` Deselecting all types in project configuration creates 500
* `#2336` Cukes for timelines start/end date comparison
* `#2340` Develop migration mechanism for renamed plugins
* `#2374` Refactoring of ReportsController
* `#2383` [Performance] planning_elements_controller still has an n+1-query for the responsible
* `#2384` Replace bundles svg graph with gem
* `#2386` Remove timelines_journals_helper
* `#2418` Migrate to RABL
* Allow using environment variables instead of configuration.yml

## 3.0.0pre21

* `#1281` I18n.js Not working correctly. Always returns English Translations
* `#1758` Migrate functional-tests for issues into specs for work package
* `#1771` Fixed bug: Refactor Types Project Settings into new Tab
* `#1880` Re-introduce at-time scope
* `#1881` Re-introduce project planning comparison in controller
* `#1883` Extend at-time scope for status comparison
* `#1884` Make status values available over API
* `#1994` Integrational tests for work packages at_time (API)
* `#2070` Settle copyright for images
* `#2158` Work Package General Setting
* `#2173` Adapt client-side to new server behavior
* `#2306` Migrate issues controller tests
* `#2307` Change icon of home button in header from OpenProjct icon to house icon
* `#2310` Add proper indices to work_package
* `#2319` Add a request-store to avoid redundant calls

## 3.0.0pre20

* `#1560` WorkPackage/update does not retain some fields when validations fail
* `#1771` Refactor Types Project Settings into new Tab
* `#1878` Project Plan Comparison(server-side implementation): api/v2 can now resolve historical data for work_packages
* `#1929` Too many lines in work package view
* `#1946` Modal shown within in Modal
* `#1949` External links within modals do not work
* `#1992` Prepare schema migrations table
* `#2125` All AJAX actions on work package not working after update
* `#2237` Migrate reports controller tests
* `#2246` Migrate issue categories controller tests
* `#2262` Migrate issue statuses controller tests
* `#2267` Rename view issue hooks

## 3.0.0pre19

* `#2055` More dynamic attribute determination for journals for extending journals by plugins
* `#2203` Use server-side responsible filter
* `#2204` Implement server-side status filter.
* `#2218` Migrate context menus controller tests

## 3.0.0pre18

* `#1715` Group assigned work packages
* `#1770` New Comment Section layout errors
* `#1790` Fix activity view bug coming up during the meeting adaptions to acts_as_journalized
* `#1793` Data Migration Journals
* `#1977` Set default type for planning elements
* `#1990` Migrate issue relation
* `#1997` Migrate journal activities
* `#2008` Migrate attachments
* `#2083` Extend APIv2 to evaluate filter arguments
* `#2087` Write tests for server-side type filter
* `#2088` Implement server-side filter for type
* `#2101` 500 on filtering multiple values
* `#2104` Handle incomplete trees on server-side
* `#2105` Call PE-API with type filters
* `#2138` Add responsible to workpackage-search

## 3.0.0pre17

* `#1323` Wrong Calendarweek in Datepicker, replaced built in datepicker with jQuery UI datepicker
* `#1843` Editing Membership Duration in admin area fails
* `#1913` [Timelines] Enable drag&drop for select2 items in order to rearrange the order of the columns
* `#1934` [Timelines] Table Loading takes really long
* `#1978` Migrate legacy issues
* `#1979` Migrate legacy planning elements
* `#1982` Migrate planning element types
* `#1983` Migrate queries
* `#1987` Migrate user rights
* `#1988` Migrate settings
* `#2019` Migrate auto completes controller tests
* `#2078` Work package query produces 500 when grouping on exclusively empty values

## 3.0.0pre16

* `#1418` Additional changes: Change links to issues/planning elements to use work_packages controller
* `#1504` Initial selection of possible project members wrong (accessibility mode)
* `#1695` Cannot open links in Projects menu in new tab/window
* `#1753` Remove Issue and replace with Work Package
* `#1754` Migrate unit-tests for issues into specs for work_package
* `#1757` Rename Issues fixtures to Work Package fixtures
* `#1759` Remove link_to_issue_preview, replace with link_to_workpackage_preview
* `#1822` Replace Issue constant by WorkPackage constant
* `#1850` Disable atom feeds via setting
* `#1874` Move Scopes from Issue into Workpackage
* `#1898` Separate action for changing wiki parent page (was same as rename before)
* `#1921` Allow disabling done ratio for work packages
* `#1923` Add permission that allows hiding repository statistics on commits per author
* `#1950` Grey line near the lower end of the modal, cuts off a bit of the content

## 3.0.0pre15

* `#1301` Ajax call when logged out should open a popup window
* `#1351` Generalize Modal Creation
* `#1557` Timeline Report Selection Not Visible
* `#1755` Migrate helper-tests for issues into specs for work package
* `#1766` Fixed bug: Viewing diff of Work Package description results in error 500
* `#1767` Fixed bug: Viewing changesets results in "page not found"
* `#1789` Move validation to Work Package
* `#1800` Add settings to change software name and URL and add additional footer content
* `#1808` Add option to log user for each request
* `#1875` Added test steps to reuse steps for my page, my project page, and documents, no my page block lookup at class load time
* `#1876` Timelines do not show work packages when there is no status reporting
* `#1896` Moved visibility-tests for issues into specs for workpackages
* `#1911` Change mouse icon when hovering over drag&drop-enabled select2 entries
* `#1912` Merge column project type with column planning element type
* `#1918` Custom fields are not displayed when issue is created

## 3.0.0pre14

* `#825`  Migrate Duration
* `#828`  Remove Alternate Dates
* `#1421` Adapt issue created/updated wording to apply to work packages
* `#1610` Move Planning Element Controller to API V2
* `#1686` Issues not accessible in public projects when not a member
* `#1768` Fixed bug: Klicking on Wiki Edit Activity results in error 500
* `#1787` Remove Scenarios
* `#1813` Run Data Generator on old AAJ schema
* `#1859` Fix 20130814130142 down-migration (remove_documents)
* `#1873` Move Validations from Issue into Workpackage

## 3.0.0pre13

* `#1606` Update journal fixtures
* `#1608` Change activities to use the new journals
* `#1609` Change search to use the new journals
* `#1616` Serialization/Persistence
* `#1617` Migrate database to new journalization
* `#1724` PDF Export of Work Packages with Description
* `#1731` Squash old migrations into one

## 3.0.0pre12

* `#1417` Enable default behavior for types
* `#1631` Remove documents from core

## 3.0.0pre11

* `#1418` Change links to issues/planning elements to use work_packages controller
* `#1541` Use Rails 3.2.14 instead of Git Branch
* `#1595` Cleanup action menu for work packages
* `#1596` Copy/Move work packages between projects
* `#1598` Switching type of work package looses inserted data
* `#1618` Deactivate modal dialogs and respective cukes
* `#1637` Removed files module
* `#1648` Arbitrarily failing cuke: Navigating to the timeline page

## 3.0.0pre10

* `#1246` Implement uniform "edit" action/view for pe & issues
* `#1247` Implement uniform "update" action for pe & issues
* `#1411` Migrate database tables into the new model
* `#1413` Ensure Permissions still apply to the new Type
* `#1425` Remove default planning element types in favor of enabled planning element types in the style of has_and_belongs_to_many.
* `#1427` Enable API with the new Type
* `#1434` Type controller
* `#1435` Type model
* `#1436` Type views
* `#1437` Update seed data
* `#1512` Merge PlanningElementTypes model with Types model
* `#1520` PlanningElements are created without the root_id attribute being set
* `#1520` PlanningElements are created without the root_id attribute being set
* `#1536` Fixed bug: Reposman.rb receives xml response for json request
* `#1577` Searching for project member candidates is only possible when using "firstname lastname" (or parts of it)

## 3.0.0pre9

* `#779`  Integrate password expiration
* `#1314` Always set last activity timestamp and check session expiry if ttl-setting is enabled
* `#1371` Changing pagination per_page_param does not change page
* `#1405` Incorrect message when trying to login with a permanently blocked account
* `#1409` Changing pagination limit on members view looses members tab
* `#1414` Remove start & due date requirement from planning elements
* `#1461` Integration Activity Plugin
* `#1488` Fixes multiple and missing error messages on project settings' member tab (now with support for success messages)
* `#1493` Exporting work packages to pdf returns 406
* `#1505` Removing all roles from a membership removes the project membership
* `#1517` Journal changed_data cannot contain the changes of a wiki_content content

## 3.0.0pre8

* `#377`  Some usability fixes for members selection with select2
* `#1024` Add 'assign random password' option to user settings
* `#1063` Added helper to format the time as a date in the current user or the system time zone
* `#1391` Opening the new issue form in a project with an issue category defined produces 500 response
* `#1406` Creating a work package w/o responsible or assignee results in 500
* `#1420` Allow for seeing work package description changes inside of the page
* `#1488` Fixes multiple and missing error messages on project settings' member tab

## 3.0.0pre7

* `#778` Integrate ban of former passwords
* `#780` Add password brute force prevention
* `#820` Implement awesome nested set on work packages
* `#1034` Create changelog and document format
* `#1119` Creates a unified view for work_package show, new and create
* `#1209` Fix adding watcher to issue
* `#1214` Fix pagination label and 'entries_per_page' setting
* `#1299` Refactor user status
* `#1301` Ajax call when logged out should open a popup window
* `#1303` Watcherlist contains unescaped HTML
* `#1315` Correct spelling mistakes in German translation
<|MERGE_RESOLUTION|>--- conflicted
+++ resolved
@@ -33,11 +33,8 @@
 * `#2153` [Accessibility] Required fields MUST be displayed as required - group new
 * `#2157` [Accessibility] Required fields MUST be displayed as required - enumeration new
 * `#2228` [Accessibility] low contrast in backlogs task view
-<<<<<<< HEAD
 * `#2250` [Accessibility] activity icon labels
-=======
 * `#2260` [Accessibility] no-existent alt-text for collapse/expand functionality in grouped work-package list
->>>>>>> 28598a15
 * `#2734` [API] Access-Key not supported for all controllers
 * `#3120` Implement a test suite the spikes can be developed against
 * `#3251` [Timelines] Filtering for Responsible filters everything
