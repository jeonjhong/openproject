--- conflicted
+++ resolved
@@ -29,21 +29,18 @@
 
 # Changelog
 
-<<<<<<< HEAD
+* `#1281` I18n.js Not working correctly. Always returns English Translations
+* `#1771` Fixed bug: Refactor Types Project Settings into new Tab
 * `#1880` Re-introduce at-time scope
 * `#1881` Re-introduce project planning comparison in controller
 * `#1883` Extend at-time scope for status comparison
 * `#1884` Make status values available over API
 * `#1994` Integrational tests for work packages at_time (API)
+* `#2158` Work Package General Setting
 * `#2173` Adapt client-side to new server behavior
-=======
-* `#1281` I18n.js Not working correctly. Always returns English Translations
-* `#1771` Fixed bug: Refactor Types Project Settings into new Tab
-* `#2158` Work Package General Setting
 * `#2307` Change icon of home button in header from OpenProjct icon to house icon
 * `#2310` Add proper indices to work_package
 * `#2319` Add a request-store to avoid redundant calls
->>>>>>> 5281e3df
 
 ## 3.0.0pre20
 
