<!---- copyright
OpenProject is a project management system.
Copyright (C) 2012-2013 the OpenProject Foundation (OPF)

This program is free software; you can redistribute it and/or
modify it under the terms of the GNU General Public License version 3.

OpenProject is a fork of ChiliProject, which is a fork of Redmine. The copyright follows:
Copyright (C) 2006-2013 Jean-Philippe Lang
Copyright (C) 2010-2013 the ChiliProject Team

This program is free software; you can redistribute it and/or
modify it under the terms of the GNU General Public License
as published by the Free Software Foundation; either version 2
of the License, or (at your option) any later version.

This program is distributed in the hope that it will be useful,
but WITHOUT ANY WARRANTY; without even the implied warranty of
MERCHANTABILITY or FITNESS FOR A PARTICULAR PURPOSE.  See the
GNU General Public License for more details.

You should have received a copy of the GNU General Public License
along with this program; if not, write to the Free Software
Foundation, Inc., 51 Franklin Street, Fifth Floor, Boston, MA  02110-1301, USA.

See doc/COPYRIGHT.rdoc for more details.

++-->

# Changelog

<<<<<<< HEAD
* `#1946` Modal shown within in Modal
* `#1949` External links within modals do not work
=======
## 3.0.0pre19

>>>>>>> bededadd
* `#2203` Use server-side responsible filter
* `#2204` Implement server-side status filter
* `#2218` Migrate context menus controller tests
* `#2204` Implement server-side status filter.
* `#2055` More dynamic attribute determination for journals for extending journals by plugins

## 3.0.0pre18

* `#1715` Group assigned work packages
* `#1770` New Comment Section layout errors
* `#1790` Fix activity view bug coming up during the meeting adaptions to acts_as_journalized
* `#1793` Data Migration Journals
* `#1977` Set default type for planning elements
* `#1990` Migrate issue relation
* `#1997` Migrate journal activities
* `#2008` Migrate attachments
* `#2083` Extend APIv2 to evaluate filter arguments
* `#2087` Write tests for server-side type filter
* `#2088` Implement server-side filter for type
* `#2101` 500 on filtering multiple values
* `#2104` Handle incomplete trees on server-side
* `#2105` Call PE-API with type filters
* `#2138` Add responsible to workpackage-search

## 3.0.0pre17

* `#1323` Wrong Calendarweek in Datepicker, replaced built in datepicker with jQuery UI datepicker
* `#1843` Editing Membership Duration in admin area fails
* `#1913` [Timelines] Enable drag&drop for select2 items in order to rearrange the order of the columns
* `#1934` [Timelines] Table Loading takes really long
* `#1978` Migrate legacy issues
* `#1979` Migrate legacy planning elements
* `#1982` Migrate planning element types
* `#1983` Migrate queries
* `#1987` Migrate user rights
* `#1988` Migrate settings
* `#2019` Migrate auto completes controller tests
* `#2078` Work package query produces 500 when grouping on exclusively empty values

## 3.0.0pre16

* `#1418` Additional changes: Change links to issues/planning elements to use work_packages controller
* `#1504` Initial selection of possible project members wrong (accessibility mode)
* `#1695` Cannot open links in Projects menu in new tab/window
* `#1753` Remove Issue and replace with Work Package
* `#1754` Migrate unit-tests for issues into specs for work_package
* `#1757` Rename Issues fixtures to Work Package fixtures
* `#1759` Remove link_to_issue_preview, replace with link_to_workpackage_preview
* `#1822` Replace Issue constant by WorkPackage constant
* `#1850` Disable atom feeds via setting
* `#1874` Move Scopes from Issue into Workpackage
* `#1898` Separate action for changing wiki parent page (was same as rename before)
* `#1921` Allow disabling done ratio for work packages
* `#1923` Add permission that allows hiding repository statistics on commits per author
* `#1950` Grey line near the lower end of the modal, cuts off a bit of the content

## 3.0.0pre15

* `#1557` Timeline Report Selection Not Visible
* `#1911` Change mouse icon when hovering over drag&drop-enabled select2 entries
* `#1301` Ajax call when logged out should open a popup window
* `#1351` Generalize Modal Creation
* `#1755` Migrate helper-tests for issues into specs for work package
* `#1766` Fixed bug: Viewing diff of Work Package description results in error 500
* `#1767` Fixed bug: Viewing changesets results in "page not found"
* `#1789` Move validation to Work Package
* `#1800` Add settings to change software name and URL and add additional footer content
* `#1808` Add option to log user for each request
* `#1875` Added test steps to reuse steps for my page, my project page, and documents, no my page block lookup at class load time
* `#1876` Timelines do not show work packages when there is no status reporting
* `#1896` Moved visibility-tests for issues into specs for workpackages
* `#1912` Merge column project type with column planning element type
* `#1918` Custom fields are not displayed when issue is created

## 3.0.0pre14

* `#825`  Migrate Duration
* `#828`  Remove Alternate Dates
* `#1421` Adapt issue created/updated wording to apply to work packages
* `#1610` Move Planning Element Controller to API V2
* `#1686` Issues not accessible in public projects when not a member
* `#1768` Fixed bug: Klicking on Wiki Edit Activity results in error 500
* `#1787` Remove Scenarios
* `#1813` Run Data Generator on old AAJ schema
* `#1859` Fix 20130814130142 down-migration (remove_documents)
* `#1873` Move Validations from Issue into Workpackage

## 3.0.0pre13

* `#1606` Update journal fixtures
* `#1608` Change activities to use the new journals
* `#1609` Change search to use the new journals
* `#1616` Serialization/Persistence
* `#1617` Migrate database to new journalization
* `#1724` PDF Export of Work Packages with Description
* `#1731` Squash old migrations into one

## 3.0.0pre12

* `#1417` Enable default behavior for types
* `#1631` Remove documents from core

## 3.0.0pre11

* `#1418` Change links to issues/planning elements to use work_packages controller
* `#1541` Use Rails 3.2.14 instead of Git Branch
* `#1595` Cleanup action menu for work packages
* `#1596` Copy/Move work packages between projects
* `#1598` Switching type of work package looses inserted data
* `#1618` Deactivate modal dialogs and respective cukes
* `#1637` Removed files module
* `#1648` Arbitrarily failing cuke: Navigating to the timeline page

## 3.0.0pre10

* `#1246` Implement uniform "edit" action/view for pe & issues
* `#1247` Implement uniform "update" action for pe & issues
* `#1411` Migrate database tables into the new model
* `#1413` Ensure Permissions still apply to the new Type
* `#1425` Remove default planning element types in favor of enabled planning element types in the style of has_and_belongs_to_many.
* `#1427` Enable API with the new Type
* `#1434` Type controller
* `#1435` Type model
* `#1436` Type views
* `#1437` Update seed data
* `#1512` Merge PlanningElementTypes model with Types model
* `#1520` PlanningElements are created without the root_id attribute being set
* `#1520` PlanningElements are created without the root_id attribute being set
* `#1536` Fixed bug: Reposman.rb receives xml response for json request
* `#1577` Searching for project member candidates is only possible when using "firstname lastname" (or parts of it)

## 3.0.0pre9

* `#779`  Integrate password expiration
* `#1314` Always set last activity timestamp and check session expiry if ttl-setting is enabled
* `#1371` Changing pagination per_page_param does not change page
* `#1405` Incorrect message when trying to login with a permanently blocked account
* `#1409` Changing pagination limit on members view looses members tab
* `#1414` Remove start & due date requirement from planning elements
* `#1461` Integration Activity Plugin
* `#1488` Fixes multiple and missing error messages on project settings' member tab (now with support for success messages)
* `#1493` Exporting work packages to pdf returns 406
* `#1505` Removing all roles from a membership removes the project membership
* `#1517` Journal changed_data cannot contain the changes of a wiki_content content

## 3.0.0pre8

* `#377`  Some usability fixes for members selection with select2
* `#1024` Add 'assign random password' option to user settings
* `#1063` Added helper to format the time as a date in the current user or the system time zone
* `#1391` Opening the new issue form in a project with an issue category defined produces 500 response
* `#1406` Creating a work package w/o responsible or assignee results in 500
* `#1420` Allow for seeing work package description changes inside of the page
* `#1488` Fixes multiple and missing error messages on project settings' member tab

## 3.0.0pre7

* `#778` Integrate ban of former passwords
* `#780` Add password brute force prevention
* `#820` Implement awesome nested set on work packages
* `#1034` Create changelog and document format
* `#1119` Creates a unified view for work_package show, new and create
* `#1209` Fix adding watcher to issue
* `#1214` Fix pagination label and 'entries_per_page' setting
* `#1299` Refactor user status
* `#1301` Ajax call when logged out should open a popup window
* `#1303` Watcherlist contains unescaped HTML
* `#1315` Correct spelling mistakes in German translation
<|MERGE_RESOLUTION|>--- conflicted
+++ resolved
@@ -29,13 +29,11 @@
 
 # Changelog
 
-<<<<<<< HEAD
 * `#1946` Modal shown within in Modal
 * `#1949` External links within modals do not work
-=======
+
 ## 3.0.0pre19
 
->>>>>>> bededadd
 * `#2203` Use server-side responsible filter
 * `#2204` Implement server-side status filter
 * `#2218` Migrate context menus controller tests
