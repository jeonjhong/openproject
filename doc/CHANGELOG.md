--- conflicted
+++ resolved
@@ -1,11 +1,8 @@
 # Changelog
 
-<<<<<<< HEAD
 * `#825` Migrate Duration
-=======
 * `#1421` Adapt issue created/updated wording to apply to work packages
 * `#1813` Run Data Generator on old AAJ schema
->>>>>>> ab3c7c83
 
 ## 3.0.0pre13
 
