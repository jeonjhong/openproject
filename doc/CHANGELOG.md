<!---- copyright
OpenProject is a project management system.
Copyright (C) 2012-2013 the OpenProject Foundation (OPF)

This program is free software; you can redistribute it and/or
modify it under the terms of the GNU General Public License version 3.

OpenProject is a fork of ChiliProject, which is a fork of Redmine. The copyright follows:
Copyright (C) 2006-2013 Jean-Philippe Lang
Copyright (C) 2010-2013 the ChiliProject Team

This program is free software; you can redistribute it and/or
modify it under the terms of the GNU General Public License
as published by the Free Software Foundation; either version 2
of the License, or (at your option) any later version.

This program is distributed in the hope that it will be useful,
but WITHOUT ANY WARRANTY; without even the implied warranty of
MERCHANTABILITY or FITNESS FOR A PARTICULAR PURPOSE.  See the
GNU General Public License for more details.

You should have received a copy of the GNU General Public License
along with this program; if not, write to the Free Software
Foundation, Inc., 51 Franklin Street, Fifth Floor, Boston, MA  02110-1301, USA.

See doc/COPYRIGHT.rdoc for more details.

++-->

# Changelog

* `#1951` Layout for ## and ### textile link help is broken
<<<<<<< HEAD
* `#2147` [Accessibility] Link form elements to their label - new timeline
=======
* `#2150` [Accessibility] Link form elements to their label - new issue query
>>>>>>> 2033e36f
* `#2151` [Accessibility] Link form elements to their label - new wiki page
* `#2152` [Accessibility] Link form elements to their label - new forum message
* `#2155` [Accessibility] Link form elements to their label - copy workflow
* `#2161` [Accessibility] Link form elements to their label - new color
* `#2160` [Accessibility] Link form elements to their label - new LDAP authentication
* `#2159` [Accessibility] Link form elements to their label - repository administration
* `#2500` Change default configuration in new OpenProject application so new projects are not public by default
* `#3528` [Data Migration] Type 'none' is not migrated properly in Timelines
* `#3539` [Work package tracking] Modul view of work packages is too broad
* `#3370` [Design] Clean-up and refactoring existing CSS for content area
* `#3666` Fix: [API] Show-action does not contain author_id
* Fixed workflow copy view
* Add redirect from /wp to /work_packages for less typing

## 3.0.0pre41

* `#2743` Clear work packages filters when the work packages menu item is clicked
* `#3072` Timelines rendering of top table border and text is slightly off
* `#3108` [Work package tracking] Too many users selectable as watchers in public projects
* `#3334` [CodeClimate] Mass Assignment WikiController
* `#3336` Fix: use permitted_params for queries controller
* `#3364` [Performance] Create index on enabled_modules.name
* `#3407` Fix: [Roadmap] Missing dropdown menu for displaying work packages by different criteria
* `#3455` Fix: [Projects] Tab "Types" missing in newly created projects
* `#3245` Fix: Search bar does not display results on a project basis

## 3.0.0pre40

* `#3066` [Work package tracking] Bulk edit causes page not found
* update will paginate

## 3.0.0pre39

* `#3306` Switch to Ruby 2.0
* `#3321` [Data migration] Data in timeline settings not copied to new project
* `#3322` Fix: [Data migration] Journal entries display changes to custom fields
* `#3329` Refactor Duplicated Code Journals

## 3.0.0pre38

* `#2399` Fix: Translation missing (en and de) for not_a_valid_parent
* `#3054` Fix: Some Projects cannot be deleted
* `#3149` Fix: duplicate XML root nodes in API v2 show
* `#3234` Fix: [Work package tracking] Sorting of work package statuses does not work
* `#3229` Fix: Can't set planning element status
* `#3266` Fix: [Work package tracking] % done in work package status cannot be modified
* `#3291` Fix: Internal error when clicking on member
* `#3303` Fix: [Work package tracking] Search results are linked to wrong location
* `#3322` [Data migration] Journal entries display changes to custom fields
* `#3331` use permitted_params for group_controller
* `#3337` Fix: Use permitted params in EnumerationsController
* `#3363` [Timelines] Autocompleter broken multiple times in timelines edit
* `#3390` [Design] Implement new look for header and project navigation
* Change global search keyboard shortcut to 's' and project menu shortcut to 'p'
* Add auto-completion for work-packages in all textareas's with wiki-edit class
* Fixed a small bug with a non-functional validation for parents when creating a work package

## 3.0.0pre37

* `#1966` Select person responsible for project with auto-completion form
* `#2289` Fix: Deploying in a subdirectory
* `#2395` [Work Package Tracking] Internal Error when entering a character in a number field in a filter
* `#2527` Create project has useless responsible field
* `#3091` Both Top menu sides can be open at the same time
* `#3202` Fix: Fix: [Bug] Grouping work packages by responsible is broken
* `#3222` Fix: Validation errors on copying OpenProject

## 3.0.0pre36

* `#3155` Icons from icon font in content area
* Rename German i18n Planungsverantwortlicher -> Verantwortlicher

## 3.0.0pre35

* `#2759` Fix: [Performance] Activity View very slow
* `#3050` Fix: Fix: [Work Package Tracking] Internal error with query from the time before work packages
* `#3104` Fix: [Forums] Number of replies to a topic are not displayed
* `#3202` Fix: [Bug] Grouping work packages by responsible is broken
* `#3212` First Grouping Criteria Selection broken when more than one element pre-selected
* `#3055` [Work Package Tracking] Former deleted planning elements not handled in any way

## 3.0.0pre34

* `#2361` [Timelines] Refactoring of Timelines file structure.
* `#2660` fixed bug
* `#3050` Fix: [Work Package Tracking] Internal error with query from the time before work packages
* `#3040` Fix: [Work Package Tracking] 404 for Work Package Index does not work, results in 500
* `#3111` fixed bug
* `#3193` Fix: [Bug] Copying the project OpenProject results in 500
* Fix position of 'more functions' menu on wp#show
* Fix queries on work packages index if no project is selected
* Fix wiki menu item breadcrumb
* Fixed grammatical error in translation missing warning
* Fixed other user preferences not being saved correctly in cukes
* Settings: Fix work package tab not being shown after save

## 3.0.0pre33

* `#2761` Fix: [Work Package Tracking] Assigning work packages to no target version not working in buld edit
* `#2762` [Work package tracking] Copying a work package in bulk edit mode opens move screen
* `#3021` Fix: Fix: emails sent for own changes
* `#3058` [Work Package Tracking] Broken subtask hierarchy layout
* `#3061` [Timelines] When the anonymous user does not have the right to view a reporting but tries to see a timeline w/ reportings, the error message is wrong
* `#3068` Fix: [Migration] Automatic update text references to planning elements not migrated
* `#3075` Fix: [Work Package Tracking] Save takes too long with many ancestors
* `#3110` Fix: [Migration] Default status not set to right status on planning element migration
* Fix timezone migration for MySQL with custom timezone
* Timeline performance improvements.

## 3.0.0pre32

* `#1718` Invalidate server side sessions on logout
* `#1719` Set X-Frame-Options to same origin
* `#1748` Add option to diable browser cache
* `#2332` [Timelines] Field "planning comparisons" does not check for valid input
* `#2581` Include also end date when sorting workpackges in timelines module
* `#2591` Fix: Costs prevents work package context menu
* `#3018` Fix: Stored queries grouping by attribute is not working
* `#3020` Fix: E-mail Message-ID header is not unique for Work Package mails
* `#3021` Fix: emails sent for own changes
* `#3028` Migration of legacy planning elements doesn't update journals.
* `#3030` Users preferences for order of comments is ignored on wp comments
* `#3032` Fix: Work package comments aren't editable by authors
* `#3038` Fix: Journal changes are recorded for empty text fields
* `#3046` Fix: Edit-form for work package updates does not respect user preference for journal ordering
* `#3057` Fix: [Migration] Missing responsibles
* API v2: Improve timelines performance by not filtering statuses by visible projects
* Add hook so that plugins can register assets, which are loaded on every page
* added missing specs for PR #647


## 3.0.0pre31

* `#313`  Fix: Changing the menu title of a menu wiki page does not work
* `#1368` Fix: Readding project members in user admin view
* `#1961` Sort project by time should only include work packages that are shown within the timeline report
* `#2285` [Agile] [Timelines] Add workpackage custom queries to project menu
* `#2534` Fix: [Forums] Moving topics between boards doesn't work
* `#2653` Remove relative vertical offset corrections and custom border fixes for IE8.
* `#2654` Remove custom font rendering/kerning as well as VML from timelines.
* `#2655` Find a sensible default for Timelines rendering bucket size.
* `#2668` First Grouping Criteria broken when also selecting Hide other group
* `#2699` [Wiki] 400 error when entering special character in wiki title
* `#2706` [Migration] Timeline options does not contain 'none' type
* `#2756` [Work package] 500 when clicking on analyze button in work package summary
* `#2999` [Timelines] Login checks inconsistent w/ public timelines.
* `#3004` Fix: [Calendar] Internal error when selecting more than one type in calendar
* `#3010` Fix: [Calendar] Sprints not displayed properly when start and end date of two sprints are seperate
* `#3016` [Journals] Planning Element update messages not migrated
* `#3033` Fix: Work package update descriptions starting with a h3 are truncated
* Fix mysql data migrations
* Change help url to persistent short url
* Applied new main layout

## 3.0.0pre30

* Redirect old issue links to new work package URIs
* `#2721` Fix: Fix: Fix: Fix: Missing journal entries for customizable_journals
* `#2731` Migrated serialized yaml from syck to psych

## 3.0.0pre29

* `#2473` [Timelines] Tooltip in timeline report shows star * instead of hash # in front of ID
* `#2718` Newlines in workpackage descriptions aren't normalized for change tracking
* `#2721` Fix: Fix: Fix: Missing journal entries for customizable_journals

## 3.0.0pre28

* `#1910` New menu structure for pages of timelines module
* `#2363` When all wiki pages have been deleted new wiki pages cannot be created (respecification)
* `#2566` Fix: [Timelines] Searching when selecting columns for a timeline configuration does not work
* `#2631` Fix: [Timelines] Work package cannot be created out of timeline.
* `#2685` [Work package tracking] 404 when deleting work package priority which is assigned to work package
* `#2686` Fix: [Work package tracking] Work package summary not displayed correctly
* `#2687` Fix: [Work Package Tracking] No error for parallel editing
* `#2708` Fix: API key auth does not work for custom_field actions
* `#2712` Fix: Journal entry on responsible changes displayed as numbers
* `#2715` [Journals] Missing attachable journals
* `#2716` Fix: Repository is not auto-created when activated in project settings
* `#2717` Fix: Multiple journal entries when adding multiple attachments in one change
* `#2721` Fix: Fix: Missing journal entries for customizable_journals
* Add indices to to all the journals (improves at least WorkPackage show)
* Improve settings performance by caching whether the settings table exists

## 3.0.0pre27

* `#416`  Fix: Too many users selectable as watchers
* `#2697` Fix: Missing migration of planning element watchers
* `#2564` Support custom fields in REST API v2 for work packages and projects
* `#2567` [Timelines] Select2 selection shows double escaped character
* `#2586` Query available custom fields in REST API v2
* `#2637` Migrated timestamps to UTC
* `#2696` CustomValues still associated to issues
* Reverts `#2645` Remove usage of eval()
* Fix work package filter query validations

## 3.0.0pre26

* `#2624` [Journals] Fix: Work package journals that migrated from legacy planning elements lack default references
* `#2642` [Migration] Empty timelines options cannot be migrated
* `#2645` Remove usage of eval()
* `#2585` Special characters in wiki page title

## 3.0.0pre25

* `#2515` Fix: Calendar does not support 1st of December
* `#2574` Fix: Invalid filter options and outdated names in timeline report form
* `#2613` Old IE versions (IE 7 & IE 8) are presented a message informing about the incompatibilities.
* `#2615` Fix board edit validations
* `#2617` Fix: Timelines do not load users for non-admins.
* `#2618` Fix: When issues are renamed to work packages all watcher assignments are lost
* `#2623` [Journals] Images in journal notes are not displayed
* `#2624` [Journals] Work package journals that migrated from legacy planning elements lack default references.
* `#2625` [Membership] Page not found when editing member and display more pages
* Improved newline handling for journals
* Improved custom field comparison for journals
* Respect journal data serialized with legacy YAML engine 'syck'

## 3.0.0pre24

* `#2593` Work Package Summary missing
* `#1749` Prevent JSON Hijacking
* `#2281` The context menu is not correctly displayed
* `#2348` [Timelines] Using planning element filter and filtering for status "New" leads always to plus-sign in front of work packages
* `#2357` [Timelines] Change API v2 serialization to minimize redundant data
* `#2363` When all wiki pages have been deleted new wiki pages cannot be created
* `#2380` [Timelines] Change API v2 serialization to maximize concatenation speed
* `#2420` Migrate the remaining views of api/v2 to rabl
* `#2478` Timeline with lots of work packages doesn`t load
* `#2525` Project Settings: Forums: Move up/down result in 404
* `#2535` [Forum] Atom feed on the forum's overview-page doesn't work
* `#2576` [Timelines] Double scrollbar in modal for Chrome
* `#2577` [Timelines] Users are not displayed in timelines table after recent API version
* `#2579` [Core] Report of spent time (without cost reporting) results in 404
* `#2580` Fixed some unlikely remote code executions
* `#2592` Search: Clicking on 'Next' results in 500
* `#2593` Work Package Summary missing
* `#2596` [Roadmap] Closed tickets are not striked out
* `#2597` [Roadmap] Missing english/german closed percentage label
* `#2604` [Migration] Attachable journals incorrect
* `#2608` [Activity] Clicking on Atom-feed in activity leads to 500 error
* `#2598` Add rake task for changing timestamps in the database to UTC

## 3.0.0pre23

* `#165`  [Work Package Tracking] Self-referencing ticket breaks ticket
* `#709`  Added test for double custom field validation error messages
* `#902`  Spelling Mistake: Timelines Report Configuration
* `#959`  Too many available responsibles returned for filtering in Timelines
* `#1738` Forum problem when no description given.
* `#1916` Work package update screen is closed when attached file is deleted
* `#1935` Fixed bug: Default submenu for wiki pages is wrong (Configure menu item)
* `#2009` No journal entry created for attachments if the attachment is added on container creation
* `#2026` 404 error when letters are entered in category Work Package
* `#2129` Repository: clicking on file results in 500
* `#2221` [Accessibility] enhance keyboard shortcuts
* `#2371` Add support for IE10 to Timelines
* `#2400` Cannot delete work package
* `#2423` [Issue Tracker] Several Internal Errors when there is no default work package status
* `#2426` [Core] Enumerations for planning elements
* `#2427` [Issue Tracker] Cannot delete work package priority
* `#2433` [Timelines] Empty timeline report not displayed initially
* `#2448` Accelerate work package updates
* `#2464` No initial attachment journal for messages
* `#2470` [Timelines] Vertical planning elements which are not displayed horizontally are not shown in timeline report
* `#2479` Remove TinyMCE spike
* `#2508` Migrated former user passwords (from OpenProject 2.x strong_passwords plugin)
* `#2521` XSS: MyPage on unfiltered WorkPackage Subject
* `#2548` Migrated core settings
* `#2557` Highlight changes of any work package attribute available in the timelines table
* `#2559` Migrate existing IssueCustomFields to WorkPackageCustomFields
* `#2575` Regular expressions should use \A and \z instead of ^ and $
* Fix compatibility with old mail configuration

## 3.0.0pre22

* `#1348` User status has no database index
* `#1854` Breadcrumbs arrows missing in Chrome
* `#1935` Default submenu for wiki pages is wrong (Configure menu item)
* `#1991` Migrate text references to issues/planning elements
* `#2297` Fix APIv2 for planning elements
* `#2304` Introduce keyboard shortcuts
* `#2334` Deselecting all types in project configuration creates 500
* `#2336` Cukes for timelines start/end date comparison
* `#2340` Develop migration mechanism for renamed plugins
* `#2374` Refactoring of ReportsController
* `#2383` [Performance] planning_elements_controller still has an n+1-query for the responsible
* `#2384` Replace bundles svg graph with gem
* `#2386` Remove timelines_journals_helper
* `#2418` Migrate to RABL
* Allow using environment variables instead of configuration.yml

## 3.0.0pre21

* `#1281` I18n.js Not working correctly. Always returns English Translations
* `#1758` Migrate functional-tests for issues into specs for work package
* `#1771` Fixed bug: Refactor Types Project Settings into new Tab
* `#1880` Re-introduce at-time scope
* `#1881` Re-introduce project planning comparison in controller
* `#1883` Extend at-time scope for status comparison
* `#1884` Make status values available over API
* `#1994` Integrational tests for work packages at_time (API)
* `#2070` Settle copyright for images
* `#2158` Work Package General Setting
* `#2173` Adapt client-side to new server behavior
* `#2306` Migrate issues controller tests
* `#2307` Change icon of home button in header from OpenProjct icon to house icon
* `#2310` Add proper indices to work_package
* `#2319` Add a request-store to avoid redundant calls

## 3.0.0pre20

* `#1560` WorkPackage/update does not retain some fields when validations fail
* `#1771` Refactor Types Project Settings into new Tab
* `#1878` Project Plan Comparison(server-side implementation): api/v2 can now resolve historical data for work_packages
* `#1929` Too many lines in work package view
* `#1946` Modal shown within in Modal
* `#1949` External links within modals do not work
* `#1992` Prepare schema migrations table
* `#2125` All AJAX actions on work package not working after update
* `#2237` Migrate reports controller tests
* `#2246` Migrate issue categories controller tests
* `#2262` Migrate issue statuses controller tests
* `#2267` Rename view issue hooks

## 3.0.0pre19

* `#2055` More dynamic attribute determination for journals for extending journals by plugins
* `#2203` Use server-side responsible filter
* `#2204` Implement server-side status filter.
* `#2218` Migrate context menus controller tests

## 3.0.0pre18

* `#1715` Group assigned work packages
* `#1770` New Comment Section layout errors
* `#1790` Fix activity view bug coming up during the meeting adaptions to acts_as_journalized
* `#1793` Data Migration Journals
* `#1977` Set default type for planning elements
* `#1990` Migrate issue relation
* `#1997` Migrate journal activities
* `#2008` Migrate attachments
* `#2083` Extend APIv2 to evaluate filter arguments
* `#2087` Write tests for server-side type filter
* `#2088` Implement server-side filter for type
* `#2101` 500 on filtering multiple values
* `#2104` Handle incomplete trees on server-side
* `#2105` Call PE-API with type filters
* `#2138` Add responsible to workpackage-search

## 3.0.0pre17

* `#1323` Wrong Calendarweek in Datepicker, replaced built in datepicker with jQuery UI datepicker
* `#1843` Editing Membership Duration in admin area fails
* `#1913` [Timelines] Enable drag&drop for select2 items in order to rearrange the order of the columns
* `#1934` [Timelines] Table Loading takes really long
* `#1978` Migrate legacy issues
* `#1979` Migrate legacy planning elements
* `#1982` Migrate planning element types
* `#1983` Migrate queries
* `#1987` Migrate user rights
* `#1988` Migrate settings
* `#2019` Migrate auto completes controller tests
* `#2078` Work package query produces 500 when grouping on exclusively empty values

## 3.0.0pre16

* `#1418` Additional changes: Change links to issues/planning elements to use work_packages controller
* `#1504` Initial selection of possible project members wrong (accessibility mode)
* `#1695` Cannot open links in Projects menu in new tab/window
* `#1753` Remove Issue and replace with Work Package
* `#1754` Migrate unit-tests for issues into specs for work_package
* `#1757` Rename Issues fixtures to Work Package fixtures
* `#1759` Remove link_to_issue_preview, replace with link_to_workpackage_preview
* `#1822` Replace Issue constant by WorkPackage constant
* `#1850` Disable atom feeds via setting
* `#1874` Move Scopes from Issue into Workpackage
* `#1898` Separate action for changing wiki parent page (was same as rename before)
* `#1921` Allow disabling done ratio for work packages
* `#1923` Add permission that allows hiding repository statistics on commits per author
* `#1950` Grey line near the lower end of the modal, cuts off a bit of the content

## 3.0.0pre15

* `#1301` Ajax call when logged out should open a popup window
* `#1351` Generalize Modal Creation
* `#1557` Timeline Report Selection Not Visible
* `#1755` Migrate helper-tests for issues into specs for work package
* `#1766` Fixed bug: Viewing diff of Work Package description results in error 500
* `#1767` Fixed bug: Viewing changesets results in "page not found"
* `#1789` Move validation to Work Package
* `#1800` Add settings to change software name and URL and add additional footer content
* `#1808` Add option to log user for each request
* `#1875` Added test steps to reuse steps for my page, my project page, and documents, no my page block lookup at class load time
* `#1876` Timelines do not show work packages when there is no status reporting
* `#1896` Moved visibility-tests for issues into specs for workpackages
* `#1911` Change mouse icon when hovering over drag&drop-enabled select2 entries
* `#1912` Merge column project type with column planning element type
* `#1918` Custom fields are not displayed when issue is created

## 3.0.0pre14

* `#825`  Migrate Duration
* `#828`  Remove Alternate Dates
* `#1421` Adapt issue created/updated wording to apply to work packages
* `#1610` Move Planning Element Controller to API V2
* `#1686` Issues not accessible in public projects when not a member
* `#1768` Fixed bug: Klicking on Wiki Edit Activity results in error 500
* `#1787` Remove Scenarios
* `#1813` Run Data Generator on old AAJ schema
* `#1859` Fix 20130814130142 down-migration (remove_documents)
* `#1873` Move Validations from Issue into Workpackage

## 3.0.0pre13

* `#1606` Update journal fixtures
* `#1608` Change activities to use the new journals
* `#1609` Change search to use the new journals
* `#1616` Serialization/Persistence
* `#1617` Migrate database to new journalization
* `#1724` PDF Export of Work Packages with Description
* `#1731` Squash old migrations into one

## 3.0.0pre12

* `#1417` Enable default behavior for types
* `#1631` Remove documents from core

## 3.0.0pre11

* `#1418` Change links to issues/planning elements to use work_packages controller
* `#1541` Use Rails 3.2.14 instead of Git Branch
* `#1595` Cleanup action menu for work packages
* `#1596` Copy/Move work packages between projects
* `#1598` Switching type of work package looses inserted data
* `#1618` Deactivate modal dialogs and respective cukes
* `#1637` Removed files module
* `#1648` Arbitrarily failing cuke: Navigating to the timeline page

## 3.0.0pre10

* `#1246` Implement uniform "edit" action/view for pe & issues
* `#1247` Implement uniform "update" action for pe & issues
* `#1411` Migrate database tables into the new model
* `#1413` Ensure Permissions still apply to the new Type
* `#1425` Remove default planning element types in favor of enabled planning element types in the style of has_and_belongs_to_many.
* `#1427` Enable API with the new Type
* `#1434` Type controller
* `#1435` Type model
* `#1436` Type views
* `#1437` Update seed data
* `#1512` Merge PlanningElementTypes model with Types model
* `#1520` PlanningElements are created without the root_id attribute being set
* `#1520` PlanningElements are created without the root_id attribute being set
* `#1536` Fixed bug: Reposman.rb receives xml response for json request
* `#1577` Searching for project member candidates is only possible when using "firstname lastname" (or parts of it)

## 3.0.0pre9

* `#779`  Integrate password expiration
* `#1314` Always set last activity timestamp and check session expiry if ttl-setting is enabled
* `#1371` Changing pagination per_page_param does not change page
* `#1405` Incorrect message when trying to login with a permanently blocked account
* `#1409` Changing pagination limit on members view looses members tab
* `#1414` Remove start & due date requirement from planning elements
* `#1461` Integration Activity Plugin
* `#1488` Fixes multiple and missing error messages on project settings' member tab (now with support for success messages)
* `#1493` Exporting work packages to pdf returns 406
* `#1505` Removing all roles from a membership removes the project membership
* `#1517` Journal changed_data cannot contain the changes of a wiki_content content

## 3.0.0pre8

* `#377`  Some usability fixes for members selection with select2
* `#1024` Add 'assign random password' option to user settings
* `#1063` Added helper to format the time as a date in the current user or the system time zone
* `#1391` Opening the new issue form in a project with an issue category defined produces 500 response
* `#1406` Creating a work package w/o responsible or assignee results in 500
* `#1420` Allow for seeing work package description changes inside of the page
* `#1488` Fixes multiple and missing error messages on project settings' member tab

## 3.0.0pre7

* `#778` Integrate ban of former passwords
* `#780` Add password brute force prevention
* `#820` Implement awesome nested set on work packages
* `#1034` Create changelog and document format
* `#1119` Creates a unified view for work_package show, new and create
* `#1209` Fix adding watcher to issue
* `#1214` Fix pagination label and 'entries_per_page' setting
* `#1299` Refactor user status
* `#1301` Ajax call when logged out should open a popup window
* `#1303` Watcherlist contains unescaped HTML
* `#1315` Correct spelling mistakes in German translation
<|MERGE_RESOLUTION|>--- conflicted
+++ resolved
@@ -30,11 +30,8 @@
 # Changelog
 
 * `#1951` Layout for ## and ### textile link help is broken
-<<<<<<< HEAD
 * `#2147` [Accessibility] Link form elements to their label - new timeline
-=======
 * `#2150` [Accessibility] Link form elements to their label - new issue query
->>>>>>> 2033e36f
 * `#2151` [Accessibility] Link form elements to their label - new wiki page
 * `#2152` [Accessibility] Link form elements to their label - new forum message
 * `#2155` [Accessibility] Link form elements to their label - copy workflow
