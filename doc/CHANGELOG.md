--- conflicted
+++ resolved
@@ -29,7 +29,6 @@
 
 # Changelog
 
-<<<<<<< HEAD
 * `#2221` [Accessibility] enhance keyboard shortcuts
 * `#2348` [Timelines] Using planning element filter and filtering for status "New" leads always to plus-sign in front of work packages
 * `#2357` [Timelines] Change API v2 serialization to minimize redundant data
@@ -38,8 +37,6 @@
 * `#2478` Timeline with lots of work packages doesn`t load
 * `#2577` [Timelines] Users are not displayed in timelines table after recent API version
 
-=======
->>>>>>> f068b670
 ## 3.0.0pre23
 
 * `#709`  Added test for double custom field validation error messages
@@ -49,9 +46,9 @@
 * `#1916` Work package update screen is closed when attached file is deleted
 * `#1935` Fixed bug: Default submenu for wiki pages is wrong (Configure menu item)
 * `#2009` No journal entry created for attachments if the attachment is added on container creation
-* `#2221` [Accessibility] enhance keyboard shortcuts
 * `#2026` 404 error when letters are entered in category Work Package
 * `#2129` Repository: clicking on file results in 500
+* `#2221` [Accessibility] enhance keyboard shortcuts
 * `#2371` Add support for IE10 to Timelines
 * `#2400` Cannot delete work package
 * `#2423` [Issue Tracker] Several Internal Errors when there is no default work package status
