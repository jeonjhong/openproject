#-- copyright
# OpenProject is a project management system.
#
# Copyright (C) 2012-2013 the OpenProject Team
#
# This program is free software; you can redistribute it and/or
# modify it under the terms of the GNU General Public License version 3.
#
# See doc/COPYRIGHT.rdoc for more details.
#++

# TL;DR: YOU SHOULD DELETE THIS FILE
#
# This file is used by web_steps.rb, which you should also delete
#
# You have been warned
module NavigationHelpers
  # Maps a name to a path. Used by the
  #
  #   When /^I go to (.+)$/ do |page_name|
  #
  # step definition in web_steps.rb
  #
  def path_to(page_name)
    case page_name

    when /^the home\s?page$/
      '/'

    when /^the login page$/
      '/login'

    when /^the [wW]iki [pP]age "([^\"]+)" (?:for|of) the project called "([^\"]+)"$/
      wiki_page = Wiki.titleize($1)
      project_identifier = $2.gsub("\"", "")
      project = Project.find_by_name(project_identifier)
      project_identifier = project.identifier.gsub(' ', '%20')
      "/projects/#{project_identifier}/wiki/#{wiki_page}"

    when /^the edit menu item page of the [wW]iki [pP]age "([^\"]+)" (?:for|of) the project called "([^\"]+)"$/
      wiki_page = Wiki.titleize($1)
      project_identifier = $2.gsub("\"", "")
      project = Project.find_by_name(project_identifier)
      project_identifier = project.identifier.gsub(' ', '%20')
      "/projects/#{project_identifier}/wiki/#{wiki_page}/wiki_menu_item/edit"

    when /^the [cC]ost [rR]eports page (?:of|for) the project called "([^\"]+)" without filters or groups$/
      project_identifier = Project.find_by_name($1).identifier.gsub(' ', '%20')
      "/projects/#{project_identifier}/cost_reports?set_filter=1"

    when /^the [cC]ost [rR]eports page (?:of|for) the project called "([^\"]+)"$/
      project_identifier = Project.find_by_name($1).identifier.gsub(' ', '%20')
      "/projects/#{project_identifier}/cost_reports"

    when /^the overall [cC]ost [rR]eports page$/
      "/cost_reports"

    when /^the overall [cC]ost [rR]eports page without filters or groups$/
      "/cost_reports?set_filter=1"

    when /^the overall [cC]ost [rR]eports page with standard groups in debug mode$/
      "/cost_reports?set_filter=1&groups[columns][]=cost_type_id&groups[rows][]=user_id&debug=1"

    when /^the overall [cC]ost [rR]eports page with standard groups$/
      "/cost_reports?set_filter=1&groups[columns][]=cost_type_id&groups[rows][]=user_id"

    when /^the overall [pP]rojects page$/
      "/projects"

    when /^the (?:(?:overview |home ?))?page (?:for|of) the project(?: called)? "(.+)"$/
      project_identifier = $1.gsub("\"", "")
      project_identifier = Project.find_by_name(project_identifier).identifier.gsub(' ', '%20')
      "/projects/#{project_identifier}"

    when /^the activity page of the project(?: called)? "(.+)"$/
      project_identifier = $1.gsub("\"", "")
      project_identifier = Project.find_by_name(project_identifier).identifier.gsub(' ', '%20')
      "/projects/#{project_identifier}/activity"

    when /^the page (?:for|of) the issue "([^\"]+)"$/
      issue = Issue.find_by_subject($1)
      "/issues/#{issue.id}"

    when /^the edit page (?:for|of) the issue "([^\"]+)"$/
      issue = Issue.find_by_subject($1)
      "/issues/#{issue.id}/edit"

    when /^the copy page (?:for|of) the issue "([^\"]+)"$/
      issue = Issue.find_by_subject($1)
      project = issue.project
      "/projects/#{project.identifier}/issues/#{issue.id}/copy"

    when /^the issues? index page (?:for|of) (the)? project(?: called)? (.+)$/
       project_identifier = $2.gsub("\"", "")
       project_identifier = Project.find_by_name(project_identifier).identifier.gsub(' ', '%20')
       "/projects/#{project_identifier}/issues"

    when /^the wiki index page(?: below the (.+) page)? (?:for|of) (?:the)? project(?: called)? (.+)$/
       parent_page_title, project_identifier = $1, $2
       project_identifier.gsub!("\"", "")
       project_identifier = Project.find_by_name(project_identifier).identifier.gsub(' ', '%20')

       if parent_page_title.present?
         parent_page_title.gsub!("\"", "")

        "/projects/#{project_identifier}/wiki/#{parent_page_title}/toc"
       else
        "/projects/#{project_identifier}/wiki/index"
       end

    when /^the wiki new child page below the (.+) page (?:for|of) (?:the)? project(?: called)? (.+)$/
       parent_page_title, project_identifier = $1, $2
       project_identifier.gsub!("\"", "")
       parent_page_title.gsub!("\"", "")
       project_identifier = Project.find_by_name(project_identifier).identifier.gsub(' ', '%20')

       "/projects/#{project_identifier}/wiki/#{parent_page_title}/new"

    when /^the edit page (?:for |of )(the )?role(?: called)? (.+)$/
      role_identifier = $2.gsub("\"", "")
      role_identifier = Role.find_by_name(role_identifier).id
      "/roles/edit/#{role_identifier}"

    when /^the edit page (?:for |of )(the )?user(?: called)? (.+)$/
      user_identifier = $2.gsub("\"", "")
      user_identifier = User.find_by_login(user_identifier).id
      "/users/#{user_identifier}/edit"

    when /^the show page (?:for |of )(the )?user(?: called)? (.+)$/
      user_identifier = $2.gsub("\"", "")
      user_identifier = User.find_by_login(user_identifier).id
      "/users/#{user_identifier}"

    when /^the index page (?:for|of) users$/
      "/users"

    when /^the global index page (?:for|of) (.+)$/
      "/#{$1}"

    when /^the edit page (?:for |of )the version(?: called) (.+)$/
      version_name = $1.gsub("\"", "")
      version = Version.find_by_name(version_name)
      "/versions/edit/#{version.id}"

    # this should be handled by the generic "the edit page of ..." path
    # but the path required differs from the standard
    # delete once the path is corrected
    when /the edit page (?:for |of )the (?:issue )?custom field(?: called) (.+)/
      name = $1.gsub("\"", "")
      instance = InstanceFinder.find(CustomField, name)
      "/custom_fields/edit/#{instance.id}"

    when /^the new page (?:for|of) (.+)$/
      model = $1.gsub!("\"", "").downcase
      "/#{model.pluralize}/new"

    when /^the edit page of the group called "([^\"]+)"$/
      identifier = $1.gsub("\"", "")
      instance = InstanceFinder.find(Group, identifier)
      "/admin/groups/#{instance.id}/edit"

    when /^the edit page (?:for|of) (?:the )?([^\"]+?)(?: called)? "([^\"]+)"$/
      model, identifier = $1, $2
      identifier.gsub!("\"", "")
      model = model.gsub("\"", "").gsub(/\s/, "_")

      begin
        instance = InstanceFinder.find(model.camelize.constantize, identifier)
      rescue NameError
        instance = InstanceFinder.find(model.to_sym, identifier)
      end

      root = RouteMap.route(instance.class)

      "#{root}/#{instance.id}/edit"

    when /^the log ?out page$/
      '/logout'

    when /^the (register|registration) page$/
      '/account/register'

    when /^the activate registration page for the user called (.+) with (.+)$/
      name = $1.dup
      selection = $2.dup
      name.gsub!("\"","")
      selection.gsub!("\"","")
      u = User.find_by_login(name)
      "/account/#{u.id}/activate?#{selection}"

    when /^the My page$/
      '/my/page'

    when /^the [mM]y account page$/
      '/my/account'

    when /^the (administration|admin) page$/
      '/admin'

    when /^the(?: (.+?) tab of the)? settings page$/
      if $1.nil?
        "/settings"
      else
        "/settings/edit?tab=#{$1}"
      end

    when /^the(?: (.+?) tab of the) settings page (?:of|for) the project "(.+?)"$/
      if $1.nil?
        "/projects/#{$2}/settings"
      else
        "/projects/#{$2}/settings/#{$1}"
      end

    when /^the edit page of Announcement$/
      '/announcements/1/edit'

    when /^the index page of Roles$/
      '/roles'

    when /^the search page$/
      '/search'

    when /^the custom fields page$/
      '/custom_fields'

    when /^the enumerations page$/
      '/enumerations'

    when /^the authentication modes page$/
      '/auth_sources'

    when /the page of the timeline "([^\"]+)" of the project called "([^\"]+)"$/
      timeline_name = $1
      project_name = $2
      project_identifier = Project.find_by_name(project_name).identifier.gsub(' ', '%20')
      timeline = Timeline.find_by_name(timeline_name)
      "/projects/#{project_identifier}/timelines/#{timeline.id}"

    when /the edit page of the timeline "([^\"]+)" of the project called "([^\"]+)"$/
      timeline_name = $1
      project_name = $2
      project_identifier = Project.find_by_name(project_name).identifier.gsub(' ', '%20')
      timeline = Timeline.find_by_name(timeline_name)
      "/projects/#{project_identifier}/timelines/#{timeline.id}/edit"

    when /^the page of the planning element "([^\"]+)" of the project called "([^\"]+)"$/
      planning_element_name = $1
      project_name = $2
      project_identifier = Project.find_by_name(project_name).identifier.gsub(' ', '%20')
<<<<<<< HEAD
      planning_element = Timelines::PlanningElement.find_by_subject(planning_element_name)
      "/timelines/projects/#{project_identifier}/planning_elements/#{planning_element.id}"
=======
      planning_element = PlanningElement.find_by_name(planning_element_name)
      "/projects/#{project_identifier}/planning_elements/#{planning_element.id}"
>>>>>>> a65c7df8

    when /^the (.+) page (?:for|of) the project called "([^\"]+)"$/
      project_page = $1
      project_identifier = $2.gsub("\"", "")
      project_page = project_page.gsub(' ', '').underscore
      project_identifier = Project.find_by_name(project_identifier).identifier.gsub(' ', '%20')
      "/projects/#{project_identifier}/#{project_page}"

    when /^the quick reference for wiki syntax$/
      "/help/wiki_syntax"

    when /^the detailed wiki syntax help page$/
      "/help/wiki_syntax_detailed"

    when /^the configuration page of the "(.+)" plugin$/
      "/settings/plugin/#{$1}"

    when /^the admin page of the group called "([^"]*)"$/
      id = Group.find_by_lastname!($1).id
      "/admin/groups/#{id}/edit"

    when /^the time entry page of issue "(.+)"$/
      issue_id = Issue.find_by_subject($1).id
      "/issues/#{issue_id}/time_entries"

    # Add more mappings here.
    # Here is an example that pulls values out of the Regexp:
    #
    #   when /^(.*)'s profile page$/i
    #     user_profile_path(User.find_by_login($1))
    else
      begin
        page_name =~ /^the (.*) page$/
        path_components = $1.split(/\s+/)
        self.send(path_components.push('path').join('_').to_sym)
      rescue NoMethodError, ArgumentError
        raise "Can't find mapping from \"#{page_name}\" to a path.\n" +
          "Now, go and add a mapping in #{__FILE__}"
      end
    end
  end
end

World(NavigationHelpers)<|MERGE_RESOLUTION|>--- conflicted
+++ resolved
@@ -247,13 +247,8 @@
       planning_element_name = $1
       project_name = $2
       project_identifier = Project.find_by_name(project_name).identifier.gsub(' ', '%20')
-<<<<<<< HEAD
-      planning_element = Timelines::PlanningElement.find_by_subject(planning_element_name)
-      "/timelines/projects/#{project_identifier}/planning_elements/#{planning_element.id}"
-=======
-      planning_element = PlanningElement.find_by_name(planning_element_name)
+      planning_element = PlanningElement.find_by_subject(planning_element_name)
       "/projects/#{project_identifier}/planning_elements/#{planning_element.id}"
->>>>>>> a65c7df8
 
     when /^the (.+) page (?:for|of) the project called "([^\"]+)"$/
       project_page = $1
