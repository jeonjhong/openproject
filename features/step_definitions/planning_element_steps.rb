--- conflicted
+++ resolved
@@ -14,14 +14,11 @@
   table.map_headers! { |header| header.underscore.gsub(' ', '_') }
 
   table.hashes.each do |type_attributes|
-<<<<<<< HEAD
     status = PlanningElementStatus.find_by_name(type_attributes.delete("status_name"))
     responsible = User.find_by_login(type_attributes.delete("responsible"))
     planning_element_type = Type.find_by_name(type_attributes.delete("planning_element_type"));
 
     factory = FactoryGirl.create(:planning_element, type_attributes.merge(:project_id => project.id))
-=======
->>>>>>> cf81513f
 
     [
       ["planning_element_status", PlanningElementStatus],
@@ -39,13 +36,9 @@
       end
     end
 
-<<<<<<< HEAD
     factory.planning_element_status = status unless status.nil?
     factory.responsible = responsible unless responsible.nil?
     factory.type = planning_element_type unless planning_element_type.nil?
     factory.save! if factory.changed?
-=======
-    factory = FactoryGirl.create(:planning_element, type_attributes.merge(:project_id => project.id))
->>>>>>> cf81513f
   end
 end