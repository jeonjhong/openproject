#-- copyright
# OpenProject is a project management system.
#
# Copyright (C) 2012-2013 the OpenProject Team
#
# This program is free software; you can redistribute it and/or
# modify it under the terms of the GNU General Public License version 3.
#
# See doc/COPYRIGHT.rdoc for more details.
#++

Feature: Issue edit
  Background:
    Given there is 1 project with the following:
      | identifier | omicronpersei8 |
      | name       | omicronpersei8 |
    And I am working in project "omicronpersei8"
    And the project "omicronpersei8" has the following trackers:
      | name | position |
      | Bug  |     1    |
    And there is a default issuepriority with:
      | name   | Normal |
    And there is a role "member"
    And the role "member" may have the following rights:
      | add_issues         |
      | add_work_packages  |
      | view_work_packages |
      | edit_work_packages |
      | manage_subtasks    |
    And there is 1 user with the following:
      | login | bob|
    And the user "bob" is a "member" in the project "omicronpersei8"
    And there are the following issue status:
      | name        | is_closed  | is_default  |
      | New         | false      | true        |
    Given the user "bob" has 1 issue with the following:
      |  subject      | issue1             |
      |  description  | Aioli Sali Grande  |
    And I am logged in as "bob"

  @javascript
  Scenario: User updates an issue successfully
    When I go to the page of the issue "issue1"
    Then I should see "Update" within "#content > .action_menu_main"
    And I should not see "Change properties"
    When I click on "Update" within "#content > .action_menu_main"
    Then I should see "Change properties"
    Then I fill in "notes" with "human Horn"
    And I click on "Submit"
    And I should see "Successful update." within ".notice"
    And I should see "human Horn" within "#history"

  @javascript
  Scenario: User updates an issue with previewing the stuff before
    When I go to the page of the issue "issue1"
    Then I should see "Update" within "#content > .action_menu_main"
    And I should not see "Change properties"
    When I click on "Update" within "#content > .action_menu_main"
    Then I should see "Change properties"
    Then I fill in "notes" with "human Horn"
    When I click on "Preview" within "#issue-form"
    Then I should see "human Horn" within "#preview"
    Then I click on "Submit"
    And I should see "Successful update." within ".notice"
    And I should see "human Horn" within "#history"

  @javascript
  Scenario: On an issue with children a User should not be able to change attributes which are overridden by children
    When I go to the page of the issue "issue1"
    And I click on "Add subtask"
<<<<<<< HEAD
    Then I should see "New work package" within "#content"
=======
    Then I should be on the new work_package page of the project called "omicronpersei8"
>>>>>>> 37ee532c
    When I fill in "find the popplers" for "Subject"
    And I click on the first button matching "Create"
    Then I should see "Successful creation."
    When I go to the page of the issue "issue1"
    And I click on "Update" within "#content > .action_menu_main"
    Then I should see "Change properties"
    And I should not see "% Done" within "#issue-form"
    And there should be the disabled "#issue_priority_id" element within "#issue-form"
    And there should be the disabled "#issue_start_date" element within "#issue-form"
    And there should be the disabled "#issue_due_date" element within "#issue-form"
    And there should be the disabled "#issue_estimated_hours" element within "#issue-form"<|MERGE_RESOLUTION|>--- conflicted
+++ resolved
@@ -68,11 +68,7 @@
   Scenario: On an issue with children a User should not be able to change attributes which are overridden by children
     When I go to the page of the issue "issue1"
     And I click on "Add subtask"
-<<<<<<< HEAD
-    Then I should see "New work package" within "#content"
-=======
     Then I should be on the new work_package page of the project called "omicronpersei8"
->>>>>>> 37ee532c
     When I fill in "find the popplers" for "Subject"
     And I click on the first button matching "Create"
     Then I should see "Successful creation."
