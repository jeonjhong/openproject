--- conflicted
+++ resolved
@@ -41,14 +41,12 @@
       And I should be on the page of the timeline "Testline" of the project called "ecookbook"
 
   @javascript
-<<<<<<< HEAD
   Scenario: name column width
      When there is a timeline "Testline" for project "ecookbook"
       And I go to the page of the timeline "Testline" of the project called "ecookbook"
       And I wait for timeline to load table
+     Then the first table column should not take more than 25% of the space
 
-     Then the first table column should not take more than 25% of the space
-=======
   Scenario: switch timeline
     When there is a timeline "Testline" for project "ecookbook"
       And there is a timeline "Testline2" for project "ecookbook"
@@ -58,5 +56,4 @@
       And I switch the timeline to "Testline2"
      Then I should see "New timeline report"
       And I should see "Testline2"
-      And I should be on the page of the timeline "Testline2" of the project called "ecookbook"
->>>>>>> b8b2f773
+      And I should be on the page of the timeline "Testline2" of the project called "ecookbook"