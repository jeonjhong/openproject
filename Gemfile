#-- copyright
# OpenProject is a project management system.
# Copyright (C) 2012-2015 the OpenProject Foundation (OPF)
#
# This program is free software; you can redistribute it and/or
# modify it under the terms of the GNU General Public License version 3.
#
# OpenProject is a fork of ChiliProject, which is a fork of Redmine. The copyright follows:
# Copyright (C) 2006-2013 Jean-Philippe Lang
# Copyright (C) 2010-2013 the ChiliProject Team
#
# This program is free software; you can redistribute it and/or
# modify it under the terms of the GNU General Public License
# as published by the Free Software Foundation; either version 2
# of the License, or (at your option) any later version.
#
# This program is distributed in the hope that it will be useful,
# but WITHOUT ANY WARRANTY; without even the implied warranty of
# MERCHANTABILITY or FITNESS FOR A PARTICULAR PURPOSE.  See the
# GNU General Public License for more details.
#
# You should have received a copy of the GNU General Public License
# along with this program; if not, write to the Free Software
# Foundation, Inc., 51 Franklin Street, Fifth Floor, Boston, MA  02110-1301, USA.
#
# See doc/COPYRIGHT.rdoc for more details.
#++

source 'https://rubygems.org'

gem "rails", "~> 3.2.21"

gem "coderay", "~> 1.0.5"
gem "rubytree", "~> 0.8.3"
gem "rdoc", ">= 2.4.2"
gem 'globalize'
gem 'omniauth'
gem 'request_store'
gem 'gravatar_image_tag', '~> 1.2.0'

# TODO: adds #auto_link which was deprecated in rails 3.1
gem 'rails_autolink'
gem "will_paginate", '~> 3.0'
gem "acts_as_list", "~> 0.2.0"

gem 'awesome_nested_set'

gem 'color-tools', '~> 1.3.0', :require => 'color'

gem "ruby-progressbar"

# to generate html-diffs (e.g. for wiki comparison)
gem 'htmldiff'

# generates SVG Graphs
# used for statistics on svn repositories
gem 'svg-graph'

gem "date_validator"
gem 'ruby-duration', '~> 3.2.0'

# We rely on this specific version, which is the latest as of now (end of 2013),
# because we have to apply to it a bugfix which could break things in other versions.
# This can be removed as soon as said bugfix is integrated into rabl itself.
# See: config/initializers/rabl_hack.rb
gem 'rabl', '0.9.3'
gem 'multi_json'
gem 'oj'

# will need to be removed once we are on rails4 as it will be part of the rails4 core
gem 'strong_parameters'

# we need the old Version to be compatible with pgsql 8.4
# see: http://stackoverflow.com/questions/14862144/rake-jobswork-gives-pgerror-error-select-for-update-share-is-not-allowed-in
# or: https://github.com/collectiveidea/delayed_job/issues/323
gem 'delayed_job_active_record', '0.3.3'
gem 'daemons'

# include custom rack-protection for now until rkh/rack-protection is fixed and released
# (see https://community.openproject.org/work_packages/3029)
gem 'rack-protection', :git => "https://github.com/finnlabs/rack-protection.git", :ref => '5a7d1bd'

gem 'syck', :platforms => [:ruby_20, :mingw_20, :ruby_21, :mingw_21], :require => false

gem 'gon', '~> 4.0'

group :production do
  # we use dalli as standard memcache client
  # requires memcached 1.4+
  # see https://github.com/mperham/dalli
  gem 'dalli'
end

gem 'sprockets',        git: 'https://github.com/tessi/sprockets.git', branch: '2_2_2_backport2'
gem 'sprockets-rails',  git: 'https://github.com/finnlabs/sprockets-rails.git', branch: 'backport'
gem 'non-stupid-digest-assets'
gem 'sass-rails',        git: 'https://github.com/guilleiguaran/sass-rails.git', branch: 'backport'
gem 'sass',             '~> 3.4.9'
gem 'bourbon',          '~> 4.1.1'
gem 'uglifier',         '>= 1.0.3', require: false
gem 'livingstyleguide', '~> 1.2.2'

gem "prototype-rails"
# remove once we no longer use the deprecated "link_to_remote", "remote_form_for" and alike methods
# replace those with :remote => true
gem 'prototype_legacy_helper', '0.0.0', :git => 'https://github.com/rails/prototype_legacy_helper.git'

# small wrapper around the command line
gem 'cocaine'

# required by Procfile, for deployment on heroku or packaging with packager.io.
# also, better than thin since we can control worker concurrency.
gem 'unicorn'

# Security fixes
# Gems we don't depend directly on, but specify here to make sure we don't use a vulnerable
# version. Please add a link to a security advisory when adding a Gem here.

gem 'i18n', '>=0.6.8'
# see https://groups.google.com/forum/#!topic/ruby-security-ann/pLrh6DUw998

gem 'nokogiri', '>=1.5.11'
# see https://groups.google.com/forum/#!topic/ruby-security-ann/DeJpjTAg1FA

gem 'carrierwave', '~> 0.10.0'
gem 'fog', '~> 1.23.0', require: "fog/aws/storage"

group :test do
  gem 'rack-test', '~> 0.6.2'
  gem 'shoulda'
  gem 'object-daddy', '~> 1.1.0'
  gem "launchy", "~> 2.3.0"
  gem "factory_girl_rails", "~> 4.0"
  gem 'cucumber-rails', :require => false
  gem 'rack_session_access'
  # restrict because in version 1.3 a lot of tests using acts as journalized
  # fail stating: "Column 'user_id' cannot be null". I don't understand the
  # connection with database cleaner here but setting it to 1.2 fixes the
  # issue.
  gem 'database_cleaner', '~> 1.2.0'
  gem 'rspec', '~> 2.99.0'
  # also add to development group, so "spec" rake task gets loaded
  gem "rspec-rails", "~> 2.99.0", :group => :development
  gem 'rspec-activemodel-mocks'
  gem 'rspec-example_disabler', git: "https://github.com/finnlabs/rspec-example_disabler.git"
  gem 'capybara', '~> 2.3.0'
  gem 'capybara-screenshot'
<<<<<<< HEAD
  gem 'selenium-webdriver', '~> 2.44.0'
  gem 'timecop', "~> 0.6.1"
=======
  gem 'selenium-webdriver', '~> 2.43.0'
  gem 'timecop', '~> 0.7.1'
>>>>>>> 626bdfd1

  gem 'rb-readline', "~> 0.5.1" # ruby on CI needs this
  # why in Gemfile? see: https://github.com/guard/guard-test
  gem 'ruby-prof'
  gem 'simplecov', '0.8.0.pre'
  gem "shoulda-matchers"
  gem "json_spec"
  gem "activerecord-tableless", "~> 1.0"
  gem "codeclimate-test-reporter", :require => nil
  gem 'test-unit', '2.5.5'
end

group :ldap do
  gem "net-ldap", '~> 0.8.0'
end

group :development do
  gem 'letter_opener', '~> 1.0.0'
  gem 'rails-dev-tweaks', '~> 0.6.1'
  gem 'thin'
  gem 'faker'
  gem 'quiet_assets'
end

group :development, :test do
  gem 'pry-rails'
  gem 'pry-stack_explorer'
  gem 'pry-rescue'
  gem 'pry-byebug', :platforms => [:mri]
  gem 'pry-doc'
end

# API gems
gem 'grape', '~> 0.10.1'
gem 'roar',   '~> 1.0.0'
gem 'reform', '~> 1.2.4', require: false

# Use the commented pure ruby gems, if you have not the needed prerequisites on
# board to compile the native ones.  Note, that their use is discouraged, since
# their integration is propbably not that well tested and their are slower in
# orders of magnitude compared to their native counterparts. You have been
# warned.

platforms :mri, :mingw do
  group :mysql2 do
    gem "mysql2", "~> 0.3.11"
  end

  group :postgres do
    gem 'pg', "~> 0.17.1"
  end
end

platforms :jruby do
  gem "jruby-openssl"

  group :mysql do
    gem "activerecord-jdbcmysql-adapter"
  end

  group :postgres do
    gem "activerecord-jdbcpostgresql-adapter"
  end
end

# Load Gemfile.local, Gemfile.plugins and plugins' Gemfiles
Dir.glob File.expand_path("../{Gemfile.local,Gemfile.plugins,lib/plugins/*/Gemfile}", __FILE__) do |file|
  next unless File.readable?(file)
  eval_gemfile(file)
end<|MERGE_RESOLUTION|>--- conflicted
+++ resolved
@@ -145,13 +145,8 @@
   gem 'rspec-example_disabler', git: "https://github.com/finnlabs/rspec-example_disabler.git"
   gem 'capybara', '~> 2.3.0'
   gem 'capybara-screenshot'
-<<<<<<< HEAD
   gem 'selenium-webdriver', '~> 2.44.0'
-  gem 'timecop', "~> 0.6.1"
-=======
-  gem 'selenium-webdriver', '~> 2.43.0'
   gem 'timecop', '~> 0.7.1'
->>>>>>> 626bdfd1
 
   gem 'rb-readline', "~> 0.5.1" # ruby on CI needs this
   # why in Gemfile? see: https://github.com/guard/guard-test
