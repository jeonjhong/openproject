--- conflicted
+++ resolved
@@ -20,13 +20,8 @@
 require File.expand_path('../../test_helper', __FILE__)
 
 class WikiTest < ActiveSupport::TestCase
-<<<<<<< HEAD
-  fixtures :projects, :wikis, :wiki_pages, :wiki_contents, :wiki_content_versions
-  
-=======
-  fixtures :wikis, :wiki_pages, :wiki_contents, :journals
+  fixtures :projects, :wikis, :wiki_pages, :wiki_contents, :journals
 
->>>>>>> 61f0e67c
   def test_create
     wiki = Wiki.new(:project => Project.find(2))
     assert !wiki.save
