#-- copyright
# OpenProject is a project management system.
# Copyright (C) 2012-2014 the OpenProject Foundation (OPF)
#
# This program is free software; you can redistribute it and/or
# modify it under the terms of the GNU General Public License version 3.
#
# OpenProject is a fork of ChiliProject, which is a fork of Redmine. The copyright follows:
# Copyright (C) 2006-2013 Jean-Philippe Lang
# Copyright (C) 2010-2013 the ChiliProject Team
#
# This program is free software; you can redistribute it and/or
# modify it under the terms of the GNU General Public License
# as published by the Free Software Foundation; either version 2
# of the License, or (at your option) any later version.
#
# This program is distributed in the hope that it will be useful,
# but WITHOUT ANY WARRANTY; without even the implied warranty of
# MERCHANTABILITY or FITNESS FOR A PARTICULAR PURPOSE.  See the
# GNU General Public License for more details.
#
# You should have received a copy of the GNU General Public License
# along with this program; if not, write to the Free Software
# Foundation, Inc., 51 Franklin Street, Fifth Floor, Boston, MA  02110-1301, USA.
#
# See doc/COPYRIGHT.rdoc for more details.
#++

language: ruby

rvm:
  - 2.1

sudo: false

cache:
  - bundler: true
  - directories:
    - frontend/node_modules
    - frontend/bower_components

branches:
  only:
    - dev
    - stable
    - release/3.0
    - release/4.0

env:
  global:
    - CI=true
    - RAILS_ENV=test
    - BUNDLE_WITHOUT=rmagick:development
  matrix:
    # Frontend
    - "TEST_SUITE=karma"
    - "TEST_SUITE=protractor"
    # mysql2
    - "TEST_SUITE=cucumber DB=mysql2"
    - "TEST_SUITE=test     DB=mysql2"
    - "TEST_SUITE=spec     DB=mysql2"
    # postgres
    - "TEST_SUITE=cucumber DB=postgres"
    - "TEST_SUITE=test     DB=postgres"
    - "TEST_SUITE=spec     DB=postgres"

before_install:
  - "echo `firefox -v`"
  - "export DISPLAY=:99.0"
  - "/sbin/start-stop-daemon --start -v --pidfile ./tmp/custom_xvfb_99.pid --make-pidfile --background --exec /usr/bin/Xvfb -- :99 -ac -screen 0 1920x1080x16"
  - "echo `xdpyinfo -display :99 | grep 'dimensions' | awk '{ print $2 }'`"
  - "nvm use 0.10"
  - "cd frontend && travis_retry npm install && cd .."

before_script:
  - if [[ ! $TEST_SUITE =~ ^(karma|protractor)$ ]]; then
      RAILS_ENV=production bundle exec rake ci:travis:prepare;
    fi

script:
  - if [[ $TEST_SUITE =~ ^(karma|protractor)$ ]]; then
      cd frontend && npm run $TEST_SUITE;
    else
      bundle exec rake $TEST_SUITE;
    fi

notifications:
  email: false
<<<<<<< HEAD

=======
  webhooks:
    urls:
      - "https://webhooks.gitter.im/e/435ab5d5c6944305da2f"
>>>>>>> 706017e8
# Disabling coverage reporting until CodeClimate supports merging results from multiple partial tests
# addons:
#   code_climate:
#       repo_token:
#         secure: "W/lyd8Ud18GRASuVShsIKa2MRHhxjh8WICMQ4WKr68qt0X0Tlp7Bclv4ReiEgiQeKsIoJJy5FfJfINdAT8A4sy2JbrLeISShcIU7Kqpfh6DSLNoRAuLz5P7EXMNFns1gBKCmrSzcB+9ksuTLyTCKkjUcj1NbJzGqpB4jSTecAdg="<|MERGE_RESOLUTION|>--- conflicted
+++ resolved
@@ -86,13 +86,10 @@
 
 notifications:
   email: false
-<<<<<<< HEAD
-
-=======
   webhooks:
     urls:
       - "https://webhooks.gitter.im/e/435ab5d5c6944305da2f"
->>>>>>> 706017e8
+
 # Disabling coverage reporting until CodeClimate supports merging results from multiple partial tests
 # addons:
 #   code_climate:
