--- conflicted
+++ resolved
@@ -47,20 +47,6 @@
     - release/4.0
 
 env:
-<<<<<<< HEAD
-  # Frontend
-  - "TEST_SUITE=karma"
-  - "TEST_SUITE=protractor"
-  # mysql2
-  - "TEST_SUITE=cucumber CI=true RAILS_ENV=test DB=mysql2   BUNDLE_WITHOUT=rmagick:mysql:postgres:development"
-  - "TEST_SUITE=test     CI=true RAILS_ENV=test DB=mysql2   BUNDLE_WITHOUT=rmagick:mysql:postgres:development"
-  - "TEST_SUITE=spec     CI=true RAILS_ENV=test DB=mysql2   BUNDLE_WITHOUT=rmagick:mysql:postgres:development"
-  # postgres
-  - "TEST_SUITE=cucumber CI=true RAILS_ENV=test DB=postgres BUNDLE_WITHOUT=rmagick:mysql:mysql2:development"
-  - "TEST_SUITE=test     CI=true RAILS_ENV=test DB=postgres BUNDLE_WITHOUT=rmagick:mysql:mysql2:development"
-  - "TEST_SUITE=spec     CI=true RAILS_ENV=test DB=postgres BUNDLE_WITHOUT=rmagick:mysql:mysql2:development"
-script: "if [[ $TEST_SUITE =~ ^(karma|protractor)$ ]]; then npm run $TEST_SUITE; else bundle exec rake $TEST_SUITE; fi"
-=======
   global:
     - CI=true
     - RAILS_ENV=test
@@ -78,7 +64,6 @@
     - "TEST_SUITE=test     DB=postgres"
     - "TEST_SUITE=spec     DB=postgres"
 
->>>>>>> 58362f86
 before_install:
   - "echo `firefox -v`"
   - "export DISPLAY=:99.0"
