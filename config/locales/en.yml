en:
  # Text direction: Left-to-Right (ltr) or Right-to-Left (rtl)
  direction: ltr
  date:
    formats:
      # Use the strftime parameters for formats.
      # When no format has been given, it uses default.
      # You can provide other formats here if you like!
      default: "%m/%d/%Y"
      short: "%b %d"
      long: "%B %d, %Y"
      
    day_names: [Sunday, Monday, Tuesday, Wednesday, Thursday, Friday, Saturday]
    abbr_day_names: [Sun, Mon, Tue, Wed, Thu, Fri, Sat]
      
    # Don't forget the nil at the beginning; there's no such thing as a 0th month
    month_names: [~, January, February, March, April, May, June, July, August, September, October, November, December]
    abbr_month_names: [~, Jan, Feb, Mar, Apr, May, Jun, Jul, Aug, Sep, Oct, Nov, Dec]
    # Used in date_select and datime_select.
    order:
      - :year
      - :month
      - :day

  time:
    formats:
      default: "%m/%d/%Y %I:%M %p"
      time: "%I:%M %p"
      short: "%d %b %H:%M"
      long: "%B %d, %Y %H:%M"
    am: "am"
    pm: "pm"
      
  datetime:
    distance_in_words:
      half_a_minute: "half a minute"
      less_than_x_seconds:
        one:   "less than 1 second"
        other: "less than %{count} seconds"
      x_seconds:
        one:   "1 second"
        other: "%{count} seconds"
      less_than_x_minutes:
        one:   "less than a minute"
        other: "less than %{count} minutes"
      x_minutes:
        one:   "1 minute"
        other: "%{count} minutes"
      about_x_hours:
        one:   "about 1 hour"
        other: "about %{count} hours"
      x_days:
        one:   "1 day"
        other: "%{count} days"
      about_x_months:
        one:   "about 1 month"
        other: "about %{count} months"
      x_months:
        one:   "1 month"
        other: "%{count} months"
      about_x_years:
        one:   "about 1 year"
        other: "about %{count} years"
      over_x_years:
        one:   "over 1 year"
        other: "over %{count} years"
      almost_x_years:
        one:   "almost 1 year"
        other: "almost %{count} years"

  number:
    format:
      separator: "." 
      delimiter: ""
      precision: 3

    human:
      format:
        delimiter: ""
        precision: 1
      storage_units:
        format: "%n %u"
        units:
          byte:
            one: "Byte"
            other: "Bytes"
          kb: "kB"
          mb: "MB"
          gb: "GB"
          tb: "TB"

        
# Used in array.to_sentence.
  support:
    array:
      sentence_connector: "and"
      skip_last_comma: false
      
  activerecord:
    errors:
      template:
        header:
          one:    "1 error prohibited this %{model} from being saved"
          other:  "%{count} errors prohibited this %{model} from being saved"
      messages:
        inclusion: "is not included in the list"
        exclusion: "is reserved"
        invalid: "is invalid"
        confirmation: "doesn't match confirmation"
        accepted: "must be accepted"
        empty: "can't be empty"
        blank: "can't be blank"
        too_long: "is too long (maximum is %{count} characters)"
        too_short: "is too short (minimum is %{count} characters)"
        wrong_length: "is the wrong length (should be %{count} characters)"
        taken: "has already been taken"
        not_a_number: "is not a number"
        not_a_date: "is not a valid date"
        greater_than: "must be greater than %{count}"
        greater_than_or_equal_to: "must be greater than or equal to %{count}"
        equal_to: "must be equal to %{count}"
        less_than: "must be less than %{count}"
        less_than_or_equal_to: "must be less than or equal to %{count}"
        odd: "must be odd"
        even: "must be even"
        greater_than_start_date: "must be greater than start date"
        not_same_project: "doesn't belong to the same project"
        circular_dependency: "This relation would create a circular dependency"
        cant_link_an_issue_with_a_descendant: "An issue cannot be linked to one of its subtasks"

  actionview_instancetag_blank_option: Please select
  
  general_text_No: 'No'
  general_text_Yes: 'Yes'
  general_text_no: 'no'
  general_text_yes: 'yes'
  general_lang_name: 'English'
  general_csv_separator: ','
  general_csv_decimal_separator: '.'
  general_csv_encoding: ISO-8859-1
  general_pdf_encoding: ISO-8859-1
  general_first_day_of_week: '7'
  
  notice_account_updated: Account was successfully updated.
  notice_account_invalid_creditentials: Invalid user or password
  notice_account_password_updated: Password was successfully updated.
  notice_account_wrong_password: Wrong password
  notice_account_register_done: Account was successfully created. To activate your account, click on the link that was emailed to you.
  notice_account_unknown_email: Unknown user.
  notice_can_t_change_password: This account uses an external authentication source. Impossible to change the password.
  notice_account_lost_email_sent: An email with instructions to choose a new password has been sent to you.
  notice_account_activated: Your account has been activated. You can now log in.
  notice_successful_create: Successful creation.
  notice_successful_update: Successful update.
  notice_successful_delete: Successful deletion.
  notice_successful_connection: Successful connection.
  notice_file_not_found: The page you were trying to access doesn't exist or has been removed.
  notice_locking_conflict: Data has been updated by another user.
  notice_not_authorized: You are not authorized to access this page.
  notice_not_authorized_archived_project: The project you're trying to access has been archived.
  notice_email_sent: "An email was sent to %{value}"
  notice_email_error: "An error occurred while sending mail (%{value})"
  notice_feeds_access_key_reseted: Your RSS access key was reset.
  notice_api_access_key_reseted: Your API access key was reset.
  notice_failed_to_save_issues: "Failed to save %{count} issue(s) on %{total} selected: %{ids}."
  notice_failed_to_save_members: "Failed to save member(s): %{errors}."
  notice_no_issue_selected: "No issue is selected! Please, check the issues you want to edit."
  notice_account_pending: "Your account was created and is now pending administrator approval."
  notice_default_data_loaded: Default configuration successfully loaded.
  notice_unable_delete_version: Unable to delete version.
  notice_unable_delete_time_entry: Unable to delete time log entry.
  notice_issue_done_ratios_updated: Issue done ratios updated.
  notice_gantt_chart_truncated: "The chart was truncated because it exceeds the maximum number of items that can be displayed (%{max})"
  
  error_can_t_load_default_data: "Default configuration could not be loaded: %{value}"
  error_scm_not_found: "The entry or revision was not found in the repository."
  error_scm_command_failed: "An error occurred when trying to access the repository: %{value}"
  error_scm_annotate: "The entry does not exist or cannot be annotated."
  error_issue_not_found_in_project: 'The issue was not found or does not belong to this project'
  error_no_tracker_in_project: 'No tracker is associated to this project. Please check the Project settings.'
  error_no_default_issue_status: 'No default issue status is defined. Please check your configuration (Go to "Administration -> Issue statuses").'
  error_can_not_delete_custom_field: Unable to delete custom field
  error_can_not_delete_tracker: "This tracker contains issues and cannot be deleted."
  error_can_not_remove_role: "This role is in use and cannot be deleted."
  error_can_not_reopen_issue_on_closed_version: 'An issue assigned to a closed version cannot be reopened'
  error_can_not_archive_project: This project cannot be archived
  error_issue_done_ratios_not_updated: "Issue done ratios not updated."
  error_workflow_copy_source: 'Please select a source tracker or role'
  error_workflow_copy_target: 'Please select target tracker(s) and role(s)'
  error_unable_delete_issue_status: 'Unable to delete issue status'
  error_unable_to_connect: "Unable to connect (%{value})"
  warning_attachments_not_saved: "%{count} file(s) could not be saved."
  
  mail_subject_lost_password: "Your %{value} password"
  mail_body_lost_password: 'To change your password, click on the following link:'
  mail_subject_register: "Your %{value} account activation"
  mail_body_register: 'To activate your account, click on the following link:'
  mail_body_account_information_external: "You can use your %{value} account to log in."
  mail_body_account_information: Your account information
  mail_subject_account_activation_request: "%{value} account activation request"
  mail_body_account_activation_request: "A new user (%{value}) has registered. The account is pending your approval:"
  mail_subject_reminder: "%{count} issue(s) due in the next %{days} days"
  mail_body_reminder: "%{count} issue(s) that are assigned to you are due in the next %{days} days:"
  mail_subject_wiki_content_added: "'%{id}' wiki page has been added"
  mail_body_wiki_content_added: "The '%{id}' wiki page has been added by %{author}."
  mail_subject_wiki_content_updated: "'%{id}' wiki page has been updated"
  mail_body_wiki_content_updated: "The '%{id}' wiki page has been updated by %{author}."
  
  gui_validation_error: 1 error
  gui_validation_error_plural: "%{count} errors"
  
  field_name: Name
  field_description: Description
  field_summary: Summary
  field_is_required: Required
  field_firstname: First name
  field_lastname: Last name
  field_mail: Email
  field_filename: File
  field_filesize: Size
  field_downloads: Downloads
  field_author: Author
  field_created_on: Created
  field_updated_on: Updated
  field_field_format: Format
  field_is_for_all: For all projects
  field_possible_values: Possible values
  field_regexp: Regular expression
  field_min_length: Minimum length
  field_max_length: Maximum length
  field_value: Value
  field_category: Category
  field_title: Title
  field_project: Project
  field_issue: Issue
  field_status: Status
  field_notes: Notes
  field_is_closed: Issue closed
  field_is_default: Default value
  field_tracker: Tracker
  field_subject: Subject
  field_due_date: Due date
  field_assigned_to: Assignee
  field_priority: Priority
  field_fixed_version: Target version
  field_user: User
  field_principal: Principal
  field_role: Role
  field_homepage: Homepage
  field_is_public: Public
  field_parent: Subproject of
  field_is_in_roadmap: Issues displayed in roadmap
  field_login: Login
  field_mail_notification: Email notifications
  field_admin: Administrator
  field_last_login_on: Last connection
  field_language: Language
  field_effective_date: Due date
  field_password: Password
  field_new_password: New password
  field_password_confirmation: Confirmation
  field_version: Version
  field_type: Type
  field_host: Host
  field_port: Port
  field_account: Account
  field_base_dn: Base DN
  field_attr_login: Login attribute
  field_attr_firstname: Firstname attribute
  field_attr_lastname: Lastname attribute
  field_attr_mail: Email attribute
  field_onthefly: On-the-fly user creation
  field_start_date: Start date
  field_done_ratio: "% Done"
  field_auth_source: Authentication mode
  field_hide_mail: Hide my email address
  field_comments: Comment
  field_url: URL
  field_start_page: Start page
  field_subproject: Subproject
  field_hours: Hours
  field_activity: Activity
  field_spent_on: Date
  field_identifier: Identifier
  field_is_filter: Used as a filter
  field_issue_to: Related issue
  field_delay: Delay
  field_assignable: Issues can be assigned to this role
  field_redirect_existing_links: Redirect existing links
  field_estimated_hours: Estimated time
  field_column_names: Columns
  field_time_entries: Log time
  field_time_zone: Time zone
  field_searchable: Searchable
  field_default_value: Default value
  field_comments_sorting: Display comments
  field_parent_title: Parent page
  field_editable: Editable
  field_watcher: Watcher
  field_identity_url: OpenID URL
  field_content: Content
  field_group_by: Group results by
  field_sharing: Sharing
  field_parent_issue: Parent task
  field_member_of_group: "Assignee's group"
  field_assigned_to_role: "Assignee's role"
  field_text: Text field
  field_visible: Visible
  field_warn_on_leaving_unsaved: "Warn me when leaving a page with unsaved text"
  
  setting_app_title: Application title
  setting_app_subtitle: Application subtitle
  setting_welcome_text: Welcome text
  setting_default_language: Default language
  setting_login_required: Authentication required
  setting_self_registration: Self-registration
  setting_attachment_max_size: Attachment max. size
  setting_issues_export_limit: Issues export limit
  setting_mail_from: Emission email address
  setting_bcc_recipients: Blind carbon copy recipients (bcc)
  setting_plain_text_mail: Plain text mail (no HTML)
  setting_host_name: Host name and path
  setting_text_formatting: Text formatting
  setting_wiki_compression: Wiki history compression
  setting_feeds_limit: Feed content limit
  setting_default_projects_public: New projects are public by default
  setting_autofetch_changesets: Autofetch commits
  setting_sys_api_enabled: Enable WS for repository management
  setting_commit_ref_keywords: Referencing keywords
  setting_commit_fix_keywords: Fixing keywords
  setting_autologin: Autologin
  setting_date_format: Date format
  setting_time_format: Time format
  setting_cross_project_issue_relations: Allow cross-project issue relations
  setting_issue_list_default_columns: Default columns displayed on the issue list
  setting_repositories_encodings: Repositories encodings
  setting_commit_logs_encoding: Commit messages encoding
  setting_emails_header: Emails header
  setting_emails_footer: Emails footer
  setting_protocol: Protocol
  setting_per_page_options: Objects per page options
  setting_user_format: Users display format
  setting_activity_days_default: Days displayed on project activity
  setting_display_subprojects_issues: Display subprojects issues on main projects by default
  setting_enabled_scm: Enabled SCM
  setting_mail_handler_body_delimiters: "Truncate emails after one of these lines"
  setting_mail_handler_api_enabled: Enable WS for incoming emails
  setting_mail_handler_api_key: API key
  setting_sequential_project_identifiers: Generate sequential project identifiers
  setting_gravatar_enabled: Use Gravatar user icons
  setting_gravatar_default: Default Gravatar image
  setting_diff_max_lines_displayed: Max number of diff lines displayed
  setting_file_max_size_displayed: Max size of text files displayed inline
  setting_repository_log_display_limit: Maximum number of revisions displayed on file log
  setting_openid: Allow OpenID login and registration
  setting_password_min_length: Minimum password length
  setting_new_project_user_role_id: Role given to a non-admin user who creates a project
  setting_default_projects_modules: Default enabled modules for new projects
  setting_issue_done_ratio: Calculate the issue done ratio with
  setting_issue_done_ratio_issue_field: Use the issue field
  setting_issue_done_ratio_issue_status: Use the issue status
  setting_start_of_week: Start calendars on
  setting_rest_api_enabled: Enable REST web service
  setting_cache_formatted_text: Cache formatted text
  setting_default_notification_option: Default notification option
  setting_commit_logtime_enabled: Enable time logging
  setting_commit_logtime_activity_id: Activity for logged time
  setting_gantt_items_limit: Maximum number of items displayed on the gantt chart
  
  permission_add_project: Create project
  permission_add_subprojects: Create subprojects
  permission_edit_project: Edit project
  permission_select_project_modules: Select project modules
  permission_manage_members: Manage members
  permission_manage_project_activities: Manage project activities
  permission_manage_versions: Manage versions
  permission_manage_categories: Manage issue categories
  permission_view_issues: View Issues
  permission_add_issues: Add issues
  permission_edit_issues: Edit issues
  permission_manage_issue_relations: Manage issue relations
  permission_add_issue_notes: Add notes
  permission_edit_issue_notes: Edit notes
  permission_edit_own_issue_notes: Edit own notes
  permission_move_issues: Move issues
  permission_delete_issues: Delete issues
  permission_manage_public_queries: Manage public queries
  permission_save_queries: Save queries
  permission_view_gantt: View gantt chart
  permission_view_calendar: View calendar
  permission_view_issue_watchers: View watchers list
  permission_add_issue_watchers: Add watchers
  permission_delete_issue_watchers: Delete watchers
  permission_log_time: Log spent time
  permission_view_time_entries: View spent time
  permission_edit_time_entries: Edit time logs
  permission_edit_own_time_entries: Edit own time logs
  permission_manage_news: Manage news
  permission_comment_news: Comment news
  permission_manage_documents: Manage documents
  permission_view_documents: View documents
  permission_manage_files: Manage files
  permission_view_files: View files
  permission_manage_wiki: Manage wiki
  permission_rename_wiki_pages: Rename wiki pages
  permission_delete_wiki_pages: Delete wiki pages
  permission_view_wiki_pages: View wiki
  permission_view_wiki_edits: View wiki history
  permission_edit_wiki_pages: Edit wiki pages
  permission_delete_wiki_pages_attachments: Delete attachments
  permission_protect_wiki_pages: Protect wiki pages
  permission_manage_repository: Manage repository
  permission_browse_repository: Browse repository
  permission_view_changesets: View changesets
  permission_commit_access: Commit access
  permission_manage_boards: Manage forums
  permission_view_messages: View messages
  permission_add_messages: Post messages
  permission_edit_messages: Edit messages
  permission_edit_own_messages: Edit own messages
  permission_delete_messages: Delete messages
  permission_delete_own_messages: Delete own messages
  permission_export_wiki_pages: Export wiki pages
  permission_manage_subtasks: Manage subtasks
  
  project_module_issue_tracking: Issue tracking
  project_module_time_tracking: Time tracking
  project_module_news: News
  project_module_documents: Documents
  project_module_files: Files
  project_module_wiki: Wiki
  project_module_repository: Repository
  project_module_boards: Forums
  project_module_calendar: Calendar
  project_module_gantt: Gantt
  
  label_user: User
  label_user_plural: Users
  label_user_new: New user
  label_user_anonymous: Anonymous
  label_project: Project
  label_project_new: New project
  label_project_plural: Projects
  label_x_projects:
    zero:  no projects
    one:   1 project
    other: "%{count} projects"
  label_project_all: All Projects
  label_project_latest: Latest projects
  label_issue: Issue
  label_issue_new: New issue
  label_issue_plural: Issues
  label_issue_view_all: View all issues
  label_issues_by: "Issues by %{value}"
  label_issue_added: Issue added
  label_issue_updated: Issue updated
  label_document: Document
  label_document_new: New document
  label_document_plural: Documents
  label_document_added: Document added
  label_role: Role
  label_role_plural: Roles
  label_role_new: New role
  label_role_and_permissions: Roles and permissions
  label_member: Member
  label_member_new: New member
  label_member_plural: Members
  label_tracker: Tracker
  label_tracker_plural: Trackers
  label_tracker_new: New tracker
  label_workflow: Workflow
  label_issue_status: Issue status
  label_issue_status_plural: Issue statuses
  label_issue_status_new: New status
  label_issue_category: Issue category
  label_issue_category_plural: Issue categories
  label_issue_category_new: New category
  label_custom_field: Custom field
  label_custom_field_plural: Custom fields
  label_custom_field_new: New custom field
  label_enumerations: Enumerations
  label_enumeration_new: New value
  label_information: Information
  label_information_plural: Information
  label_please_login: Please log in
  label_register: Register
  label_login_with_open_id_option: or login with OpenID
  label_password_lost: Lost password
  label_home: Home
  label_my_page: My page
  label_my_account: My account
  label_my_projects: My projects
  label_my_page_block: My page block
  label_administration: Administration
  label_login: Sign in
  label_logout: Sign out
  label_help: Help
  label_reported_issues: Reported issues
  label_assigned_to_me_issues: Issues assigned to me
  label_last_login: Last connection
  label_registered_on: Registered on
  label_activity: Activity
  label_overall_activity: Overall activity
  label_user_activity: "%{value}'s activity"
  label_new: New
  label_logged_as: Logged in as
  label_environment: Environment
  label_authentication: Authentication
  label_auth_source: Authentication mode
  label_auth_source_new: New authentication mode
  label_auth_source_plural: Authentication modes
  label_subproject_plural: Subprojects
  label_subproject_new: New subproject
  label_and_its_subprojects: "%{value} and its subprojects"
  label_min_max_length: Min - Max length
  label_list: List
  label_date: Date
  label_integer: Integer
  label_float: Float
  label_boolean: Boolean
  label_string: Text
  label_text: Long text
  label_attribute: Attribute
  label_attribute_plural: Attributes
  label_download: "%{count} Download"
  label_download_plural: "%{count} Downloads"
  label_no_data: No data to display
  label_change_status: Change status
  label_history: History
  label_attachment: File
  label_attachment_new: New file
  label_attachment_delete: Delete file
  label_attachment_plural: Files
  label_file_added: File added
  label_report: Report
  label_report_plural: Reports
  label_news: News
  label_news_new: Add news
  label_news_plural: News
  label_news_latest: Latest news
  label_news_view_all: View all news
  label_news_added: News added
  label_news_comment_added: Comment added to a news
  label_settings: Settings
  label_overview: Overview
  label_version: Version
  label_version_new: New version
  label_version_plural: Versions
  label_close_versions: Close completed versions
  label_confirmation: Confirmation
  label_export_to: 'Also available in:'
  label_read: Read...
  label_public_projects: Public projects
  label_open_issues: open
  label_open_issues_plural: open
  label_closed_issues: closed
  label_closed_issues_plural: closed
  label_x_open_issues_abbr_on_total:
    zero:  0 open / %{total}
    one:   1 open / %{total}
    other: "%{count} open / %{total}"
  label_x_open_issues_abbr:
    zero:  0 open
    one:   1 open
    other: "%{count} open"
  label_x_closed_issues_abbr:
    zero:  0 closed
    one:   1 closed
    other: "%{count} closed"
  label_total: Total
  label_permissions: Permissions
  label_current_status: Current status
  label_new_statuses_allowed: New statuses allowed
  label_all: all
  label_none: none
  label_nobody: nobody
  label_next: Next
  label_previous: Previous
  label_used_by: Used by
  label_details: Details
  label_add_note: Add a note
  label_per_page: Per page
  label_calendar: Calendar
  label_months_from: months from
  label_gantt: Gantt
  label_internal: Internal
  label_last_changes: "last %{count} changes"
  label_change_view_all: View all changes
  label_personalize_page: Personalize this page
  label_comment: Comment
  label_comment_plural: Comments
  label_x_comments:
    zero: no comments
    one: 1 comment
    other: "%{count} comments"
  label_comment_add: Add a comment
  label_comment_added: Comment added
  label_comment_delete: Delete comments
  label_query: Custom query
  label_query_plural: Custom queries
  label_query_new: New query
  label_my_queries: My custom queries
  label_filter_add: Add filter
  label_filter_plural: Filters
  label_equals: is
  label_not_equals: is not
  label_in_less_than: in less than
  label_in_more_than: in more than
  label_greater_or_equal: '>='
  label_less_or_equal: '<='
  label_in: in
  label_today: today
  label_all_time: all time
  label_yesterday: yesterday
  label_this_week: this week
  label_last_week: last week
  label_last_n_days: "last %{count} days"
  label_this_month: this month
  label_last_month: last month
  label_this_year: this year
  label_date_range: Date range
  label_less_than_ago: less than days ago
  label_more_than_ago: more than days ago
  label_ago: days ago
  label_contains: contains
  label_not_contains: doesn't contain
  label_day_plural: days
  label_repository: Repository
  label_repository_plural: Repositories
  label_browse: Browse
  label_modification: "%{count} change"
  label_modification_plural: "%{count} changes"
  label_branch: Branch
  label_tag: Tag 
  label_revision: Revision
  label_revision_plural: Revisions
  label_revision_id: "Revision %{value}"
  label_associated_revisions: Associated revisions
  label_added: added
  label_modified: modified
  label_copied: copied
  label_renamed: renamed
  label_deleted: deleted
  label_latest_revision: Latest revision
  label_latest_revision_plural: Latest revisions
  label_view_revisions: View revisions
  label_view_all_revisions: View all revisions
  label_max_size: Maximum size
  label_sort_highest: Move to top
  label_sort_higher: Move up
  label_sort_lower: Move down
  label_sort_lowest: Move to bottom
  label_roadmap: Roadmap
  label_roadmap_due_in: "Due in %{value}"
  label_roadmap_overdue: "%{value} late"
  label_roadmap_no_issues: No issues for this version
  label_search: Search
  label_result_plural: Results
  label_all_words: All words
  label_wiki: Wiki
  label_wiki_edit: Wiki edit
  label_wiki_edit_plural: Wiki edits
  label_wiki_page: Wiki page
  label_wiki_page_plural: Wiki pages
  label_index_by_title: Index by title
  label_index_by_date: Index by date
  label_current_version: Current version
  label_preview: Preview
  label_feed_plural: Feeds
  label_changes_details: Details of all changes
  label_issue_tracking: Issue tracking
  label_spent_time: Spent time
  label_overall_spent_time: Overall spent time
  label_f_hour: "%{value} hour"
  label_f_hour_plural: "%{value} hours"
  label_time_tracking: Time tracking
  label_change_plural: Changes
  label_statistics: Statistics
  label_commits_per_month: Commits per month
  label_commits_per_author: Commits per author
  label_view_diff: View differences
  label_diff_inline: inline
  label_diff_side_by_side: side by side
  label_options: Options
  label_copy_workflow_from: Copy workflow from
  label_permissions_report: Permissions report
  label_watched_issues: Watched issues
  label_related_issues: Related issues
  label_applied_status: Applied status
  label_loading: Loading...
  label_relation_new: New relation
  label_relation_delete: Delete relation
  label_relates_to: related to
  label_duplicates: duplicates
  label_duplicated_by: duplicated by
  label_blocks: blocks
  label_blocked_by: blocked by
  label_precedes: precedes
  label_follows: follows
  label_end_to_start: end to start
  label_end_to_end: end to end
  label_start_to_start: start to start
  label_start_to_end: start to end
  label_stay_logged_in: Stay logged in
  label_disabled: disabled
  label_show_completed_versions: Show completed versions
  label_me: me
  label_board: Forum
  label_board_new: New forum
  label_board_plural: Forums
  label_board_locked: Locked
  label_board_sticky: Sticky
  label_topic_plural: Topics
  label_message_plural: Messages
  label_message_last: Last message
  label_message_new: New message
  label_message_posted: Message added
  label_reply_plural: Replies
  label_send_information: Send account information to the user
  label_year: Year
  label_month: Month
  label_week: Week
  label_date_from: From
  label_date_to: To
  label_language_based: Based on user's language
  label_sort_by: "Sort by %{value}"
  label_send_test_email: Send a test email
  label_feeds_access_key: RSS access key
  label_missing_feeds_access_key: Missing a RSS access key
  label_feeds_access_key_created_on: "RSS access key created %{value} ago"
  label_module_plural: Modules
  label_added_time_by: "Added by %{author} %{age} ago"
  label_updated_time_by: "Updated by %{author} %{age} ago"
  label_updated_time: "Updated %{value} ago"
  label_jump_to_a_project: Jump to a project...
  label_file_plural: Files
  label_changeset_plural: Changesets
  label_default_columns: Default columns
  label_no_change_option: (No change)
  label_bulk_edit_selected_issues: Bulk edit selected issues
  label_theme: Theme
  label_default: Default
  label_search_titles_only: Search titles only
  label_user_mail_option_all: "For any event on all my projects"
  label_user_mail_option_selected: "For any event on the selected projects only..."
  label_user_mail_option_none: "No events"
  label_user_mail_option_only_my_events: "Only for things I watch or I'm involved in"
  label_user_mail_option_only_assigned: "Only for things I am assigned to"
  label_user_mail_option_only_owner: "Only for things I am the owner of"
  label_user_mail_no_self_notified: "I don't want to be notified of changes that I make myself"
  label_registration_activation_by_email: account activation by email
  label_registration_manual_activation: manual account activation
  label_registration_automatic_activation: automatic account activation
  label_display_per_page: "Per page: %{value}"
  label_age: Age
  label_change_properties: Change properties
  label_general: General
  label_more: More
  label_scm: SCM
  label_plugins: Plugins
  label_ldap_authentication: LDAP authentication
  label_downloads_abbr: D/L
  label_optional_description: Optional description
  label_add_another_file: Add another file
  label_preferences: Preferences
  label_chronological_order: In chronological order
  label_reverse_chronological_order: In reverse chronological order
  label_planning: Planning
  label_incoming_emails: Incoming emails
  label_generate_key: Generate a key
  label_issue_watchers: Watchers
  label_example: Example
  label_display: Display
  label_sort: Sort
  label_ascending: Ascending
  label_descending: Descending
  label_date_from_to: From %{start} to %{end}
  label_wiki_content_added: Wiki page added
  label_wiki_content_updated: Wiki page updated
  label_group: Group
  label_group_plural: Groups
  label_group_new: New group
  label_time_entry_plural: Spent time
  label_version_sharing_none: Not shared
  label_version_sharing_descendants: With subprojects
  label_version_sharing_hierarchy: With project hierarchy
  label_version_sharing_tree: With project tree
  label_version_sharing_system: With all projects
  label_update_issue_done_ratios: Update issue done ratios
  label_copy_source: Source
  label_copy_target: Target
  label_copy_same_as_target: Same as target
  label_display_used_statuses_only: Only display statuses that are used by this tracker
  label_api_access_key: API access key
  label_missing_api_access_key: Missing an API access key
  label_api_access_key_created_on: "API access key created %{value} ago"
  label_profile: Profile
  label_subtask_plural: Subtasks
  label_project_copy_notifications: Send email notifications during the project copy
  label_principal_search: "Search for user or group:"
  label_user_search: "Search for user:"
  label_git_path: Path to .git directory
  label_darcs_path: Root directory
  label_mercurial_path: Root directory
  label_cvs_path: CVSROOT
  label_cvs_module: Module
  label_bazaar_path: Root directory
  label_filesystem_path: Root directory
<<<<<<< HEAD
  label_additional_workflow_transitions_for_assignee: Additional transitions allowed when the user is the assignee
  label_additional_workflow_transitions_for_author: Additional transitions allowed when the user is the author
=======
  label_notify_member_plural: Email issue updates
>>>>>>> b96115bf

  button_login: Login
  button_submit: Submit
  button_save: Save
  button_check_all: Check all
  button_uncheck_all: Uncheck all
  button_collapse_all: Collapse all
  button_expand_all: Expand all
  button_delete: Delete
  button_create: Create
  button_create_and_continue: Create and continue
  button_test: Test
  button_edit: Edit
  button_edit_associated_wikipage: "Edit associated Wiki page: %{page_title}"
  button_add: Add
  button_change: Change
  button_apply: Apply
  button_clear: Clear
  button_lock: Lock
  button_unlock: Unlock
  button_download: Download
  button_list: List
  button_view: View
  button_move: Move
  button_move_and_follow: Move and follow
  button_back: Back
  button_cancel: Cancel
  button_activate: Activate
  button_sort: Sort
  button_log_time: Log time
  button_rollback: Rollback to this version
  button_watch: Watch
  button_unwatch: Unwatch
  button_reply: Reply
  button_archive: Archive
  button_unarchive: Unarchive
  button_reset: Reset
  button_rename: Rename
  button_change_password: Change password
  button_copy: Copy
  button_copy_and_follow: Copy and follow
  button_annotate: Annotate
  button_update: Update
  button_configure: Configure
  button_quote: Quote
  button_duplicate: Duplicate
  button_show: Show
  
  status_active: active
  status_registered: registered
  status_locked: locked
  
  version_status_open: open
  version_status_locked: locked
  version_status_closed: closed

  field_active: Active
  
  text_select_mail_notifications: Select actions for which email notifications should be sent.
  text_regexp_info: eg. ^[A-Z0-9]+$
  text_min_max_length_info: 0 means no restriction
  text_project_destroy_confirmation: Are you sure you want to delete this project and related data?
  text_subprojects_destroy_warning: "Its subproject(s): %{value} will be also deleted."
  text_workflow_edit: Select a role and a tracker to edit the workflow
  text_are_you_sure: Are you sure?
  text_are_you_sure_with_children: "Delete issue and all child issues?"
  text_journal_changed: "%{label} changed from %{old} to %{new}"
  text_journal_changed_no_detail: "%{label} updated"
  text_journal_set_to: "%{label} set to %{value}"
  text_journal_deleted: "%{label} deleted (%{old})"
  text_journal_added: "%{label} %{value} added"
  text_tip_issue_begin_day: issue beginning this day
  text_tip_issue_end_day: issue ending this day
  text_tip_issue_begin_end_day: issue beginning and ending this day
  text_project_identifier_info: 'Only lower case letters (a-z), numbers, dashes and underscores are allowed.<br />Once saved, the identifier cannot be changed.'
  text_caracters_maximum: "%{count} characters maximum."
  text_caracters_minimum: "Must be at least %{count} characters long."
  text_length_between: "Length between %{min} and %{max} characters."
  text_tracker_no_workflow: No workflow defined for this tracker
  text_unallowed_characters: Unallowed characters
  text_comma_separated: Multiple values allowed (comma separated).
  text_line_separated: Multiple values allowed (one line for each value).
  text_issues_ref_in_commit_messages: Referencing and fixing issues in commit messages
  text_issue_added: "Issue %{id} has been reported by %{author}."
  text_issue_updated: "Issue %{id} has been updated by %{author}."
  text_wiki_destroy_confirmation: Are you sure you want to delete this wiki and all its content?
  text_issue_category_destroy_question: "Some issues (%{count}) are assigned to this category. What do you want to do?"
  text_issue_category_destroy_assignments: Remove category assignments
  text_issue_category_reassign_to: Reassign issues to this category
  text_user_mail_option: "For unselected projects, you will only receive notifications about things you watch or you're involved in (eg. issues you're the author or assignee)."
  text_no_configuration_data: "Roles, trackers, issue statuses and workflow have not been configured yet.\nIt is highly recommended to load the default configuration. You will be able to modify it once loaded."
  text_load_default_configuration: Load the default configuration
  text_status_changed_by_changeset: "Applied in changeset %{value}."
  text_time_logged_by_changeset: "Applied in changeset %{value}."
  text_issues_destroy_confirmation: 'Are you sure you want to delete the selected issue(s)?'
  text_select_project_modules: 'Select modules to enable for this project:'
  text_default_administrator_account_changed: Default administrator account changed
  text_file_repository_writable: Attachments directory writable
  text_plugin_assets_writable: Plugin assets directory writable
  text_rmagick_available: RMagick available (optional)
  text_destroy_time_entries_question: "%{hours} hours were reported on the issues you are about to delete. What do you want to do?"
  text_destroy_time_entries: Delete reported hours
  text_assign_time_entries_to_project: Assign reported hours to the project
  text_reassign_time_entries: 'Reassign reported hours to this issue:'
  text_user_wrote: "%{value} wrote:"
  text_enumeration_destroy_question: "%{count} objects are assigned to this value."
  text_enumeration_category_reassign_to: 'Reassign them to this value:'
  text_email_delivery_not_configured: "Email delivery is not configured, and notifications are disabled.\nConfigure your SMTP server in config/configuration.yml and restart the application to enable them."
  text_repository_usernames_mapping: "Select or update the Redmine user mapped to each username found in the repository log.\nUsers with the same Redmine and repository username or email are automatically mapped."
  text_diff_truncated: '... This diff was truncated because it exceeds the maximum size that can be displayed.'
  text_custom_field_possible_values_info: 'One line for each value'
  text_wiki_page_destroy_question: "This page has %{descendants} child page(s) and descendant(s). What do you want to do?"
  text_wiki_page_nullify_children: "Keep child pages as root pages"
  text_wiki_page_destroy_children: "Delete child pages and all their descendants"
  text_wiki_page_reassign_children: "Reassign child pages to this parent page"
  text_own_membership_delete_confirmation: "You are about to remove some or all of your permissions and may no longer be able to edit this project after that.\nAre you sure you want to continue?"
  text_zoom_in: Zoom in
  text_zoom_out: Zoom out
  text_powered_by: "Powered by %{link}"
  text_warn_on_leaving_unsaved: "The current page contains unsaved text that will be lost if you leave this page."
  
  default_role_manager: Manager
  default_role_developer: Developer
  default_role_reporter: Reporter
  default_role_non_member: Non member
  default_role_anonymous: Anonymous
  default_tracker_bug: Bug
  default_tracker_feature: Feature
  default_tracker_support: Support
  default_issue_status_new: New
  default_issue_status_in_progress: In Progress
  default_issue_status_resolved: Resolved
  default_issue_status_feedback: Feedback
  default_issue_status_closed: Closed
  default_issue_status_rejected: Rejected
  default_doc_category_user: User documentation
  default_doc_category_tech: Technical documentation
  default_priority_low: Low
  default_priority_normal: Normal
  default_priority_high: High
  default_priority_urgent: Urgent
  default_priority_immediate: Immediate
  default_activity_design: Design
  default_activity_development: Development
  
  enumeration_issue_priorities: Issue priorities
  enumeration_doc_categories: Document categories
  enumeration_activities: Activities (time tracking)
  enumeration_system_activity: System Activity<|MERGE_RESOLUTION|>--- conflicted
+++ resolved
@@ -806,12 +806,9 @@
   label_cvs_module: Module
   label_bazaar_path: Root directory
   label_filesystem_path: Root directory
-<<<<<<< HEAD
   label_additional_workflow_transitions_for_assignee: Additional transitions allowed when the user is the assignee
   label_additional_workflow_transitions_for_author: Additional transitions allowed when the user is the author
-=======
   label_notify_member_plural: Email issue updates
->>>>>>> b96115bf
 
   button_login: Login
   button_submit: Submit
