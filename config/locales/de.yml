# German translations for Ruby on Rails
# by Clemens Kofler (clemens@railway.at)

de:
  direction: ltr
  date:
    formats:
      # Use the strftime parameters for formats.
      # When no format has been given, it uses default.
      # You can provide other formats here if you like!
      default: "%d.%m.%Y"
      short: "%e. %b"
      long: "%e. %B %Y"

    day_names: [Sonntag, Montag, Dienstag, Mittwoch, Donnerstag, Freitag, Samstag]
    abbr_day_names: [So, Mo, Di, Mi, Do, Fr, Sa]

    # Don't forget the nil at the beginning; there's no such thing as a 0th month
    month_names: [~, Januar, Februar, März, April, Mai, Juni, Juli, August, September, Oktober, November, Dezember]
    abbr_month_names: [~, Jan, Feb, Mär, Apr, Mai, Jun, Jul, Aug, Sep, Okt, Nov, Dez]
    # Used in date_select and datime_select.
    order:
      - :day
      - :month
      - :year

  time:
    formats:
      default: "%d.%m.%Y %H:%M"
      time: "%H:%M"
      short: "%e. %b %H:%M"
      long: "%A, %e. %B %Y, %H:%M Uhr"
    am: "vormittags"
    pm: "nachmittags"

  datetime:
    distance_in_words:
      half_a_minute: 'eine halbe Minute'
      less_than_x_seconds:
        one: 'weniger als 1 Sekunde'
        other: 'weniger als %{count} Sekunden'
      x_seconds:
        one: '1 Sekunde'
        other: '%{count} Sekunden'
      less_than_x_minutes:
        one: 'weniger als 1 Minute'
        other: 'weniger als %{count} Minuten'
      x_minutes:
        one: '1 Minute'
        other: '%{count} Minuten'
      about_x_hours:
        one: 'etwa 1 Stunde'
        other: 'etwa %{count} Stunden'
      x_days:
        one: '1 Tag'
        other: '%{count} Tagen'
      about_x_months:
        one: 'etwa 1 Monat'
        other: 'etwa %{count} Monaten'
      x_months:
        one: '1 Monat'
        other: '%{count} Monaten'
      about_x_years:
        one: 'etwa 1 Jahr'
        other: 'etwa %{count} Jahren'
      over_x_years:
        one: 'mehr als 1 Jahr'
        other: 'mehr als %{count} Jahren'
      almost_x_years:
        one:   "fast 1 Jahr"
        other: "fast %{count} Jahren"

  number:
    # Default format for numbers
    format:
      separator: ','
      delimiter: '.'
      precision: 2
    currency:
      format:
        unit: '€'
        format: '%n %u'
        separator:
        delimiter:
        precision:
    percentage:
      format:
        delimiter: ""
    precision:
      format:
        delimiter: ""
    human:
      format:
        delimiter: ""
        precision: 1
      storage_units:
        format: "%n %u"
        units:
          byte:
            one: "Byte"
            other: "Bytes"
          kb: "KB"
          mb: "MB"
          gb: "GB"
          tb: "TB"


# Used in array.to_sentence.
  support:
    array:
      sentence_connector: "und"
      skip_last_comma: true

  activerecord:
    errors:
      template:
        header:
          one:    "Dieses %{model}-Objekt konnte nicht gespeichert werden: %{count} Fehler."
          other:  "Dieses %{model}-Objekt konnte nicht gespeichert werden: %{count} Fehler."
        body: "Bitte überprüfen Sie die folgenden Felder:"

      messages:
        inclusion: "ist kein gültiger Wert"
        exclusion: "ist nicht verfügbar"
        invalid: "ist nicht gültig"
        confirmation: "stimmt nicht mit der Bestätigung überein"
        accepted: "muss akzeptiert werden"
        empty: "muss ausgefüllt werden"
        blank: "muss ausgefüllt werden"
        too_long: "ist zu lang (nicht mehr als %{count} Zeichen)"
        too_short: "ist zu kurz (nicht weniger als %{count} Zeichen)"
        wrong_length: "hat die falsche Länge (muss genau %{count} Zeichen haben)"
        taken: "ist bereits vergeben"
        not_a_number: "ist keine Zahl"
        not_a_date: "is kein gültiges Datum"
        greater_than: "muss größer als %{count} sein"
        greater_than_or_equal_to: "muss größer oder gleich %{count} sein"
        equal_to: "muss genau %{count} sein"
        less_than: "muss kleiner als %{count} sein"
        less_than_or_equal_to: "muss kleiner oder gleich %{count} sein"
        odd: "muss ungerade sein"
        even: "muss gerade sein"
        greater_than_start_date: "muss größer als Anfangsdatum sein"
        not_same_project: "gehört nicht zum selben Projekt"
        circular_dependency: "Diese Beziehung würde eine zyklische Abhängigkeit erzeugen"
        cant_link_an_issue_with_a_descendant: "Ein Ticket kann nicht mit einer ihrer Unteraufgaben verlinkt werden"

  actionview_instancetag_blank_option: Bitte auswählen

  general_text_No: 'Nein'
  general_text_Yes: 'Ja'
  general_text_no: 'nein'
  general_text_yes: 'ja'
  general_lang_name: 'Deutsch'
  general_csv_separator: ';'
  general_csv_decimal_separator: ','
  general_csv_encoding: ISO-8859-1
  general_pdf_encoding: ISO-8859-1
  general_first_day_of_week: '1'

  notice_account_updated: Konto wurde erfolgreich aktualisiert.
  notice_account_invalid_creditentials: Benutzer oder Kennwort ist ungültig.
  notice_account_password_updated: Kennwort wurde erfolgreich aktualisiert.
  notice_account_wrong_password: Falsches Kennwort.
  notice_account_register_done: Konto wurde erfolgreich angelegt.
  notice_account_unknown_email: Unbekannter Benutzer.
  notice_can_t_change_password: Dieses Konto verwendet eine externe Authentifizierungs-Quelle. Unmöglich, das Kennwort zu ändern.
  notice_account_lost_email_sent: Eine E-Mail mit Anweisungen, ein neues Kennwort zu wählen, wurde Ihnen geschickt.
  notice_account_activated: Ihr Konto ist aktiviert. Sie können sich jetzt anmelden.
  notice_successful_create: Erfolgreich angelegt
  notice_successful_update: Erfolgreich aktualisiert.
  notice_successful_delete: Erfolgreich gelöscht.
  notice_successful_connection: Verbindung erfolgreich.
  notice_file_not_found: Anhang existiert nicht oder ist gelöscht worden.
  notice_locking_conflict: Datum wurde von einem anderen Benutzer geändert.
  notice_not_authorized: Sie sind nicht berechtigt, auf diese Seite zuzugreifen.
  notice_email_sent: "Eine E-Mail wurde an %{value} gesendet."
  notice_email_error: "Beim Senden einer E-Mail ist ein Fehler aufgetreten (%{value})."
  notice_feeds_access_key_reseted: Ihr Atom-Zugriffsschlüssel wurde zurückgesetzt.
  notice_api_access_key_reseted: Ihr API-Zugriffsschlüssel wurde zurückgesetzt.
  notice_failed_to_save_issues: "%{count} von %{total} ausgewählten Tickets konnte(n) nicht gespeichert werden: %{ids}."
  notice_failed_to_save_members: "Benutzer konnte nicht gespeichert werden: %{errors}."
  notice_no_issue_selected: "Kein Ticket ausgewählt! Bitte wählen Sie die Tickets, die Sie bearbeiten möchten."
  notice_account_pending: "Ihr Konto wurde erstellt und wartet jetzt auf die Genehmigung des Administrators."
  notice_default_data_loaded: Die Standard-Konfiguration wurde erfolgreich geladen.
  notice_unable_delete_version: Die Version konnte nicht gelöscht werden.
  notice_unable_delete_time_entry: Der Zeiterfassungseintrag konnte nicht gelöscht werden.
  notice_issue_done_ratios_updated: Der Ticket-Fortschritt wurde aktualisiert.

  error_can_t_load_default_data: "Die Standard-Konfiguration konnte nicht geladen werden: %{value}"
  error_scm_not_found: Eintrag und/oder Revision existiert nicht im Projektarchiv.
  error_scm_command_failed: "Beim Zugriff auf das Projektarchiv ist ein Fehler aufgetreten: %{value}"
  error_scm_annotate: "Der Eintrag existiert nicht oder kann nicht annotiert werden."
  error_issue_not_found_in_project: 'Das Ticket wurde nicht gefunden oder gehört nicht zu diesem Projekt.'
  error_no_tracker_in_project: Diesem Projekt ist kein Tracker zugeordnet. Bitte überprüfen Sie die Projekteinstellungen.
  error_no_default_issue_status: Es ist kein Status als Standard definiert. Bitte überprüfen Sie Ihre Konfiguration (unter "Administration -> Ticket-Status").
  error_can_not_delete_custom_field: Kann das benutzerdefinierte Feld nicht löschen.
  error_can_not_delete_tracker: Dieser Tracker enthält Tickets und kann nicht gelöscht werden.
  error_can_not_remove_role: Diese Rolle wird verwendet und kann nicht gelöscht werden.
  error_can_not_reopen_issue_on_closed_version: Das Ticket ist einer abgeschlossenen Version zugeordnet und kann daher nicht wieder geöffnet werden.
  error_can_not_archive_project: Dieses Projekt kann nicht archiviert werden.
  error_issue_done_ratios_not_updated: Der Ticket-Fortschritt wurde nicht aktualisiert.
  error_workflow_copy_source: Bitte wählen Sie einen Quell-Tracker und eine Quell-Rolle.
  error_workflow_copy_target: Bitte wählen Sie die Ziel-Tracker und -Rollen.
  error_unable_delete_issue_status: "Der Ticket-Status konnte nicht gelöscht werden."
  error_unable_to_connect: Fehler beim Verbinden (%{value})
  warning_attachments_not_saved: "%{count} Datei(en) konnten nicht gespeichert werden."

  mail_subject_lost_password: "Ihr %{value} Kennwort"
  mail_body_lost_password: 'Benutzen Sie den folgenden Link, um Ihr Kennwort zu ändern:'
  mail_subject_register: "%{value} Kontoaktivierung"
  mail_body_register: 'Um Ihr Konto zu aktivieren, benutzen Sie folgenden Link:'
  mail_body_account_information_external: "Sie können sich mit Ihrem Konto %{value} an anmelden."
  mail_body_account_information: Ihre Konto-Informationen
  mail_subject_account_activation_request: "Antrag auf %{value} Kontoaktivierung"
  mail_body_account_activation_request: "Ein neuer Benutzer (%{value}) hat sich registriert. Sein Konto wartet auf Ihre Genehmigung:"
  mail_subject_reminder: "%{count} Tickets müssen in den nächsten %{days} Tagen abgegeben werden"
  mail_body_reminder: "%{count} Tickets, die Ihnen zugewiesen sind, müssen in den nächsten %{days} Tagen abgegeben werden:"
  mail_subject_wiki_content_added: "Wiki-Seite '%{id}' hinzugefügt"
  mail_body_wiki_content_added: "Die Wiki-Seite '%{id}' wurde von %{author} hinzugefügt."
  mail_subject_wiki_content_updated: "Wiki-Seite '%{id}' erfolgreich aktualisiert"
  mail_body_wiki_content_updated: "Die Wiki-Seite '%{id}' wurde von %{author} aktualisiert."

  gui_validation_error: 1 Fehler
  gui_validation_error_plural: "%{count} Fehler"

  field_name: Name
  field_description: Beschreibung
  field_summary: Zusammenfassung
  field_is_required: Erforderlich
  field_firstname: Vorname
  field_lastname: Nachname
  field_mail: E-Mail
  field_filename: Datei
  field_filesize: Größe
  field_downloads: Downloads
  field_author: Autor
  field_created_on: Angelegt
  field_updated_on: Aktualisiert
  field_field_format: Format
  field_is_for_all: Für alle Projekte
  field_possible_values: Mögliche Werte
  field_regexp: Regulärer Ausdruck
  field_min_length: Minimale Länge
  field_max_length: Maximale Länge
  field_value: Wert
  field_category: Kategorie
  field_title: Titel
  field_project: Projekt
  field_issue: Ticket
  field_status: Status
  field_notes: Kommentare
  field_is_closed: Ticket geschlossen
  field_is_default: Standardeinstellung
  field_tracker: Tracker
  field_subject: Thema
  field_due_date: Abgabedatum
  field_assigned_to: Zugewiesen an
  field_priority: Priorität
  field_fixed_version: Zielversion
  field_user: Benutzer
  field_principal: Auftraggeber
  field_role: Rolle
  field_homepage: Projekt-Homepage
  field_is_public: Öffentlich
  field_parent: Unterprojekt von
  field_is_in_roadmap: In der Roadmap anzeigen
  field_login: Mitgliedsname
  field_mail_notification: Mailbenachrichtigung
  field_admin: Administrator
  field_last_login_on: Letzte Anmeldung
  field_language: Sprache
  field_password: Kennwort
  field_new_password: Neues Kennwort
  field_password_confirmation: Bestätigung
  field_version: Version
  field_type: Typ
  field_host: Host
  field_port: Port
  field_account: Konto
  field_base_dn: Base DN
  field_attr_login: Mitgliedsname-Attribut
  field_attr_firstname: Vorname-Attribut
  field_attr_lastname: Name-Attribut
  field_attr_mail: E-Mail-Attribut
  field_onthefly: On-the-fly-Benutzererstellung
  field_start_date: Beginn
  field_done_ratio: "% erledigt"
  field_auth_source: Authentifizierungs-Modus
  field_hide_mail: E-Mail-Adresse nicht anzeigen
  field_comments: Kommentar
  field_url: URL
  field_start_page: Hauptseite
  field_subproject: Unterprojekt von
  field_hours: Stunden
  field_activity: Aktivität
  field_spent_on: Datum
  field_identifier: Kennung
  field_is_filter: Als Filter benutzen
  field_issue_to: Zugehöriges Ticket
  field_delay: Pufferzeit
  field_assignable: Tickets können dieser Rolle zugewiesen werden
  field_redirect_existing_links: Existierende Links umleiten
  field_estimated_hours: Geschätzter Aufwand
  field_column_names: Spalten
  field_time_entries: Logzeit
  field_time_zone: Zeitzone
  field_searchable: Durchsuchbar
  field_default_value: Standardwert
  field_comments_sorting: Kommentare anzeigen
  field_parent_title: Übergeordnete Seite
  field_editable: Bearbeitbar
  field_watcher: Beobachter
  field_identity_url: OpenID-URL
  field_content: Inhalt
  field_group_by: Gruppiere Ergebnisse nach
  field_sharing: Gemeinsame Verwendung
  field_parent_issue: Übergeordnete Aufgabe

  setting_app_title: Applikations-Titel
  setting_app_subtitle: Applikations-Untertitel
  setting_welcome_text: Willkommenstext
  setting_default_language: Default-Sprache
  setting_login_required: Authentifizierung erforderlich
  setting_self_registration: Anmeldung ermöglicht
  setting_attachment_max_size: Max. Dateigröße
  setting_issues_export_limit: Max. Anzahl Tickets bei CSV/PDF-Export
  setting_mail_from: E-Mail-Absender
  setting_bcc_recipients: E-Mails als Blindkopie (BCC) senden
  setting_plain_text_mail: Nur reinen Text (kein HTML) senden
  setting_host_name: Hostname
  setting_text_formatting: Textformatierung
  setting_wiki_compression: Wiki-Historie komprimieren
  setting_feeds_limit: Max. Anzahl Einträge pro Atom-Feed
  setting_default_projects_public: Neue Projekte sind standardmäßig öffentlich
  setting_autofetch_changesets: Changesets automatisch abrufen
  setting_sys_api_enabled: Webservice zur Verwaltung der Projektarchive benutzen
  setting_commit_ref_keywords: Schlüsselwörter (Beziehungen)
  setting_commit_fix_keywords: Schlüsselwörter (Status)
  setting_autologin: Automatische Anmeldung
  setting_date_format: Datumsformat
  setting_time_format: Zeitformat
  setting_cross_project_issue_relations: Ticket-Beziehungen zwischen Projekten erlauben
  setting_issue_list_default_columns: Default-Spalten in der Ticket-Auflistung
  setting_repositories_encodings: Kodierungen der Projektarchive
  setting_commit_logs_encoding: Kodierung der Commit-Log-Meldungen
  setting_emails_footer: E-Mail-Fußzeile
  setting_protocol: Protokoll
  setting_per_page_options: Objekte pro Seite
  setting_user_format: Benutzer-Anzeigeformat
  setting_activity_days_default: Anzahl Tage pro Seite der Projekt-Aktivität
  setting_display_subprojects_issues: Tickets von Unterprojekten im Hauptprojekt anzeigen
  setting_enabled_scm: Aktivierte Versionskontrollsysteme
  setting_mail_handler_body_delimiters: "Schneide E-Mails nach einer dieser Zeilen ab"
  setting_mail_handler_api_enabled: Abruf eingehender E-Mails aktivieren
  setting_mail_handler_api_key: API-Schlüssel
  setting_sequential_project_identifiers: Fortlaufende Projektkennungen generieren
  setting_gravatar_enabled: Gravatar-Benutzerbilder benutzen
  setting_gravatar_default: Standard-Gravatar-Bild
  setting_diff_max_lines_displayed: Maximale Anzahl anzuzeigender Diff-Zeilen
  setting_file_max_size_displayed: Maximale Größe inline angezeigter Textdateien
  setting_repository_log_display_limit: Maximale Anzahl anzuzeigender Revisionen in der Historie einer Datei
  setting_openid: Erlaube OpenID-Anmeldung und -Registrierung
  setting_password_min_length: Mindestlänge des Kennworts
  setting_new_project_user_role_id: Rolle, die einem Nicht-Administrator zugeordnet wird, der ein Projekt erstellt
  setting_default_projects_modules: Standardmäßig aktivierte Module für neue Projekte
  setting_issue_done_ratio: Berechne den Ticket-Fortschritt mittels
  setting_issue_done_ratio_issue_field: Ticket-Feld %-erledigt
  setting_issue_done_ratio_issue_status: Ticket-Status
  setting_start_of_week: Wochenanfang
  setting_rest_api_enabled: REST-Schnittstelle aktivieren
  setting_cache_formatted_text: Formatierten Text im Cache speichern
  setting_issue_startdate_is_adddate: Neue Tickets haben "Heute" als Anfangsdatum

  permission_add_project: Projekt erstellen
  permission_add_subprojects: Unterprojekte erstellen
  permission_edit_project: Projekt bearbeiten
  permission_select_project_modules: Projektmodule auswählen
  permission_manage_members: Mitglieder verwalten
  permission_manage_project_activities: Aktivitäten (Zeiterfassung) verwalten
  permission_manage_versions: Versionen verwalten
  permission_manage_categories: Ticket-Kategorien verwalten
  permission_view_issues: Tickets anzeigen
  permission_add_issues: Tickets hinzufügen
  permission_edit_issues: Tickets bearbeiten
  permission_manage_issue_relations: Ticket-Beziehungen verwalten
  permission_add_issue_notes: Kommentare hinzufügen
  permission_edit_issue_notes: Kommentare bearbeiten
  permission_edit_own_issue_notes: Eigene Kommentare bearbeiten
  permission_move_issues: Tickets verschieben
  permission_delete_issues: Tickets löschen
  permission_manage_public_queries: Öffentliche Filter verwalten
  permission_save_queries: Filter speichern
  permission_view_gantt: Gantt-Diagramm ansehen
  permission_view_calendar: Kalender ansehen
  permission_view_issue_watchers: Liste der Beobachter ansehen
  permission_add_issue_watchers: Beobachter hinzufügen
  permission_delete_issue_watchers: Beobachter löschen
  permission_log_time: Aufwände buchen
  permission_view_time_entries: Gebuchte Aufwände ansehen
  permission_edit_time_entries: Gebuchte Aufwände bearbeiten
  permission_edit_own_time_entries: Selbst gebuchte Aufwände bearbeiten
  permission_manage_news: News verwalten
  permission_comment_news: News kommentieren
  permission_manage_documents: Dokumente verwalten
  permission_view_documents: Dokumente ansehen
  permission_manage_files: Dateien verwalten
  permission_view_files: Dateien ansehen
  permission_manage_wiki: Wiki verwalten
  permission_rename_wiki_pages: Wiki-Seiten umbenennen
  permission_delete_wiki_pages: Wiki-Seiten löschen
  permission_view_wiki_pages: Wiki ansehen
  permission_view_wiki_edits: Wiki-Versionsgeschichte ansehen
  permission_edit_wiki_pages: Wiki-Seiten bearbeiten
  permission_delete_wiki_pages_attachments: Anhänge löschen
  permission_protect_wiki_pages: Wiki-Seiten schützen
  permission_manage_repository: Projektarchiv verwalten
  permission_browse_repository: Projektarchiv ansehen
  permission_view_changesets: Changesets ansehen
  permission_commit_access: Commit-Zugriff (über WebDAV)
  permission_manage_boards: Foren verwalten
  permission_view_messages: Forenbeiträge ansehen
  permission_add_messages: Forenbeiträge hinzufügen
  permission_edit_messages: Forenbeiträge bearbeiten
  permission_edit_own_messages: Eigene Forenbeiträge bearbeiten
  permission_delete_messages: Forenbeiträge löschen
  permission_delete_own_messages: Eigene Forenbeiträge löschen
  permission_export_wiki_pages: Wiki-Seiten exportieren
  permission_manage_subtasks: Unteraufgaben verwalten

  project_module_issue_tracking: Ticket-Verfolgung
  project_module_time_tracking: Zeiterfassung
  project_module_news: News
  project_module_documents: Dokumente
  project_module_files: Dateien
  project_module_wiki: Wiki
  project_module_repository: Projektarchiv
  project_module_boards: Foren
  project_module_calendar: Kalender
  project_module_gantt: Gantt

  label_user: Benutzer
  label_user_plural: Benutzer
  label_user_new: Neuer Benutzer
  label_user_anonymous: Anonym
  label_project: Projekt
  label_project_new: Neues Projekt
  label_project_plural: Projekte
  label_x_projects:
    zero:  keine Projekte
    one:   1 Projekt
    other: "%{count} Projekte"
  label_project_all: Alle Projekte
  label_project_latest: Neueste Projekte
  label_issue: Ticket
  label_issue_new: Neues Ticket
  label_issue_plural: Tickets
  label_issue_view_all: Alle Tickets anzeigen
  label_issues_by: "Tickets von %{value}"
  label_issue_added: Ticket hinzugefügt
  label_issue_updated: Ticket aktualisiert
  label_document: Dokument
  label_document_new: Neues Dokument
  label_document_plural: Dokumente
  label_document_added: Dokument hinzugefügt
  label_role: Rolle
  label_role_plural: Rollen
  label_role_new: Neue Rolle
  label_role_and_permissions: Rollen und Rechte
  label_member: Mitglied
  label_member_new: Neues Mitglied
  label_member_plural: Mitglieder
  label_tracker: Tracker
  label_tracker_plural: Tracker
  label_tracker_new: Neuer Tracker
  label_workflow: Workflow
  label_issue_status: Ticket-Status
  label_issue_status_plural: Ticket-Status
  label_issue_status_new: Neuer Status
  label_issue_category: Ticket-Kategorie
  label_issue_category_plural: Ticket-Kategorien
  label_issue_category_new: Neue Kategorie
  label_custom_field: Benutzerdefiniertes Feld
  label_custom_field_plural: Benutzerdefinierte Felder
  label_custom_field_new: Neues Feld
  label_enumerations: Aufzählungen
  label_enumeration_new: Neuer Wert
  label_information: Information
  label_information_plural: Informationen
  label_please_login: Anmelden
  label_register: Registrieren
  label_login_with_open_id_option: oder mit OpenID anmelden
  label_password_lost: Kennwort vergessen
  label_home: Hauptseite
  label_my_page: Meine Seite
  label_my_account: Mein Konto
  label_my_projects: Meine Projekte
  label_my_page_block: Bereich "Meine Seite"
  label_administration: Administration
  label_login: Anmelden
  label_logout: Abmelden
  label_help: Hilfe
  label_reported_issues: Gemeldete Tickets
  label_assigned_to_me_issues: Mir zugewiesen
  label_last_login: Letzte Anmeldung
  label_registered_on: Angemeldet am
  label_activity: Aktivität
  label_overall_activity: Aktivität aller Projekte anzeigen
  label_user_activity: "Aktivität von %{value}"
  label_new: Neu
  label_logged_as: Angemeldet als
  label_environment: Umgebung
  label_authentication: Authentifizierung
  label_auth_source: Authentifizierungs-Modus
  label_auth_source_new: Neuer Authentifizierungs-Modus
  label_auth_source_plural: Authentifizierungs-Arten
  label_subproject_plural: Unterprojekte
  label_subproject_new: Neues Unterprojekt
  label_and_its_subprojects: "%{value} und dessen Unterprojekte"
  label_min_max_length: Länge (Min. - Max.)
  label_list: Liste
  label_date: Datum
  label_integer: Zahl
  label_float: Fließkommazahl
  label_boolean: Boolean
  label_string: Text
  label_text: Langer Text
  label_attribute: Attribut
  label_attribute_plural: Attribute
  label_download: "%{count} Download"
  label_download_plural: "%{count} Downloads"
  label_no_data: Nichts anzuzeigen
  label_change_status: Statuswechsel
  label_history: Historie
  label_attachment: Datei
  label_attachment_new: Neue Datei
  label_attachment_delete: Anhang löschen
  label_attachment_plural: Dateien
  label_file_added: Datei hinzugefügt
  label_report: Bericht
  label_report_plural: Berichte
  label_news: News
  label_news_new: News hinzufügen
  label_news_plural: News
  label_news_latest: Letzte News
  label_news_view_all: Alle News anzeigen
  label_news_added: News hinzugefügt
  label_settings: Konfiguration
  label_overview: Übersicht
  label_version: Version
  label_version_new: Neue Version
  label_version_plural: Versionen
  label_close_versions: Vollständige Versionen schließen
  label_confirmation: Bestätigung
  label_export_to: "Auch abrufbar als:"
  label_read: Lesen...
  label_public_projects: Öffentliche Projekte
  label_checked: ausgewählt
  label_open_issues: offen
  label_open_issues_plural: offen
  label_closed_issues: geschlossen
  label_closed_issues_plural: geschlossen
  label_x_open_issues_abbr_on_total:
    zero:  0 offen / %{total}
    one:   1 offen / %{total}
    other: "%{count} offen / %{total}"
  label_x_open_issues_abbr:
    zero:  0 offen
    one:   1 offen
    other: "%{count} offen"
  label_x_closed_issues_abbr:
    zero:  0 geschlossen
    one:   1 geschlossen
    other: "%{count} geschlossen"
  label_total: Gesamtzahl
  label_permissions: Berechtigungen
  label_current_status: Gegenwärtiger Status
  label_new_statuses_allowed: Neue Berechtigungen
  label_all: alle
  label_none: kein
  label_nobody: Niemand
  label_next: Weiter
  label_previous: Zurück
  label_used_by: Benutzt von
  label_details: Details
  label_add_note: Kommentar hinzufügen
  label_per_page: Pro Seite
  label_calendar: Kalender
  label_calendar_show: Kalender anzeigen
  label_months_from: Monate ab
  label_gantt: Gantt-Diagramm
  label_internal: Intern
  label_last_changes: "%{count} letzte Änderungen"
  label_change_view_all: Alle Änderungen anzeigen
  label_personalize_page: Diese Seite anpassen
  label_comment: Kommentar
  label_comment_plural: Kommentare
  label_x_comments:
    zero: keine Kommentare
    one: 1 Kommentar
    other: "%{count} Kommentare"
  label_comment_add: Kommentar hinzufügen
  label_comment_added: Kommentar hinzugefügt
  label_comment_delete: Kommentar löschen
  label_query: Benutzerdefinierte Abfrage
  label_query_plural: Benutzerdefinierte Berichte
  label_query_new: Neuer Bericht
  label_filter_add: Filter hinzufügen
  label_filter_plural: Filter
  label_equals: ist
  label_not_equals: ist nicht
  label_in_less_than: in weniger als
  label_in_more_than: in mehr als
  label_greater_or_equal: ">="
  label_less_or_equal: "<="
  label_in: an
  label_today: heute
  label_all_time: gesamter Zeitraum
  label_yesterday: gestern
  label_this_week: aktuelle Woche
  label_last_week: vorige Woche
  label_last_n_days: "die letzten %{count} Tage"
  label_this_month: aktueller Monat
  label_last_month: voriger Monat
  label_this_year: aktuelles Jahr
  label_date_range: Zeitraum
  label_less_than_ago: vor weniger als
  label_more_than_ago: vor mehr als
  label_ago: vor
  label_contains: enthält
  label_not_contains: enthält nicht
  label_day_plural: Tage
  label_repository: Projektarchiv
  label_repository_plural: Projektarchive
  label_browse: Codebrowser
  label_modification: "%{count} Änderung"
  label_modification_plural: "%{count} Änderungen"
  label_branch: Zweig
  label_tag: Markierung
  label_revision: Revision
  label_revision_plural: Revisionen
  label_revision_id: Revision %{value}
  label_associated_revisions: Zugehörige Revisionen
  label_added: hinzugefügt
  label_modified: geändert
  label_copied: kopiert
  label_renamed: umbenannt
  label_deleted: gelöscht
  label_latest_revision: Aktuellste Revision
  label_latest_revision_plural: Aktuellste Revisionen
  label_view_revisions: Revisionen anzeigen
  label_view_all_revisions: Alle Revisionen anzeigen
  label_max_size: Maximale Größe
  label_sort_highest: An den Anfang
  label_sort_higher: Eins höher
  label_sort_lower: Eins tiefer
  label_sort_lowest: Ans Ende
  label_sort_right: Eins nach rechts
  label_sort_left: Eins nach links
  label_roadmap: Roadmap
  label_roadmap_due_in: "Fällig in %{value}"
  label_roadmap_overdue: "%{value} verspätet"
  label_roadmap_no_issues: Keine Tickets für diese Version
  label_search: Suche
  search_input_placeholder: Suche ...
  label_result_plural: Resultate
  label_all_words: Alle Wörter
  label_wiki: Wiki
  label_wiki_edit: Wiki-Bearbeitung
  label_wiki_edit_plural: Wiki-Bearbeitungen
  label_wiki_page: Wiki-Seite
  label_wiki_page_plural: Wiki-Seiten
  label_index_by_title: Seiten nach Titel sortiert
  label_index_by_date: Seiten nach Datum sortiert
  label_current_version: Gegenwärtige Version
  label_preview: Vorschau
  label_feed_plural: Feeds
  label_changes_details: Details aller Änderungen
  label_issue_tracking: Tickets
  label_spent_time: Aufgewendete Zeit
  label_overall_spent_time: Aufgewendete Zeit aller Projekte anzeigen
  label_f_hour: "%{value} Stunde"
  label_f_hour_plural: "%{value} Stunden"
  label_time_tracking: Zeiterfassung
  label_change_plural: Änderungen
  label_statistics: Statistiken
  label_commits_per_month: Übertragungen pro Monat
  label_commits_per_author: Übertragungen pro Autor
  label_view_diff: Unterschiede anzeigen
  label_diff_inline: einspaltig
  label_diff_side_by_side: nebeneinander
  label_options: Optionen
  label_copy_workflow_from: Workflow kopieren von
  label_permissions_report: Berechtigungsübersicht
  label_watched_issues: Beobachtete Tickets
  label_related_issues: Zugehörige Tickets
  label_applied_status: Zugewiesener Status
  label_loading: Lade...
  label_relation_new: Neue Beziehung
  label_relation_delete: Beziehung löschen
  label_relates_to: Beziehung mit
  label_duplicates: Duplikat von
  label_duplicated_by: Dupliziert durch
  label_blocks: Blockiert
  label_blocked_by: Blockiert durch
  label_precedes: Vorgänger von
  label_follows: folgt
  label_end_to_start: Ende - Anfang
  label_end_to_end: Ende - Ende
  label_start_to_start: Anfang - Anfang
  label_start_to_end: Anfang - Ende
  label_stay_logged_in: Angemeldet bleiben
  label_disabled: gesperrt
  label_show_completed_versions: Abgeschlossene Versionen anzeigen
  label_me: ich
  label_board: Forum
  label_board_new: Neues Forum
  label_board_plural: Foren
  label_board_locked: Gesperrt
  label_board_sticky: Wichtig (immer oben)
  label_topic_plural: Themen
  label_message_plural: Forenbeiträge
  label_message_last: Letzter Forenbeitrag
  label_message_new: Neues Thema
  label_message_posted: Forenbeitrag hinzugefügt
  label_reply_plural: Antworten
  label_send_information: Sende Kontoinformationen zum Benutzer
  label_year: Jahr
  label_month: Monat
  label_week: Woche
  label_date_from: Von
  label_date_to: Bis
  label_language_based: Sprachabhängig
  label_sort_by: "Sortiert nach %{value}"
  label_send_test_email: Test-E-Mail senden
  label_feeds_access_key: RSS-Zugriffsschlüssel
  label_missing_feeds_access_key: Der RSS-Zugriffsschlüssel fehlt.
  label_feeds_access_key_created_on: "Atom-Zugriffsschlüssel vor %{value} erstellt"
  label_module_plural: Module
  label_added_time_by: "Von %{author} vor %{age} hinzugefügt"
  label_updated_time_by: "Von %{author} vor %{age} aktualisiert"
  label_updated_time: "Vor %{value} aktualisiert"
  label_jump_to_a_project: Zu einem Projekt springen...
  label_file_plural: Dateien
  label_changeset_plural: Changesets
  label_default_columns: Standard-Spalten
  label_no_change_option: (Keine Änderung)
  label_bulk_edit_selected_issues: Alle ausgewählten Tickets bearbeiten
  label_theme: Stil
  label_default: Standard
  label_search_titles_only: Nur Titel durchsuchen
  label_user_mail_option_all: "Für alle Ereignisse in all meinen Projekten"
  label_user_mail_option_selected: "Für alle Ereignisse in den ausgewählten Projekten..."
  label_user_mail_no_self_notified: "Ich möchte nicht über Änderungen benachrichtigt werden, die ich selbst durchführe."
  label_registration_activation_by_email: Kontoaktivierung durch E-Mail
  label_registration_manual_activation: Manuelle Kontoaktivierung
  label_registration_automatic_activation: Automatische Kontoaktivierung
  label_display_per_page: "Pro Seite: %{value}"
  label_age: Geändert vor
  label_change_properties: Eigenschaften ändern
  label_general: Allgemein
  label_more: Mehr
  label_scm: Versionskontrollsystem
  label_plugins: Plugins
  label_ldap_authentication: LDAP-Authentifizierung
  label_downloads_abbr: D/L
  label_optional_description: Beschreibung (optional)
  label_add_another_file: Eine weitere Datei hinzufügen
  label_preferences: Präferenzen
  label_chronological_order: in zeitlicher Reihenfolge
  label_reverse_chronological_order: in umgekehrter zeitlicher Reihenfolge
  label_planning: Terminplanung
  label_incoming_emails: Eingehende E-Mails
  label_generate_key: Generieren
  label_issue_watchers: Beobachter
  label_example: Beispiel
  label_display: Anzeige
  label_sort: Sortierung
  label_ascending: Aufsteigend
  label_descending: Absteigend
  label_date_from_to: von %{start} bis %{end}
  label_wiki_content_added: Die Wiki-Seite wurde erfolgreich hinzugefügt.
  label_wiki_content_updated: Die Wiki-Seite wurde erfolgreich aktualisiert.
  label_group: Gruppe
  label_group_plural: Gruppen
  label_group_new: Neue Gruppe
  label_time_entry_plural: Benötigte Zeit
  label_version_sharing_none: Nicht gemeinsam verwenden
  label_version_sharing_descendants: Mit Unterprojekten
  label_version_sharing_hierarchy: Mit Projekthierarchie
  label_version_sharing_tree: Mit Projektbaum
  label_version_sharing_system: Mit allen Projekten
  label_update_issue_done_ratios: Ticket-Fortschritt aktualisieren
  label_copy_source: Quelle
  label_copy_target: Ziel
  label_copy_same_as_target: So wie das Ziel
  label_display_used_statuses_only: Zeige nur Status an, die von diesem Tracker verwendet werden
  label_api_access_key: API-Zugriffsschlüssel
  label_missing_api_access_key: Der API-Zugriffsschlüssel fehlt.
  label_api_access_key_created_on: Der API-Zugriffsschlüssel wurde vor %{value} erstellt
  label_profile: Profil
  label_subtask_plural: Unteraufgaben
  label_project_copy_notifications: Sende Mailbenachrichtigungen beim Kopieren des Projekts.
  label_principal_search: "Nach Benutzer oder Gruppe suchen:"
  label_user_search: "Nach Benutzer suchen:"
<<<<<<< HEAD
  label_enable_multi_select: Mehrfachauswahl umschalten
=======
  label_deleted_custom_field: '(gelöschtes benutzerdefiniertes Feld)'
>>>>>>> c3e502b3

  button_login: Anmelden
  button_submit: OK
  button_save: Speichern
  button_check_all: Alles auswählen
  button_uncheck_all: Alles abwählen
  button_delete: Löschen
  button_create: Anlegen
  button_create_and_continue: Anlegen und weiter
  button_test: Testen
  button_edit: Bearbeiten
  button_edit_associated_wikipage: "Zugehörige Wikiseite bearbeiten: %{page_title}"
  button_add: Hinzufügen
  button_change: Wechseln
  button_apply: Anwenden
  button_clear: Zurücksetzen
  button_lock: Sperren
  button_unlock: Entsperren
  button_download: Download
  button_list: Liste
  button_view: Anzeigen
  button_move: Verschieben
  button_move_and_follow: Verschieben und Ticket anzeigen
  button_back: Zurück
  button_cancel: Abbrechen
  button_activate: Aktivieren
  button_sort: Sortieren
  button_log_time: Aufwand buchen
  button_rollback: Auf diese Version zurücksetzen
  button_watch: Beobachten
  button_unwatch: Nicht beobachten
  button_reply: Antworten
  button_archive: Archivieren
  button_unarchive: Entarchivieren
  button_reset: Zurücksetzen
  button_rename: Umbenennen
  button_change_password: Kennwort ändern
  button_copy: Kopieren
  button_copy_and_follow: Kopieren und Ticket anzeigen
  button_annotate: Annotieren
  button_update: Bearbeiten
  button_configure: Konfigurieren
  button_quote: Zitieren
  button_duplicate: Duplizieren
  button_show: Anzeigen

  status_active: aktiv
  status_registered: angemeldet
  status_locked: gesperrt

  version_status_open: offen
  version_status_locked: gesperrt
  version_status_closed: abgeschlossen

  field_active: Aktiv

  text_select_mail_notifications: Bitte wählen Sie die Aktionen aus, für die eine Mailbenachrichtigung gesendet werden soll.
  text_regexp_info: z. B. ^[A-Z0-9]+$
  text_min_max_length_info: 0 heißt keine Beschränkung
  text_project_destroy_confirmation: Sind Sie sicher, dass sie das Projekt löschen wollen?
  text_subprojects_destroy_warning: "Dessen Unterprojekte (%{value}) werden ebenfalls gelöscht."
  text_workflow_edit: Workflow zum Bearbeiten auswählen
  text_are_you_sure: Sind Sie sicher?
  text_are_you_sure_with_children: "Lösche Aufgabe und alle Unteraufgaben?"
  text_journal_changed: "%{label} wurde von %{old} zu %{new} geändert"
  text_journal_set_to: "%{label} wurde auf %{value} gesetzt"
  text_journal_deleted: "%{label} %{old} wurde gelöscht"
  text_journal_added: "%{label} %{value} wurde hinzugefügt"
  text_tip_issue_begin_day: Aufgabe, die an diesem Tag beginnt
  text_tip_issue_end_day: Aufgabe, die an diesem Tag endet
  text_tip_issue_begin_end_day: Aufgabe, die an diesem Tag beginnt und endet
  text_project_identifier_info: 'Kleinbuchstaben (a-z), Ziffern, Binde- und Unterstriche erlaubt, muss mit einem Kleinbuchstaben beginnen.<br />Einmal gespeichert, kann die Kennung nicht mehr geändert werden.'
  text_caracters_maximum: "Max. %{count} Zeichen."
  text_caracters_minimum: "Muss mindestens %{count} Zeichen lang sein."
  text_length_between: "Länge zwischen %{min} und %{max} Zeichen."
  text_tracker_no_workflow: Kein Workflow für diesen Tracker definiert.
  text_unallowed_characters: Nicht erlaubte Zeichen
  text_comma_separated: Mehrere Werte erlaubt (durch Komma getrennt).
  text_line_separated: Mehrere Werte sind erlaubt (eine Zeile pro Wert).
  text_issues_ref_in_commit_messages: Ticket-Beziehungen und -Status in Commit-Log-Meldungen
  text_issue_added: "Ticket %{id} wurde erstellt von %{author}."
  text_issue_updated: "Ticket %{id} wurde aktualisiert von %{author}."
  text_wiki_destroy_confirmation: Sind Sie sicher, dass Sie dieses Wiki mit sämtlichem Inhalt löschen möchten?
  text_issue_category_destroy_question: "Einige Tickets (%{count}) sind dieser Kategorie zugeodnet. Was möchten Sie tun?"
  text_issue_category_destroy_assignments: Kategorie-Zuordnung entfernen
  text_issue_category_reassign_to: Tickets dieser Kategorie zuordnen
  text_user_mail_option: "Für nicht ausgewählte Projekte werden Sie nur Benachrichtigungen für Dinge erhalten, die Sie beobachten oder an denen Sie beteiligt sind (z. B. Tickets, deren Autor Sie sind oder die Ihnen zugewiesen sind)."
  text_no_configuration_data: "Rollen, Tracker, Ticket-Status und Workflows wurden noch nicht konfiguriert.\nEs ist sehr zu empfehlen, die Standard-Konfiguration zu laden. Sobald sie geladen ist, können Sie sie abändern."
  text_load_default_configuration: Standard-Konfiguration laden
  text_status_changed_by_changeset: "Status geändert durch Changeset %{value}."
  text_issues_destroy_confirmation: 'Sind Sie sicher, dass Sie die ausgewählten Tickets löschen möchten?'
  text_select_project_modules: 'Bitte wählen Sie die Module aus, die in diesem Projekt aktiviert sein sollen:'
  text_default_administrator_account_changed: Administrator-Kennwort geändert
  text_file_repository_writable: Verzeichnis für Dateien beschreibbar
  text_plugin_assets_writable: Verzeichnis für Plugin-Assets beschreibbar
  text_rmagick_available: RMagick verfügbar (optional)
  text_destroy_time_entries_question: Es wurden bereits %{hours} Stunden auf dieses Ticket gebucht. Was soll mit den Aufwänden geschehen?
  text_destroy_time_entries: Gebuchte Aufwände löschen
  text_assign_time_entries_to_project: Gebuchte Aufwände dem Projekt zuweisen
  text_reassign_time_entries: 'Gebuchte Aufwände diesem Ticket zuweisen:'
  text_user_wrote: "%{value} schrieb:"
  text_enumeration_destroy_question: "%{count} Objekt(e) sind diesem Wert zugeordnet."
  text_enumeration_category_reassign_to: 'Die Objekte stattdessen diesem Wert zuordnen:'
  text_email_delivery_not_configured: "Der SMTP-Server ist nicht konfiguriert und Mailbenachrichtigungen sind ausgeschaltet.\nNehmen Sie die Einstellungen für Ihren SMTP-Server in config/configuration.yml vor und starten Sie die Applikation neu."
  text_repository_usernames_mapping: "Bitte legen Sie die Zuordnung der Redmine-Benutzer zu den Benutzernamen der Commit-Log-Meldungen des Projektarchivs fest.\nBenutzer mit identischen Redmine- und Projektarchiv-Benutzernamen oder -E-Mail-Adressen werden automatisch zugeordnet."
  text_diff_truncated: '... Dieser Diff wurde abgeschnitten, weil er die maximale Anzahl anzuzeigender Zeilen überschreitet.'
  text_custom_field_possible_values_info: 'Eine Zeile pro Wert'
  text_wiki_page_destroy_question: "Diese Seite hat %{descendants} Unterseite(n). Was möchten Sie tun?"
  text_wiki_page_nullify_children: Verschiebe die Unterseiten auf die oberste Ebene
  text_wiki_page_destroy_children: Lösche alle Unterseiten
  text_wiki_page_reassign_children: Ordne die Unterseiten dieser Seite zu
  text_own_membership_delete_confirmation: "Sie sind dabei, einige oder alle Ihre Berechtigungen zu entfernen. Es ist möglich, dass Sie danach das Projekt nicht mehr ansehen oder bearbeiten dürfen.\nSind Sie sicher, dass Sie dies tun möchten?"
  text_zoom_in: Zoom in
  text_zoom_out: Zoom out
  text_analyze: "Weiter analysieren: %{subject}"

  default_role_manager: Manager
  default_role_developer: Entwickler
  default_role_reporter: Reporter
  default_role_non_member: Non member
  default_role_anonymous: Anonymous
  default_tracker_bug: Fehler
  default_tracker_feature: Feature
  default_tracker_support: Unterstützung
  default_issue_status_new: Neu
  default_issue_status_in_progress: In Bearbeitung
  default_issue_status_resolved: Gelöst
  default_issue_status_feedback: Feedback
  default_issue_status_closed: Erledigt
  default_issue_status_rejected: Abgewiesen
  default_doc_category_user: Benutzerdokumentation
  default_doc_category_tech: Technische Dokumentation
  default_priority_low: Niedrig
  default_priority_normal: Normal
  default_priority_high: Hoch
  default_priority_urgent: Dringend
  default_priority_immediate: Sofort
  default_activity_design: Design
  default_activity_development: Entwicklung

  enumeration_issue_priorities: Ticket-Prioritäten
  enumeration_doc_categories: Dokumentenkategorien
  enumeration_activities: Aktivitäten (Zeiterfassung)
  enumeration_system_activity: System-Aktivität

  field_text: Textfeld
  label_user_mail_option_only_owner: Nur für Aufgaben die ich angelegt habe
  setting_default_notification_option: Standard Benachrichtigungsoptionen
  label_user_mail_option_only_my_events: Nur für Aufgaben die ich beobachte oder an welchen ich mitarbeite
  label_user_mail_option_only_assigned: Nur für Aufgaben für die ich zuständig bin.
  notice_not_authorized_archived_project: Das Projekt wurde archiviert und ist daher nicht nicht verfügbar.
  label_user_mail_option_none: keine Ereignisse
  field_member_of_group: Zuständigkeitsgruppe
  field_assigned_to_role: Zuständigkeitsrolle
  field_visible: Sichtbar
  setting_emails_header: Emailkopf
  setting_commit_logtime_activity_id: Aktivität für die Zeiterfassung
  text_time_logged_by_changeset: Angewendet in Changeset %{value}.
  setting_commit_logtime_enabled: Aktiviere Zeitlogging
  notice_gantt_chart_truncated: Die Grafik ist unvollständig, da das Maximum der anzeigbaren Aufgaben überschritten wurde (%{max})
  setting_gantt_items_limit: Maximale Anzahl von Aufgaben die im Gantt-Chart angezeigt werden.
  text_powered_by: Powered by %{link}
  label_cvs_module: Module
  label_filesystem_path: Root directory
  label_darcs_path: Root directory
  label_bazaar_path: Root directory
  label_cvs_path: CVSROOT
  label_git_path: Path to .git directory
  label_mercurial_path: Root directory
  label_my_queries: My custom queries
  label_additional_workflow_transitions_for_assignee: Additional transitions allowed when the user is the assignee
  text_journal_changed_no_detail: "%{label} updated"
  button_expand_all: Expand all
  button_collapse_all: Collapse all
  label_additional_workflow_transitions_for_author: Additional transitions allowed when the user is the author
  field_effective_date: Due date
  label_news_comment_added: Comment added to a news
  field_warn_on_leaving_unsaved: Warn me when leaving a page with unsaved text
  text_warn_on_leaving_unsaved: The current page contains unsaved text that will be lost if you leave this page.
  text_default_encoding: "Default: UTF-8"
  text_git_repo_example: a bare and local repository (e.g. /gitrepo, c:\gitrepo)
  label_notify_member_plural: Email issue updates
  label_path_encoding: Path encoding
  text_mercurial_repo_example: local repository (e.g. /hgrepo, c:\hgrepo)
  label_diff: diff
  description_filter: Filter
  description_search: Suchfeld
  description_choose_project: Projekte
  description_project_scope: Suchbereich
  description_notes: Kommentare
  description_message_content: Nachrichteninhalt
  description_query_sort_criteria_attribute: Sortierattribut
  description_query_sort_criteria_direction: Sortierrichtung
  description_user_mail_notification: Mailbenachrichtigungseinstellung
  description_available_columns: Verfügbare Spalten
  description_selected_columns: Ausgewählte Spalten
  description_issue_category_reassign: Neue Kategorie wählen
  description_wiki_subpages_reassign: Neue Elternseite wählen
  description_date_range_list: Zeitraum aus einer Liste wählen
  description_date_range_interval: Zeitraum durch Start- und Enddatum festlegen
  description_date_from: Startdatum eintragen
<<<<<<< HEAD
  description_date_to: Enddatum eintragen
  description_select_issue: Ticket auswählen
  description_enter_number: Zahl eingeben
  description_enter_text: Text eingeben
  description_compare_from: Vergleiche von Version
  description_compare_to: Vergleiche mit Version
  description_active: Aktiv?
=======
  description_date_to: Enddatum eintragen
>>>>>>> c3e502b3
<|MERGE_RESOLUTION|>--- conflicted
+++ resolved
@@ -803,11 +803,8 @@
   label_project_copy_notifications: Sende Mailbenachrichtigungen beim Kopieren des Projekts.
   label_principal_search: "Nach Benutzer oder Gruppe suchen:"
   label_user_search: "Nach Benutzer suchen:"
-<<<<<<< HEAD
   label_enable_multi_select: Mehrfachauswahl umschalten
-=======
   label_deleted_custom_field: '(gelöschtes benutzerdefiniertes Feld)'
->>>>>>> c3e502b3
 
   button_login: Anmelden
   button_submit: OK
@@ -1009,14 +1006,10 @@
   description_date_range_list: Zeitraum aus einer Liste wählen
   description_date_range_interval: Zeitraum durch Start- und Enddatum festlegen
   description_date_from: Startdatum eintragen
-<<<<<<< HEAD
   description_date_to: Enddatum eintragen
   description_select_issue: Ticket auswählen
   description_enter_number: Zahl eingeben
   description_enter_text: Text eingeben
   description_compare_from: Vergleiche von Version
   description_compare_to: Vergleiche mit Version
-  description_active: Aktiv?
-=======
-  description_date_to: Enddatum eintragen
->>>>>>> c3e502b3
+  description_active: Aktiv?