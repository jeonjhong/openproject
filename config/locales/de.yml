# German translations for Ruby on Rails
# by Clemens Kofler (clemens@railway.at)

de:
  direction: ltr
  date:
    formats:
      # Use the strftime parameters for formats.
      # When no format has been given, it uses default.
      # You can provide other formats here if you like!
      default: "%d.%m.%Y"
      short: "%e. %b"
      long: "%e. %B %Y"

    day_names: [Sonntag, Montag, Dienstag, Mittwoch, Donnerstag, Freitag, Samstag]
    abbr_day_names: [So, Mo, Di, Mi, Do, Fr, Sa]

    # Don't forget the nil at the beginning; there's no such thing as a 0th month
    month_names: [~, Januar, Februar, März, April, Mai, Juni, Juli, August, September, Oktober, November, Dezember]
    abbr_month_names: [~, Jan, Feb, Mär, Apr, Mai, Jun, Jul, Aug, Sep, Okt, Nov, Dez]
    # Used in date_select and datime_select.
    order:
      - :day
      - :month
      - :year

  time:
    formats:
      default: "%d.%m.%Y %H:%M"
      time: "%H:%M"
      short: "%e. %b %H:%M"
      long: "%A, %e. %B %Y, %H:%M Uhr"
    am: "vormittags"
    pm: "nachmittags"

  datetime:
    distance_in_words:
      half_a_minute: 'eine halbe Minute'
      less_than_x_seconds:
        one: 'weniger als 1 Sekunde'
        other: 'weniger als %{count} Sekunden'
      x_seconds:
        one: '1 Sekunde'
        other: '%{count} Sekunden'
      less_than_x_minutes:
        one: 'weniger als 1 Minute'
        other: 'weniger als %{count} Minuten'
      x_minutes:
        one: '1 Minute'
        other: '%{count} Minuten'
      about_x_hours:
        one: 'etwa 1 Stunde'
        other: 'etwa %{count} Stunden'
      x_days:
        one: '1 Tag'
        other: '%{count} Tagen'
      about_x_months:
        one: 'etwa 1 Monat'
        other: 'etwa %{count} Monaten'
      x_months:
        one: '1 Monat'
        other: '%{count} Monaten'
      about_x_years:
        one: 'etwa 1 Jahr'
        other: 'etwa %{count} Jahren'
      over_x_years:
        one: 'mehr als 1 Jahr'
        other: 'mehr als %{count} Jahren'
      almost_x_years:
        one:   "fast 1 Jahr"
        other: "fast %{count} Jahren"

  number:
    # Default format for numbers
    format:
      separator: ','
      delimiter: '.'
      precision: 2
    currency:
      format:
        unit: '€'
        format: '%n %u'
        separator:
        delimiter:
        precision:
    percentage:
      format:
        delimiter: ""
    precision:
      format:
        delimiter: ""
    human:
      format:
        delimiter: ""
        precision: 1
      storage_units:
        format: "%n %u"
        units:
          byte:
            one: "Byte"
            other: "Bytes"
          kb: "KB"
          mb: "MB"
          gb: "GB"
          tb: "TB"


# Used in array.to_sentence.
  support:
    array:
      sentence_connector: "und"
      skip_last_comma: true

  activerecord:
    errors:
      template:
        header:
          one:    "Dieses %{model}-Objekt konnte nicht gespeichert werden: %{count} Fehler."
          other:  "Dieses %{model}-Objekt konnte nicht gespeichert werden: %{count} Fehler."
        body: "Bitte überprüfen Sie die folgenden Felder:"

      messages:
        inclusion: "ist kein gültiger Wert"
        exclusion: "ist nicht verfügbar"
        invalid: "ist nicht gültig"
        confirmation: "stimmt nicht mit der Bestätigung überein"
        accepted: "muss akzeptiert werden"
        empty: "muss ausgefüllt werden"
        blank: "muss ausgefüllt werden"
        too_long: "ist zu lang (nicht mehr als %{count} Zeichen)"
        too_short: "ist zu kurz (nicht weniger als %{count} Zeichen)"
        wrong_length: "hat die falsche Länge (muss genau %{count} Zeichen haben)"
        taken: "ist bereits vergeben"
        not_a_number: "ist keine Zahl"
        not_a_date: "is kein gültiges Datum"
        greater_than: "muss größer als %{count} sein"
        greater_than_or_equal_to: "muss größer oder gleich %{count} sein"
        equal_to: "muss genau %{count} sein"
        less_than: "muss kleiner als %{count} sein"
        less_than_or_equal_to: "muss kleiner oder gleich %{count} sein"
        odd: "muss ungerade sein"
        even: "muss gerade sein"
        greater_than_start_date: "muss größer als Anfangsdatum sein"
        not_same_project: "gehört nicht zum selben Projekt"
        circular_dependency: "Diese Beziehung würde eine zyklische Abhängigkeit erzeugen"
        cant_link_an_issue_with_a_descendant: "Ein Ticket kann nicht mit einer ihrer Unteraufgaben verlinkt werden"

  actionview_instancetag_blank_option: Bitte auswählen

  general_text_No: 'Nein'
  general_text_Yes: 'Ja'
  general_text_no: 'nein'
  general_text_yes: 'ja'
  general_lang_name: 'Deutsch'
  general_csv_separator: ';'
  general_csv_decimal_separator: ','
  general_csv_encoding: ISO-8859-1
  general_pdf_encoding: ISO-8859-1
  general_first_day_of_week: '1'

  notice_account_updated: Konto wurde erfolgreich aktualisiert.
  notice_account_invalid_creditentials: Benutzer oder Kennwort ist ungültig.
  notice_account_password_updated: Kennwort wurde erfolgreich aktualisiert.
  notice_account_wrong_password: Falsches Kennwort.
  notice_account_register_done: Konto wurde erfolgreich angelegt.
  notice_account_unknown_email: Unbekannter Benutzer.
  notice_account_update_failed: Konto konnte nicht aktualisiert werden. Bitte besuchen Sie ihre Profilseite und überprüfen Sie die Einstellungen.
  notice_can_t_change_password: Dieses Konto verwendet eine externe Authentifizierungs-Quelle. Unmöglich, das Kennwort zu ändern.
  notice_account_lost_email_sent: Eine E-Mail mit Anweisungen, ein neues Kennwort zu wählen, wurde Ihnen geschickt.
  notice_account_activated: Ihr Konto ist aktiviert. Sie können sich jetzt anmelden.
  notice_successful_create: Erfolgreich angelegt
  notice_successful_update: Erfolgreich aktualisiert.
  notice_successful_delete: Erfolgreich gelöscht.
  notice_successful_connection: Verbindung erfolgreich.
  notice_file_not_found: Anhang existiert nicht oder ist gelöscht worden.
  notice_locking_conflict: Datum wurde von einem anderen Benutzer geändert.
  notice_not_authorized: Sie sind nicht berechtigt, auf diese Seite zuzugreifen.
  notice_email_sent: "Eine E-Mail wurde an %{value} gesendet."
  notice_email_error: "Beim Senden einer E-Mail ist ein Fehler aufgetreten (%{value})."
  notice_feeds_access_key_reseted: Ihr Atom-Zugriffsschlüssel wurde zurückgesetzt.
  notice_api_access_key_reseted: Ihr API-Zugriffsschlüssel wurde zurückgesetzt.
  notice_failed_to_save_issues: "%{count} von %{total} ausgewählten Tickets konnte(n) nicht gespeichert werden: %{ids}."
  notice_failed_to_save_members: "Benutzer konnte nicht gespeichert werden: %{errors}."
  notice_no_issue_selected: "Kein Ticket ausgewählt! Bitte wählen Sie die Tickets, die Sie bearbeiten möchten."
  notice_account_pending: "Ihr Konto wurde erstellt und wartet jetzt auf die Genehmigung des Administrators."
  notice_default_data_loaded: Die Standard-Konfiguration wurde erfolgreich geladen.
  notice_unable_delete_version: Die Version konnte nicht gelöscht werden.
  notice_unable_delete_time_entry: Der Zeiterfassungseintrag konnte nicht gelöscht werden.
  notice_issue_done_ratios_updated: Der Ticket-Fortschritt wurde aktualisiert.

  error_can_t_load_default_data: "Die Standard-Konfiguration konnte nicht geladen werden: %{value}"
  error_scm_not_found: Eintrag und/oder Revision existiert nicht im Projektarchiv.
  error_scm_command_failed: "Beim Zugriff auf das Projektarchiv ist ein Fehler aufgetreten: %{value}"
  error_scm_annotate: "Der Eintrag existiert nicht oder kann nicht annotiert werden."
  error_issue_not_found_in_project: 'Das Ticket wurde nicht gefunden oder gehört nicht zu diesem Projekt.'
  error_no_tracker_in_project: Diesem Projekt ist kein Tracker zugeordnet. Bitte überprüfen Sie die Projekteinstellungen.
  error_no_default_issue_status: Es ist kein Status als Standard definiert. Bitte überprüfen Sie Ihre Konfiguration (unter "Administration -> Ticket-Status").
  error_can_not_delete_custom_field: Kann das benutzerdefinierte Feld nicht löschen.
  error_can_not_delete_tracker: Dieser Tracker enthält Tickets und kann nicht gelöscht werden.
  error_can_not_remove_role: Diese Rolle wird verwendet und kann nicht gelöscht werden.
  error_can_not_reopen_issue_on_closed_version: Das Ticket ist einer abgeschlossenen Version zugeordnet und kann daher nicht wieder geöffnet werden.
  error_can_not_archive_project: Dieses Projekt kann nicht archiviert werden.
  error_issue_done_ratios_not_updated: Der Ticket-Fortschritt wurde nicht aktualisiert.
  error_workflow_copy_source: Bitte wählen Sie einen Quell-Tracker und eine Quell-Rolle.
  error_workflow_copy_target: Bitte wählen Sie die Ziel-Tracker und -Rollen.
  error_unable_delete_issue_status: "Der Ticket-Status konnte nicht gelöscht werden."
  error_unable_to_connect: Fehler beim Verbinden (%{value})
  warning_attachments_not_saved: "%{count} Datei(en) konnten nicht gespeichert werden."

  mail_subject_lost_password: "Ihr %{value} Kennwort"
  mail_body_lost_password: 'Benutzen Sie den folgenden Link, um Ihr Kennwort zu ändern:'
  mail_subject_register: "%{value} Kontoaktivierung"
  mail_body_register: 'Um Ihr Konto zu aktivieren, benutzen Sie folgenden Link:'
  mail_body_account_information_external: "Sie können sich mit Ihrem Konto %{value} an anmelden."
  mail_body_account_information: Ihre Konto-Informationen
  mail_subject_account_activation_request: "Antrag auf %{value} Kontoaktivierung"
  mail_body_account_activation_request: "Ein neuer Benutzer (%{value}) hat sich registriert. Sein Konto wartet auf Ihre Genehmigung:"
  mail_subject_reminder: "%{count} Tickets müssen in den nächsten %{days} Tagen abgegeben werden"
  mail_body_reminder: "%{count} Tickets, die Ihnen zugewiesen sind, müssen in den nächsten %{days} Tagen abgegeben werden:"
  mail_subject_wiki_content_added: "Wiki-Seite '%{id}' hinzugefügt"
  mail_body_wiki_content_added: "Die Wiki-Seite '%{id}' wurde von %{author} hinzugefügt."
  mail_subject_wiki_content_updated: "Wiki-Seite '%{id}' erfolgreich aktualisiert"
  mail_body_wiki_content_updated: "Die Wiki-Seite '%{id}' wurde von %{author} aktualisiert."

  gui_validation_error: 1 Fehler
  gui_validation_error_plural: "%{count} Fehler"

  field_name: Name
  field_description: Beschreibung
  field_summary: Zusammenfassung
  field_is_required: Erforderlich
  field_firstname: Vorname
  field_lastname: Nachname
  field_mail: E-Mail
  field_filename: Datei
  field_filesize: Größe
  field_downloads: Downloads
  field_author: Autor
  field_created_on: Angelegt
  field_updated_on: Aktualisiert
  field_field_format: Format
  field_is_for_all: Für alle Projekte
  field_possible_values: Mögliche Werte
  field_regexp: Regulärer Ausdruck
  field_min_length: Minimale Länge
  field_max_length: Maximale Länge
  field_value: Wert
  field_category: Kategorie
  field_title: Titel
  field_project: Projekt
  field_issue: Ticket
  field_status: Status
  field_notes: Kommentare
  field_is_closed: Ticket geschlossen
  field_is_default: Standardeinstellung
  field_tracker: Tracker
  field_subject: Thema
  field_due_date: Abgabedatum
  field_assigned_to: Zugewiesen an
  field_priority: Priorität
  field_fixed_version: Zielversion
  field_user: Benutzer
  field_principal: Auftraggeber
  field_role: Rolle
  field_homepage: Projekt-Homepage
  field_is_public: Öffentlich
  field_parent: Unterprojekt von
  field_is_in_roadmap: In der Roadmap anzeigen
  field_login: Mitgliedsname
  field_mail_notification: Mailbenachrichtigung
  field_admin: Administrator
  field_last_login_on: Letzte Anmeldung
  field_language: Sprache
  field_password: Kennwort
  field_new_password: Neues Kennwort
  field_password_confirmation: Bestätigung
  field_version: Version
  field_type: Typ
  field_host: Host
  field_port: Port
  field_account: Konto
  field_base_dn: Base DN
  field_attr_login: Mitgliedsname-Attribut
  field_attr_firstname: Vorname-Attribut
  field_attr_lastname: Name-Attribut
  field_attr_mail: E-Mail-Attribut
  field_onthefly: On-the-fly-Benutzererstellung
  field_start_date: Beginn
  field_done_ratio: "% erledigt"
  field_auth_source: Authentifizierungs-Modus
  field_hide_mail: E-Mail-Adresse nicht anzeigen
  field_comments: Kommentar
  field_url: URL
  field_start_page: Hauptseite
  field_subproject: Unterprojekt von
  field_hours: Stunden
  field_activity: Aktivität
  field_spent_on: Datum
  field_identifier: Kennung
  field_is_filter: Als Filter benutzen
  field_issue_to: Zugehöriges Ticket
  field_delay: Pufferzeit
  field_assignable: Tickets können dieser Rolle zugewiesen werden
  field_redirect_existing_links: Existierende Links umleiten
  field_estimated_hours: Geschätzter Aufwand
  field_column_names: Spalten
  field_time_entries: Logzeit
  field_time_zone: Zeitzone
  field_searchable: Durchsuchbar
  field_default_value: Standardwert
  field_comments_sorting: Kommentare anzeigen
  field_parent_title: Übergeordnete Seite
  field_editable: Bearbeitbar
  field_watcher: Beobachter
  field_identity_url: OpenID-URL
  field_content: Inhalt
  field_group_by: Gruppiere Ergebnisse nach
  field_sharing: Gemeinsame Verwendung
  field_parent_issue: Übergeordnete Aufgabe

  setting_app_title: Applikations-Titel
  setting_app_subtitle: Applikations-Untertitel
  setting_welcome_text: Willkommenstext
  setting_default_language: Default-Sprache
  setting_login_required: Authentifizierung erforderlich
  setting_self_registration: Anmeldung ermöglicht
  setting_attachment_max_size: Max. Dateigröße
  setting_issues_export_limit: Max. Anzahl Tickets bei CSV/PDF-Export
  setting_mail_from: E-Mail-Absender
  setting_bcc_recipients: E-Mails als Blindkopie (BCC) senden
  setting_plain_text_mail: Nur reinen Text (kein HTML) senden
  setting_host_name: Hostname
  setting_text_formatting: Textformatierung
  setting_wiki_compression: Wiki-Historie komprimieren
  setting_feeds_limit: Max. Anzahl Einträge pro Atom-Feed
  setting_default_projects_public: Neue Projekte sind standardmäßig öffentlich
  setting_autofetch_changesets: Changesets automatisch abrufen
  setting_sys_api_enabled: Webservice zur Verwaltung der Projektarchive benutzen
  setting_commit_ref_keywords: Schlüsselwörter (Beziehungen)
  setting_commit_fix_keywords: Schlüsselwörter (Status)
  setting_autologin: Automatische Anmeldung
  setting_date_format: Datumsformat
  setting_time_format: Zeitformat
  setting_cross_project_issue_relations: Ticket-Beziehungen zwischen Projekten erlauben
  setting_issue_list_default_columns: Default-Spalten in der Ticket-Auflistung
  setting_repositories_encodings: Kodierungen der Projektarchive
  setting_commit_logs_encoding: Kodierung der Commit-Log-Meldungen
  setting_emails_footer: E-Mail-Fußzeile
  setting_protocol: Protokoll
  setting_per_page_options: Objekte pro Seite
  setting_user_format: Benutzer-Anzeigeformat
  setting_activity_days_default: Anzahl Tage pro Seite der Projekt-Aktivität
  setting_display_subprojects_issues: Tickets von Unterprojekten im Hauptprojekt anzeigen
  setting_enabled_scm: Aktivierte Versionskontrollsysteme
  setting_mail_handler_body_delimiters: "Schneide E-Mails nach einer dieser Zeilen ab"
  setting_mail_handler_api_enabled: Abruf eingehender E-Mails aktivieren
  setting_mail_handler_api_key: API-Schlüssel
  setting_sequential_project_identifiers: Fortlaufende Projektkennungen generieren
  setting_gravatar_enabled: Gravatar-Benutzerbilder benutzen
  setting_gravatar_default: Standard-Gravatar-Bild
  setting_diff_max_lines_displayed: Maximale Anzahl anzuzeigender Diff-Zeilen
  setting_file_max_size_displayed: Maximale Größe inline angezeigter Textdateien
  setting_repository_log_display_limit: Maximale Anzahl anzuzeigender Revisionen in der Historie einer Datei
  setting_openid: Erlaube OpenID-Anmeldung und -Registrierung
  setting_password_min_length: Mindestlänge des Kennworts
  setting_new_project_user_role_id: Rolle, die einem Nicht-Administrator zugeordnet wird, der ein Projekt erstellt
  setting_default_projects_modules: Standardmäßig aktivierte Module für neue Projekte
  setting_issue_done_ratio: Berechne den Ticket-Fortschritt mittels
  setting_issue_done_ratio_issue_field: Ticket-Feld %-erledigt
  setting_issue_done_ratio_issue_status: Ticket-Status
  setting_start_of_week: Wochenanfang
  setting_rest_api_enabled: REST-Schnittstelle aktivieren
  setting_cache_formatted_text: Formatierten Text im Cache speichern
  setting_issue_startdate_is_adddate: Neue Tickets haben "Heute" als Anfangsdatum

  permission_add_project: Projekt erstellen
  permission_add_subprojects: Unterprojekte erstellen
  permission_edit_project: Projekt bearbeiten
  permission_select_project_modules: Projektmodule auswählen
  permission_manage_members: Mitglieder verwalten
  permission_manage_project_activities: Aktivitäten (Zeiterfassung) verwalten
  permission_manage_versions: Versionen verwalten
  permission_manage_categories: Ticket-Kategorien verwalten
  permission_view_issues: Tickets anzeigen
  permission_add_issues: Tickets hinzufügen
  permission_edit_issues: Tickets bearbeiten
  permission_manage_issue_relations: Ticket-Beziehungen verwalten
  permission_add_issue_notes: Kommentare hinzufügen
  permission_edit_issue_notes: Kommentare bearbeiten
  permission_edit_own_issue_notes: Eigene Kommentare bearbeiten
  permission_move_issues: Tickets verschieben
  permission_delete_issues: Tickets löschen
  permission_manage_public_queries: Öffentliche Filter verwalten
  permission_save_queries: Filter speichern
  permission_view_gantt: Gantt-Diagramm ansehen
  permission_view_calendar: Kalender ansehen
  permission_view_issue_watchers: Liste der Beobachter ansehen
  permission_add_issue_watchers: Beobachter hinzufügen
  permission_delete_issue_watchers: Beobachter löschen
  permission_log_time: Aufwände buchen
  permission_view_time_entries: Gebuchte Aufwände ansehen
  permission_edit_time_entries: Gebuchte Aufwände bearbeiten
  permission_edit_own_time_entries: Selbst gebuchte Aufwände bearbeiten
  permission_manage_news: News verwalten
  permission_comment_news: News kommentieren
  permission_manage_documents: Dokumente verwalten
  permission_view_documents: Dokumente ansehen
  permission_manage_files: Dateien verwalten
  permission_view_files: Dateien ansehen
  permission_manage_wiki: Wiki verwalten
  permission_rename_wiki_pages: Wiki-Seiten umbenennen
  permission_delete_wiki_pages: Wiki-Seiten löschen
  permission_view_wiki_pages: Wiki ansehen
  permission_view_wiki_edits: Wiki-Versionsgeschichte ansehen
  permission_edit_wiki_pages: Wiki-Seiten bearbeiten
  permission_delete_wiki_pages_attachments: Anhänge löschen
  permission_protect_wiki_pages: Wiki-Seiten schützen
  permission_manage_repository: Projektarchiv verwalten
  permission_browse_repository: Projektarchiv ansehen
  permission_view_changesets: Changesets ansehen
  permission_commit_access: Commit-Zugriff (über WebDAV)
  permission_manage_boards: Foren verwalten
  permission_view_messages: Forenbeiträge ansehen
  permission_add_messages: Forenbeiträge hinzufügen
  permission_edit_messages: Forenbeiträge bearbeiten
  permission_edit_own_messages: Eigene Forenbeiträge bearbeiten
  permission_delete_messages: Forenbeiträge löschen
  permission_delete_own_messages: Eigene Forenbeiträge löschen
  permission_export_wiki_pages: Wiki-Seiten exportieren
  permission_manage_subtasks: Unteraufgaben verwalten

  project_module_issue_tracking: Ticket-Verfolgung
  project_module_time_tracking: Zeiterfassung
  project_module_news: News
  project_module_documents: Dokumente
  project_module_files: Dateien
  project_module_wiki: Wiki
  project_module_repository: Projektarchiv
  project_module_boards: Foren
  project_module_calendar: Kalender
  project_module_gantt: Gantt

  label_user: Benutzer
  label_user_plural: Benutzer
  label_user_new: Neuer Benutzer
  label_user_anonymous: Anonym
  label_project: Projekt
  label_project_new: Neues Projekt
  label_project_plural: Projekte
  label_x_projects:
    zero:  keine Projekte
    one:   1 Projekt
    other: "%{count} Projekte"
  label_project_all: Alle Projekte
  label_project_latest: Neueste Projekte
  label_project_view_all: Alle Projekte anzeigen
  label_issue: Ticket
  label_issue_new: Neues Ticket
  label_issue_plural: Tickets
  label_issue_view_all: Alle Tickets anzeigen
  label_issues_by: "Tickets von %{value}"
  label_issue_added: Ticket hinzugefügt
  label_issue_updated: Ticket aktualisiert
  label_document: Dokument
  label_document_new: Neues Dokument
  label_document_plural: Dokumente
  label_document_added: Dokument hinzugefügt
  label_role: Rolle
  label_role_plural: Rollen
  label_role_new: Neue Rolle
  label_role_and_permissions: Rollen und Rechte
  label_member: Mitglied
  label_member_new: Neues Mitglied
  label_member_plural: Mitglieder
  label_modules: Module
  label_tracker: Tracker
  label_tracker_plural: Tracker
  label_tracker_new: Neuer Tracker
  label_workflow: Workflow
  label_issue_status: Ticket-Status
  label_issue_status_plural: Ticket-Status
  label_issue_status_new: Neuer Status
  label_issue_category: Ticket-Kategorie
  label_issue_category_plural: Ticket-Kategorien
  label_issue_category_new: Neue Kategorie
  label_custom_field: Benutzerdefiniertes Feld
  label_custom_field_plural: Benutzerdefinierte Felder
  label_custom_field_new: Neues Feld
  label_enumerations: Aufzählungen
  label_enumeration_new: Neuer Wert
  label_information: Information
  label_information_plural: Informationen
  label_please_login: Anmelden
  label_register: Registrieren
  label_login_with_open_id_option: oder mit OpenID anmelden
  label_password_lost: Kennwort vergessen
  label_home: Hauptseite
  label_my_page: Meine Seite
  label_my_account: Mein Konto
  label_my_projects: Meine Projekte
  label_my_page_block: Bereich "Meine Seite"
  label_administration: Administration
  label_login: Anmelden
  label_logout: Abmelden
  label_help: Hilfe
  label_reported_issues: Gemeldete Tickets
  label_assigned_to_me_issues: Mir zugewiesen
  label_last_login: Letzte Anmeldung
  label_registered_on: Angemeldet am
  label_activity: Aktivität
  label_overall_activity: Aktivität aller Projekte anzeigen
  label_user_activity: "Aktivität von %{value}"
  label_new: Neu
  label_logged_as: Angemeldet als
  label_environment: Umgebung
  label_authentication: Authentifizierung
  label_auth_source: Authentifizierungs-Modus
  label_auth_source_new: Neuer Authentifizierungs-Modus
  label_auth_source_plural: Authentifizierungs-Arten
  label_subproject_plural: Unterprojekte
  label_subproject_new: Neues Unterprojekt
  label_and_its_subprojects: "%{value} und dessen Unterprojekte"
  label_min_max_length: Länge (Min. - Max.)
  label_list: Liste
  label_date: Datum
  label_integer: Zahl
  label_float: Fließkommazahl
  label_boolean: Boolean
  label_string: Text
  label_text: Langer Text
  label_attribute: Attribut
  label_attribute_plural: Attribute
  label_download: "%{count} Download"
  label_download_plural: "%{count} Downloads"
  label_no_data: Nichts anzuzeigen
  label_change_status: Statuswechsel
  label_history: Historie
  label_attachment: Datei
  label_attachment_new: Neue Datei
  label_attachment_delete: Anhang löschen
  label_attachment_plural: Dateien
  label_file_added: Datei hinzugefügt
  label_report: Bericht
  label_report_plural: Berichte
  label_news: News
  label_news_new: News hinzufügen
  label_news_plural: News
  label_news_latest: Letzte News
  label_news_view_all: Alle News anzeigen
  label_news_added: News hinzugefügt
  label_settings: Konfiguration
  label_overview: Übersicht
  label_version: Version
  label_version_new: Neue Version
  label_version_plural: Versionen
  label_close_versions: Vollständige Versionen schließen
  label_confirmation: Bestätigung
  label_export_to: "Auch abrufbar als:"
  label_read: Lesen...
  label_public_projects: Öffentliche Projekte
  label_checked: ausgewählt
  label_open_issues: offen
  label_open_issues_plural: offen
  label_closed_issues: geschlossen
  label_closed_issues_plural: geschlossen
  label_x_open_issues_abbr_on_total:
    zero:  0 offen / %{total}
    one:   1 offen / %{total}
    other: "%{count} offen / %{total}"
  label_x_open_issues_abbr:
    zero:  0 offen
    one:   1 offen
    other: "%{count} offen"
  label_x_closed_issues_abbr:
    zero:  0 geschlossen
    one:   1 geschlossen
    other: "%{count} geschlossen"
  label_total: Gesamtzahl
  label_permissions: Berechtigungen
  label_current_status: Gegenwärtiger Status
  label_new_statuses_allowed: Neue Berechtigungen
  label_all: alle
  label_none: kein
  label_nobody: Niemand
  label_next: Weiter
  label_previous: Zurück
  label_used_by: Benutzt von
  label_details: Details
  label_add_note: Kommentar hinzufügen
  label_per_page: Pro Seite
  label_calendar: Kalender
  label_calendar_show: Kalender anzeigen
  label_months_from: Monate ab
  label_gantt: Gantt-Diagramm
  label_internal: Intern
  label_last_changes: "%{count} letzte Änderungen"
  label_change_view_all: Alle Änderungen anzeigen
  label_personalize_page: Diese Seite anpassen
  label_comment: Kommentar
  label_comment_plural: Kommentare
  label_x_comments:
    zero: keine Kommentare
    one: 1 Kommentar
    other: "%{count} Kommentare"
  label_comment_add: Kommentar hinzufügen
  label_comment_added: Kommentar hinzugefügt
  label_comment_delete: Kommentar löschen
  label_query: Benutzerdefinierte Abfrage
  label_query_plural: Benutzerdefinierte Berichte
  label_query_new: Neuer Bericht
  label_filter_add: Filter hinzufügen
  label_filter_plural: Filter
  label_equals: ist
  label_not_equals: ist nicht
  label_in_less_than: in weniger als
  label_in_more_than: in mehr als
  label_greater_or_equal: ">="
  label_less_or_equal: "<="
  label_in: an
  label_today: heute
  label_all_time: gesamter Zeitraum
  label_yesterday: gestern
  label_this_week: aktuelle Woche
  label_last_week: vorige Woche
  label_last_n_days: "die letzten %{count} Tage"
  label_this_month: aktueller Monat
  label_last_month: voriger Monat
  label_this_year: aktuelles Jahr
  label_date_range: Zeitraum
  label_less_than_ago: vor weniger als
  label_more_than_ago: vor mehr als
  label_ago: vor
  label_contains: enthält
  label_not_contains: enthält nicht
  label_day_plural: Tage
  label_repository: Projektarchiv
  label_repository_plural: Projektarchive
  label_browse: Codebrowser
  label_modification: "%{count} Änderung"
  label_modification_plural: "%{count} Änderungen"
  label_branch: Zweig
  label_tag: Markierung
  label_revision: Revision
  label_revision_plural: Revisionen
  label_revision_id: Revision %{value}
  label_associated_revisions: Zugehörige Revisionen
  label_added: hinzugefügt
  label_modified: geändert
  label_copied: kopiert
  label_renamed: umbenannt
  label_deleted: gelöscht
  label_latest_revision: Aktuellste Revision
  label_latest_revision_plural: Aktuellste Revisionen
  label_view_revisions: Revisionen anzeigen
  label_view_all_revisions: Alle Revisionen anzeigen
  label_max_size: Maximale Größe
  label_sort_highest: An den Anfang
  label_sort_higher: Eins höher
  label_sort_lower: Eins tiefer
  label_sort_lowest: Ans Ende
  label_add_columns: Ausgewählte Spalten hinzufügen
  label_remove_columns: Ausgewählte Spalten entfernen
  label_roadmap: Roadmap
  label_roadmap_due_in: "Fällig in %{value}"
  label_roadmap_overdue: "%{value} verspätet"
  label_roadmap_no_issues: Keine Tickets für diese Version
  label_search: Suche
  search_input_placeholder: Suche ...
  label_result_plural: Resultate
  label_all_words: Alle Wörter
  label_wiki: Wiki
  label_wiki_edit: Wiki-Bearbeitung
  label_wiki_edit_plural: Wiki-Bearbeitungen
  label_wiki_page: Wiki-Seite
  label_wiki_page_plural: Wiki-Seiten
  label_index_by_title: Seiten nach Titel sortiert
  label_index_by_date: Seiten nach Datum sortiert
  label_current_version: Gegenwärtige Version
  label_preview: Vorschau
  label_feed_plural: Feeds
  label_changes_details: Details aller Änderungen
  label_issue_tracking: Tickets
  label_spent_time: Aufgewendete Zeit
  label_overall_spent_time: Aufgewendete Zeit aller Projekte anzeigen
  label_f_hour: "%{value} Stunde"
  label_f_hour_plural: "%{value} Stunden"
  label_time_tracking: Zeiterfassung
  label_change_plural: Änderungen
  label_statistics: Statistiken
  label_commits_per_month: Übertragungen pro Monat
  label_commits_per_author: Übertragungen pro Autor
  label_view_diff: Unterschiede anzeigen
  label_diff_inline: einspaltig
  label_diff_side_by_side: nebeneinander
  label_options: Optionen
  label_copy_workflow_from: Workflow kopieren von
  label_permissions_report: Berechtigungsübersicht
  label_watched_issues: Beobachtete Tickets
  label_related_issues: Zugehörige Tickets
  label_applied_status: Zugewiesener Status
  label_loading: Lade...
  label_relation_new: Neue Beziehung
  label_relation_delete: Beziehung löschen
  label_relates_to: Beziehung mit
  label_duplicates: Duplikat von
  label_duplicated_by: Dupliziert durch
  label_blocks: Blockiert
  label_blocked_by: Blockiert durch
  label_precedes: Vorgänger von
  label_follows: folgt
  label_end_to_start: Ende - Anfang
  label_end_to_end: Ende - Ende
  label_start_to_start: Anfang - Anfang
  label_start_to_end: Anfang - Ende
  label_stay_logged_in: Angemeldet bleiben
  label_disabled: gesperrt
  label_show_completed_versions: Abgeschlossene Versionen anzeigen
  label_me: ich
  label_board: Forum
  label_board_new: Neues Forum
  label_board_plural: Foren
  label_board_locked: Gesperrt
  label_board_sticky: Wichtig (immer oben)
  label_topic_plural: Themen
  label_message_plural: Forenbeiträge
  label_message_last: Letzter Forenbeitrag
  label_message_new: Neues Thema
  label_message_posted: Forenbeitrag hinzugefügt
  label_reply_plural: Antworten
  label_send_information: Sende Kontoinformationen zum Benutzer
  label_year: Jahr
  label_month: Monat
  label_week: Woche
  label_date_from: Von
  label_date_to: Bis
  label_language_based: Sprachabhängig
  label_sort_by: "Sortiert nach %{value}"
  label_send_test_email: Test-E-Mail senden
  label_feeds_access_key: RSS-Zugriffsschlüssel
  label_missing_feeds_access_key: Der RSS-Zugriffsschlüssel fehlt.
  label_feeds_access_key_created_on: "Atom-Zugriffsschlüssel vor %{value} erstellt"
  label_module_plural: Module
  label_added_time_by: "Von %{author} vor %{age} hinzugefügt"
  label_updated_time_by: "Von %{author} vor %{age} aktualisiert"
  label_updated_time: "Vor %{value} aktualisiert"
  label_jump_to_a_project: Zu einem Projekt springen...
  label_file_plural: Dateien
  label_changeset_plural: Changesets
  label_default_columns: Standard-Spalten
  label_no_change_option: (Keine Änderung)
  label_bulk_edit_selected_issues: Alle ausgewählten Tickets bearbeiten
  label_theme: Stil
  label_default: Standard
  label_search_titles_only: Nur Titel durchsuchen
  label_user_mail_option_all: "Für alle Ereignisse in all meinen Projekten"
  label_user_mail_option_selected: "Für alle Ereignisse in den ausgewählten Projekten..."
  label_user_mail_no_self_notified: "Ich möchte nicht über Änderungen benachrichtigt werden, die ich selbst durchführe."
  label_registration_activation_by_email: Kontoaktivierung durch E-Mail
  label_registration_manual_activation: Manuelle Kontoaktivierung
  label_registration_automatic_activation: Automatische Kontoaktivierung
  label_display_per_page: "Pro Seite: %{value}"
  label_age: Geändert vor
  label_change_properties: Eigenschaften ändern
  label_general: Allgemein
  label_more: Mehr
  label_scm: Versionskontrollsystem
  label_plugins: Plugins
  label_ldap_authentication: LDAP-Authentifizierung
  label_downloads_abbr: D/L
  label_optional_description: Beschreibung (optional)
  label_add_another_file: Eine weitere Datei hinzufügen
  label_preferences: Präferenzen
  label_chronological_order: in zeitlicher Reihenfolge
  label_reverse_chronological_order: in umgekehrter zeitlicher Reihenfolge
  label_planning: Terminplanung
  label_incoming_emails: Eingehende E-Mails
  label_generate_key: Generieren
  label_issue_watchers: Beobachter
  label_example: Beispiel
  label_display: Anzeige
  label_sort: Sortierung
  label_ascending: Aufsteigend
  label_descending: Absteigend
  label_date_from_to: von %{start} bis %{end}
  label_wiki_content_added: Die Wiki-Seite wurde erfolgreich hinzugefügt.
  label_wiki_content_updated: Die Wiki-Seite wurde erfolgreich aktualisiert.
  label_group: Gruppe
  label_group_plural: Gruppen
  label_group_new: Neue Gruppe
  label_time_entry_plural: Benötigte Zeit
  label_version_sharing_none: Nicht gemeinsam verwenden
  label_version_sharing_descendants: Mit Unterprojekten
  label_version_sharing_hierarchy: Mit Projekthierarchie
  label_version_sharing_tree: Mit Projektbaum
  label_version_sharing_system: Mit allen Projekten
  label_update_issue_done_ratios: Ticket-Fortschritt aktualisieren
  label_copy_source: Quelle
  label_copy_target: Ziel
  label_copy_same_as_target: So wie das Ziel
  label_display_used_statuses_only: Zeige nur Status an, die von diesem Tracker verwendet werden
  label_api_access_key: API-Zugriffsschlüssel
  label_missing_api_access_key: Der API-Zugriffsschlüssel fehlt.
  label_api_access_key_created_on: Der API-Zugriffsschlüssel wurde vor %{value} erstellt
  label_profile: Profil
  label_subtask_plural: Unteraufgaben
  label_project_copy_notifications: Sende Mailbenachrichtigungen beim Kopieren des Projekts.
  label_principal_search: "Nach Benutzer oder Gruppe suchen:"
  label_user_search: "Nach Benutzer suchen:"
  label_enable_multi_select: Mehrfachauswahl umschalten
  label_deleted_custom_field: '(gelöschtes benutzerdefiniertes Feld)'
  label_table_of_contents: Inhaltsverzeichnis
  label_top_menu: Hauptmenu
  label_main_menu: Nebenmenu
  label_content: Inhalt

  button_login: Anmelden
  button_submit: OK
  button_save: Speichern
  button_check_all: Alles auswählen
  button_uncheck_all: Alles abwählen
  button_delete: Löschen
  button_create: Anlegen
  button_create_and_continue: Anlegen und weiter
  button_test: Testen
  button_edit: Bearbeiten
  button_edit_associated_wikipage: "Zugehörige Wikiseite bearbeiten: %{page_title}"
  button_add: Hinzufügen
  button_change: Wechseln
  button_apply: Anwenden
  button_clear: Zurücksetzen
  button_lock: Sperren
  button_unlock: Entsperren
  button_download: Download
  button_list: Liste
  button_view: Anzeigen
  button_move: Verschieben
  button_move_and_follow: Verschieben und Ticket anzeigen
  button_back: Zurück
  button_cancel: Abbrechen
  button_activate: Aktivieren
  button_sort: Sortieren
  button_log_time: Aufwand buchen
  button_rollback: Auf diese Version zurücksetzen
  button_watch: Beobachten
  button_unwatch: Nicht beobachten
  button_reply: Antworten
  button_archive: Archivieren
  button_unarchive: Entarchivieren
  button_reset: Zurücksetzen
  button_rename: Umbenennen
  button_change_password: Kennwort ändern
  button_copy: Kopieren
  button_copy_and_follow: Kopieren und Ticket anzeigen
  button_annotate: Annotieren
  button_update: Bearbeiten
  button_configure: Konfigurieren
  button_quote: Zitieren
  button_duplicate: Duplizieren
  button_show: Anzeigen
  button_remove_widget: Infobox löschen

  status_active: aktiv
  status_registered: angemeldet
  status_locked: gesperrt

  version_status_open: offen
  version_status_locked: gesperrt
  version_status_closed: abgeschlossen

  field_active: Aktiv

  text_select_mail_notifications: Bitte wählen Sie die Aktionen aus, für die eine Mailbenachrichtigung gesendet werden soll.
  text_regexp_info: z. B. ^[A-Z0-9]+$
  text_min_max_length_info: 0 heißt keine Beschränkung
  text_project_destroy_confirmation: Sind Sie sicher, dass sie das Projekt löschen wollen?
  text_subprojects_destroy_warning: "Dessen Unterprojekte (%{value}) werden ebenfalls gelöscht."
  text_workflow_edit: Workflow zum Bearbeiten auswählen
  text_are_you_sure: Sind Sie sicher?
  text_are_you_sure_with_children: "Lösche Aufgabe und alle Unteraufgaben?"
  text_journal_changed: "%{label} wurde von %{old} zu %{new} geändert"
  text_journal_set_to: "%{label} wurde auf %{value} gesetzt"
  text_journal_deleted: "%{label} %{old} wurde gelöscht"
  text_journal_added: "%{label} %{value} wurde hinzugefügt"
  text_tip_issue_begin_day: Aufgabe, die an diesem Tag beginnt
  text_tip_issue_end_day: Aufgabe, die an diesem Tag endet
  text_tip_issue_begin_end_day: Aufgabe, die an diesem Tag beginnt und endet
  text_project_identifier_info: 'Kleinbuchstaben (a-z), Ziffern, Binde- und Unterstriche erlaubt, muss mit einem Kleinbuchstaben beginnen.<br />Einmal gespeichert, kann die Kennung nicht mehr geändert werden.'
  text_caracters_maximum: "Max. %{count} Zeichen."
  text_caracters_minimum: "Muss mindestens %{count} Zeichen lang sein."
  text_length_between: "Länge zwischen %{min} und %{max} Zeichen."
  text_tracker_no_workflow: Kein Workflow für diesen Tracker definiert.
  text_unallowed_characters: Nicht erlaubte Zeichen
  text_comma_separated: Mehrere Werte erlaubt (durch Komma getrennt).
  text_line_separated: Mehrere Werte sind erlaubt (eine Zeile pro Wert).
  text_issues_ref_in_commit_messages: Ticket-Beziehungen und -Status in Commit-Log-Meldungen
  text_issue_added: "Ticket %{id} wurde erstellt von %{author}."
  text_issue_updated: "Ticket %{id} wurde aktualisiert von %{author}."
  text_wiki_destroy_confirmation: Sind Sie sicher, dass Sie dieses Wiki mit sämtlichem Inhalt löschen möchten?
  text_issue_category_destroy_question: "Einige Tickets (%{count}) sind dieser Kategorie zugeodnet. Was möchten Sie tun?"
  text_issue_category_destroy_assignments: Kategorie-Zuordnung entfernen
  text_issue_category_reassign_to: Tickets dieser Kategorie zuordnen
  text_user_mail_option: "Für nicht ausgewählte Projekte werden Sie nur Benachrichtigungen für Dinge erhalten, die Sie beobachten oder an denen Sie beteiligt sind (z. B. Tickets, deren Autor Sie sind oder die Ihnen zugewiesen sind)."
  text_no_configuration_data: "Rollen, Tracker, Ticket-Status und Workflows wurden noch nicht konfiguriert.\nEs ist sehr zu empfehlen, die Standard-Konfiguration zu laden. Sobald sie geladen ist, können Sie sie abändern."
  text_load_default_configuration: Standard-Konfiguration laden
  text_status_changed_by_changeset: "Status geändert durch Changeset %{value}."
  text_issues_destroy_confirmation: 'Sind Sie sicher, dass Sie die ausgewählten Tickets löschen möchten?'
  text_select_project_modules: 'Bitte wählen Sie die Module aus, die in diesem Projekt aktiviert sein sollen:'
  text_default_administrator_account_changed: Administrator-Kennwort geändert
  text_file_repository_writable: Verzeichnis für Dateien beschreibbar
  text_plugin_assets_writable: Verzeichnis für Plugin-Assets beschreibbar
  text_rmagick_available: RMagick verfügbar (optional)
  text_destroy_time_entries_question: Es wurden bereits %{hours} Stunden auf dieses Ticket gebucht. Was soll mit den Aufwänden geschehen?
  text_destroy_time_entries: Gebuchte Aufwände löschen
  text_assign_time_entries_to_project: Gebuchte Aufwände dem Projekt zuweisen
  text_reassign_time_entries: 'Gebuchte Aufwände diesem Ticket zuweisen:'
  text_user_wrote: "%{value} schrieb:"
  text_enumeration_destroy_question: "%{count} Objekt(e) sind diesem Wert zugeordnet."
  text_enumeration_category_reassign_to: 'Die Objekte stattdessen diesem Wert zuordnen:'
  text_email_delivery_not_configured: "Der SMTP-Server ist nicht konfiguriert und Mailbenachrichtigungen sind ausgeschaltet.\nNehmen Sie die Einstellungen für Ihren SMTP-Server in config/configuration.yml vor und starten Sie die Applikation neu."
  text_repository_usernames_mapping: "Bitte legen Sie die Zuordnung der Redmine-Benutzer zu den Benutzernamen der Commit-Log-Meldungen des Projektarchivs fest.\nBenutzer mit identischen Redmine- und Projektarchiv-Benutzernamen oder -E-Mail-Adressen werden automatisch zugeordnet."
  text_diff_truncated: '... Dieser Diff wurde abgeschnitten, weil er die maximale Anzahl anzuzeigender Zeilen überschreitet.'
  text_custom_field_possible_values_info: 'Eine Zeile pro Wert'
  text_wiki_page_destroy_question: "Diese Seite hat %{descendants} Unterseite(n). Was möchten Sie tun?"
  text_wiki_page_nullify_children: Verschiebe die Unterseiten auf die oberste Ebene
  text_wiki_page_destroy_children: Lösche alle Unterseiten
  text_wiki_page_reassign_children: Ordne die Unterseiten dieser Seite zu
  text_own_membership_delete_confirmation: "Sie sind dabei, einige oder alle Ihre Berechtigungen zu entfernen. Es ist möglich, dass Sie danach das Projekt nicht mehr ansehen oder bearbeiten dürfen.\nSind Sie sicher, dass Sie dies tun möchten?"
  text_zoom_in: Zoom in
  text_zoom_out: Zoom out
  text_analyze: "Weiter analysieren: %{subject}"

  default_role_manager: Manager
  default_role_developer: Entwickler
  default_role_reporter: Reporter
  default_role_non_member: Non member
  default_role_anonymous: Anonymous
  default_tracker_bug: Fehler
  default_tracker_feature: Feature
  default_tracker_support: Unterstützung
  default_issue_status_new: Neu
  default_issue_status_in_progress: In Bearbeitung
  default_issue_status_resolved: Gelöst
  default_issue_status_feedback: Feedback
  default_issue_status_closed: Erledigt
  default_issue_status_rejected: Abgewiesen
  default_doc_category_user: Benutzerdokumentation
  default_doc_category_tech: Technische Dokumentation
  default_priority_low: Niedrig
  default_priority_normal: Normal
  default_priority_high: Hoch
  default_priority_urgent: Dringend
  default_priority_immediate: Sofort
  default_activity_design: Design
  default_activity_development: Entwicklung

  enumeration_issue_priorities: Ticket-Prioritäten
  enumeration_doc_categories: Dokumentenkategorien
  enumeration_activities: Aktivitäten (Zeiterfassung)
  enumeration_system_activity: System-Aktivität

  field_text: Textfeld
  label_user_mail_option_only_owner: Nur für Aufgaben die ich angelegt habe
  setting_default_notification_option: Standard Benachrichtigungsoptionen
  label_user_mail_option_only_my_events: Nur für Aufgaben die ich beobachte oder an welchen ich mitarbeite
  label_user_mail_option_only_assigned: Nur für Aufgaben für die ich zuständig bin.
  notice_not_authorized_archived_project: Das Projekt wurde archiviert und ist daher nicht nicht verfügbar.
  label_user_mail_option_none: keine Ereignisse
  field_member_of_group: Zuständigkeitsgruppe
  field_assigned_to_role: Zuständigkeitsrolle
  field_visible: Sichtbar
  setting_emails_header: Emailkopf
  setting_commit_logtime_activity_id: Aktivität für die Zeiterfassung
  text_time_logged_by_changeset: Angewendet in Changeset %{value}.
  setting_commit_logtime_enabled: Aktiviere Zeitlogging
  notice_gantt_chart_truncated: Die Grafik ist unvollständig, da das Maximum der anzeigbaren Aufgaben überschritten wurde (%{max})
  setting_gantt_items_limit: Maximale Anzahl von Aufgaben die im Gantt-Chart angezeigt werden.
  text_powered_by: Powered by %{link}
  label_cvs_module: Module
  label_filesystem_path: Root directory
  label_darcs_path: Root directory
  label_bazaar_path: Root directory
  label_cvs_path: CVSROOT
  label_git_path: Path to .git directory
  label_mercurial_path: Root directory
  label_my_queries: "Meine Berichte"
  label_additional_workflow_transitions_for_assignee: Additional transitions allowed when the user is the assignee
  text_journal_changed_no_detail: "%{label} aktualisiert"
  button_expand_all: "Alle aufklappen"
  button_collapse_all: "Alle zuklappen"
  label_additional_workflow_transitions_for_author: Additional transitions allowed when the user is the author
  field_effective_date: "Abgabedatum"
  label_news_comment_added: "Kommentar einer News hinzugefügt"
  field_warn_on_leaving_unsaved: "Beim Verlassen einer Seite mit ungespeichertem Text warnen"
  field_impaired_settings: "ChiliProject bietet eine optimierte Oberfläche für motorisch- oder seh-behinderte Nutzer"
  field_impaired: "Angepasste ChiliProject-Oberfläche benutzen"
  text_warn_on_leaving_unsaved: "Der eingegebene Text wird nicht gespeichert, wenn sie die Seite jetzt verlassen."
  text_default_encoding: "Default: UTF-8"
  text_git_repo_example: a bare and local repository (e.g. /gitrepo, c:\gitrepo)
  label_notify_member_plural: "Ticket-Aktualisierungen per E-Mail verschicken"
  label_path_encoding: Path encoding
  text_mercurial_repo_example: local repository (e.g. /hgrepo, c:\hgrepo)
  label_diff: diff
  description_filter: Filter
  description_search: Suchfeld
  description_choose_project: Projekte
  description_project_scope: Suchbereich
  description_notes: Kommentare
  description_message_content: Nachrichteninhalt
  description_query_sort_criteria_attribute: Sortierattribut
  description_query_sort_criteria_direction: Sortierrichtung
  description_user_mail_notification: Mailbenachrichtigungseinstellung
  description_available_columns: Verfügbare Spalten
  description_selected_columns: Ausgewählte Spalten
  description_issue_category_reassign: Neue Kategorie wählen
  description_wiki_subpages_reassign: Neue Elternseite wählen
  description_date_range_list: Zeitraum aus einer Liste wählen
  description_date_range_interval: Zeitraum durch Start- und Enddatum festlegen
  description_date_from: Startdatum eintragen
  description_date_to: Enddatum eintragen
<<<<<<< HEAD
  description_select_issue: Ticket auswählen
  description_enter_number: Zahl eingeben
  description_enter_text: Text eingeben
  description_compare_from: Vergleiche von Version
  description_compare_to: Vergleiche mit Version
  description_active: Aktiv?
  description_current_position: "Sie sind hier:"
  description_subissue: Unterticket von
=======
  total_progress: Gesamtfortschritt
  description_filter_toggle: Filter aus/einblenden
  description_option_toggle: Optionen aus/einblenden
  description_toc_toggle: Inhaltsverzeichnis aus/einblenden
  description_attachment_toggle: Dateien aus/einblenden
>>>>>>> 165c9619
<|MERGE_RESOLUTION|>--- conflicted
+++ resolved
@@ -1017,7 +1017,6 @@
   description_date_range_interval: Zeitraum durch Start- und Enddatum festlegen
   description_date_from: Startdatum eintragen
   description_date_to: Enddatum eintragen
-<<<<<<< HEAD
   description_select_issue: Ticket auswählen
   description_enter_number: Zahl eingeben
   description_enter_text: Text eingeben
@@ -1026,10 +1025,8 @@
   description_active: Aktiv?
   description_current_position: "Sie sind hier:"
   description_subissue: Unterticket von
-=======
   total_progress: Gesamtfortschritt
   description_filter_toggle: Filter aus/einblenden
   description_option_toggle: Optionen aus/einblenden
   description_toc_toggle: Inhaltsverzeichnis aus/einblenden
-  description_attachment_toggle: Dateien aus/einblenden
->>>>>>> 165c9619
+  description_attachment_toggle: Dateien aus/einblenden