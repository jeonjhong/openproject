#-- copyright
# OpenProject is a project management system.
# Copyright (C) 2012-2014 the OpenProject Foundation (OPF)
#
# This program is free software; you can redistribute it and/or
# modify it under the terms of the GNU General Public License version 3.
#
# OpenProject is a fork of ChiliProject, which is a fork of Redmine. The copyright follows:
# Copyright (C) 2006-2013 Jean-Philippe Lang
# Copyright (C) 2010-2013 the ChiliProject Team
#
# This program is free software; you can redistribute it and/or
# modify it under the terms of the GNU General Public License
# as published by the Free Software Foundation; either version 2
# of the License, or (at your option) any later version.
#
# This program is distributed in the hope that it will be useful,
# but WITHOUT ANY WARRANTY; without even the implied warranty of
# MERCHANTABILITY or FITNESS FOR A PARTICULAR PURPOSE.  See the
# GNU General Public License for more details.
#
# You should have received a copy of the GNU General Public License
# along with this program; if not, write to the Free Software
# Foundation, Inc., 51 Franklin Street, Fifth Floor, Boston, MA  02110-1301, USA.
#
# See doc/COPYRIGHT.rdoc for more details.
#++

de:
  js:
    ajax:
      hide: "Verbergen"
      loading: "Lädt ..."
    button_check_all: "Alles auswählen"
    button_delete: "Löschen"
    button_edit: "Bearbeiten"
<<<<<<< HEAD
    button_log_time: "Aufwand buchen"
    button_move: "Verschieben"
=======
>>>>>>> f99b3619
    button_uncheck_all: "Alles abwählen"
    button_update: "Bearbeiten"
    description_available_columns: "Verfügbare Spalten"
    description_select_work_package: "Arbeitspaket auswählen"
    description_selected_columns: "Ausgewählte Spalten"
    description_subwork_package: "Untergeordnetes Arbeitspaket von"
    filter:
      noneElement: "(keines)"
    general_text_no: "nein"
    general_text_yes: "ja"
    general_text_No: "Nein"
    general_text_Yes: "Ja"
    label_add_columns: "Ausgewählte Spalten hinzufügen"
    label_added_time_by: "Von %{author} %{age} hinzugefügt"
    label_ago: "vor"
    label_all: "alle"
    label_all_work_packages: "alle Arbeitspakete"
    label_ascending: "Aufsteigend"
    label_board_locked: "Gesperrt"
    label_board_sticky: "Wichtig (immer oben)"
    label_closed_work_packages: "geschlossen"
    label_collapse: "Zuklappen"
    label_collapsed: "zugeklappt"
    label_collapse_all: "Alle zuklappen"
    label_contains: "enthält"
    label_descending: "Absteigend"
    label_equals: "ist"
    label_expand: "Aufklappen"
    label_expanded: "aufgeklappt"
    label_expand_all: "Alle aufklappen"
    label_greater_or_equal: ">="
    label_in: "an"
    label_in_less_than: "in weniger als"
    label_in_more_than: "in mehr als"
    label_less_or_equal: "<="
    label_less_than_ago: "vor weniger als"
    label_me: "ich"
    label_menu_collapse: "ausblenden"
    label_menu_expand: "einblenden"
    label_more_than_ago: "vor mehr als"
    label_no_data: "Nichts anzuzeigen"
    label_none: "kein"
    label_not_contains: "enthält nicht"
    label_not_equals: "ist nicht"
    label_open_work_packages: "offen"
    label_remove_columns: "Ausgewählte Spalten entfernen"
    label_sort_by: "Sortiere nach"
    label_sorted_by: "sortiert nach"
    label_sort_higher: "Eins höher"
    label_sort_lower: "Eins tiefer"
    label_status: "Status"
    label_sum_for: "Summe für"
    label_this_week: "aktuelle Woche"
    label_today: "heute"
    label_work_package: "Arbeitspaket"

    text_are_you_sure: "Sind Sie sicher?"

    filter_labels:
      assigned_to: "Zugewiesen an"
      assigned_to_role: "Zuständigkeitsrolle"
      author: "Autor"
      created_at: "Angelegt"
      done_ratio: "% erledigt"
      due_date: "Abgabedatum"
      estimated_hours: "Geschätzter Aufwand"
      fixed_version: "Zielversion"
      member_of_group: "Zuständigkeitsgruppe"
      parent: "Übergeordnete Aufgabe"
      parent_issue: "Übergeordnete Aufgabe"
      parent_work_package: "Übergeordnete Aufgabe"
      priority: "Priorität"
      progress: "% erledigt"
      project: "Projekt"
      responsible: "Verantwortlicher"
      spent_time: "Aufgewendete Zeit"
      subproject: "Unterprojekt von"
      start_date: "Beginn"
      status: "Status"
      subject: "Thema"
      time_entries: "Logzeit"
      type: "Typ"
      updated_at: "Aktualisiert"
      version: "Version"
      watcher: "Beobachter"

    select2:
      input_too_short:
        one: "Bitte geben Sie ein weiteres Zeichen ein"
        other: "Bitte geben Sie {{count}} weitere Zeichen ein"
        zero: "Bitte geben Sie weitere Zeichen ein"
      load_more: "Mehr Ergebnisse werden geladen ..."
      no_matches: "Keine Treffer"
      searching: "Suche ..."
      selection_too_big:
        one: "Sie dürfen nur ein Element auswählen"
        other: "Sie dürfen nur {{limit}} Elemente auswählen"
        zero: "Sie dürfen keine Elemente auswählen"
    timelines:
      cancel: "Abbrechen"
      change: "Planungsveränderung"
      due_date: "Abschlussdatum"
      empty: "(leer)"
      error: "Ein Fehler ist aufgetreten."
      errors:
        report_timeout: "Zeitüberschreitung beim Laden des Zeitplans."
      filter:
        column:
          assigned_to: "Zugewiesen an"
          type: "Typ"
          due_date: "Abschlussdatum"
          name: "Name"
          status: "Status"
          responsible: "Verantwortlicher"
          start_date: "Startdatum"
        grouping_other: "Andere"
        noneSelection: "(keine)"
      name: "Name"
      new_work_package: "Neues Arbeitspaket"
      outline: "Hierarchie zurücksetzen"
      outlines:
        aggregation: "Nur Aggregationen anzeigen"
        level1:      "Bis zur ersten Ebene"
        level2:      "Bis zur zweiten Ebene"
        level3:      "Bis zur dritten Ebene"
        level4:      "Bis zur vierten Ebene"
        level5:      "Bis zur fünften Ebene"
        all:         "Alle Ebenen anzeigen"
      project_status: "Projekt-Status"
      project_type: "Projekt-Typ"
      really_close_dialog: "Dialog schließen und eingegebene Daten verwerfen?"
      responsible: "Verantwortlicher"
      save: "Speichern"
      start_date: "Startdatum"
      tooManyProjects: "Mehr als %{count} Projekte. Bitte genauer filtern!"
      zoom:
        in: "Mehr Details"
        out: "Weniger Details"
        days: "Tage"
        weeks: "Wochen"
        months: "Monate"
        quarters: "Quartale"
        years: "Jahre"
    tl_toolbar:
      zooms: "Zoomstufe"
      outlines: "Hierarchie-Stufe"
    unsupported_browser:
      title: "Ihr Browser wird nicht unterstützt"
      message: "Sie verwenden einen veralteten Browser. OpenProject unterstützt diesen Browser nicht länger. Bitte aktualisieren Sie Ihren Browser."
      learn_more: "Mehr erfahren"
    work_packages:
      label_enable_multi_select: "Mehrfachauswahl umschalten"
      label_filter_add: "Filter hinzufügen"
      label_options: "Optionen"
      description_filter: "Filter"
      description_enter_text: "Text eingeben"
      description_options_hide: "Optionen ausblenden"
      description_options_show: "Optionen einblenden"
      time_relative:
        days: "Tagen"
        weeks: "Wochen"
        months: "Monaten"
      query:
        column_names: "Spalten"
        group_by: "Gruppiere Ergebnisse nach"
        filters: "Filter"
        display_sums: "Summen anzeigen"<|MERGE_RESOLUTION|>--- conflicted
+++ resolved
@@ -34,11 +34,8 @@
     button_check_all: "Alles auswählen"
     button_delete: "Löschen"
     button_edit: "Bearbeiten"
-<<<<<<< HEAD
     button_log_time: "Aufwand buchen"
     button_move: "Verschieben"
-=======
->>>>>>> f99b3619
     button_uncheck_all: "Alles abwählen"
     button_update: "Bearbeiten"
     description_available_columns: "Verfügbare Spalten"
