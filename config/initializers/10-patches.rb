#-- encoding: UTF-8
#-- copyright
# ChiliProject is a project management system.
#
# Copyright (C) 2010-2011 the ChiliProject Team
#
# This program is free software; you can redistribute it and/or
# modify it under the terms of the GNU General Public License
# as published by the Free Software Foundation; either version 2
# of the License, or (at your option) any later version.
#
# See doc/COPYRIGHT.rdoc for more details.
#++


require 'active_record'
<<<<<<< HEAD
=======

# Backported fix for CVE-2012-3465
# https://groups.google.com/d/msg/rubyonrails-security/FgVEtBajcTY/tYLS1JJTu38J
# TODO: Remove this once we are on Rails >= 3.2.8
require 'action_view/helpers/sanitize_helper'
module ActionView::Helpers::SanitizeHelper
  def strip_tags(html)
    self.class.full_sanitizer.sanitize(html)
  end
end

# Backported fix for CVE-2012-3464
# https://groups.google.com/d/msg/rubyonrails-security/kKGNeMrnmiY/r2yM7xy-G48J
# TODO: Remove this once we are on Rails >= 3.2.8
require 'active_support/core_ext/string/output_safety'
class ERB
  module Util
    HTML_ESCAPE["'"] = '&#39;'

    if RUBY_VERSION >= '1.9'
      # A utility method for escaping HTML tag characters.
      # This method is also aliased as <tt>h</tt>.
      #
      # In your ERB templates, use this method to escape any unsafe content. For example:
      # <%=h @person.name %>
      #
      # ==== Example:
      # puts html_escape("is a > 0 & a < 10?")
      # # => is a &gt; 0 &amp; a &lt; 10?
      def html_escape(s)
        s = s.to_s
        if s.html_safe?
          s
        else
          s.gsub(/[&"'><]/, HTML_ESCAPE).html_safe
        end
      end
    else
      def html_escape(s) #:nodoc:
        s = s.to_s
        if s.html_safe?
          s
        else
          s.gsub(/[&"'><]/n) { |special| HTML_ESCAPE[special] }.html_safe
        end
      end
    end

    # Aliasing twice issues a warning "discarding old...". Remove first to avoid it.
    remove_method(:h)
    alias h html_escape

    module_function :h

    singleton_class.send(:remove_method, :html_escape)
    module_function :html_escape
  end
end


require 'action_view/helpers/tag_helper'
module ActionView::Helpers::TagHelper
  def escape_once(html)
    ActiveSupport::Multibyte.clean(html.to_s).gsub(/[\"\'><]|&(?!([a-zA-Z]+|(#\d+));)/) { |special| ERB::Util::HTML_ESCAPE[special] }
  end
end


>>>>>>> 2c306713
module ActiveRecord
  class Base
    include Redmine::I18n

    # Translate attribute names for validation errors display
    def self.human_attribute_name(attr, options = {})
      l("field_#{attr.to_s.gsub(/_id$/, '')}")
    end
  end
end

module ActiveRecord
  class Errors
    def full_messages(options = {})
      full_messages = []

      @errors.each_key do |attr|
        @errors[attr].each do |message|
          next unless message

          if attr == "base"
            full_messages << message
          elsif attr == "custom_values"
            # Replace the generic "custom values is invalid"
            # with the errors on custom values
            @base.custom_values.each do |value|
              value.errors.each do |attr, msg|
                full_messages << value.custom_field.name + ' ' + msg
              end
            end
          else
            attr_name = @base.class.human_attribute_name(attr)
            full_messages << attr_name + ' ' + message.to_s
          end
        end
      end
      full_messages
    end
  end
end

module ActionView
  module Helpers
    module AccessibleErrors

      def self.included(base)
        base.send(:include, InstanceMethods)
        base.extend(ClassMethods)
      end

      module ClassMethods
        def wrap_with_error_span(html_tag, object, method)
          object_identifier = erroneous_object_identifier(object.object_id.to_s, method)

          "<span id='#{object_identifier}' class=\"errorSpan\"><a name=\"#{object_identifier}\"></a>#{html_tag}</span>".html_safe
        end

        def erroneous_object_identifier(id, method)
          # select boxes use name_id whereas the validation uses name
          # we have to cut the '_id' of in order for the field to match
          id + "_" + method.gsub("_id", "") + "_error"
        end
      end

      module InstanceMethods

        def error_message_list(objects)
          objects.collect do |object|
            error_messages = []

            object.errors.each_error do |attr, error|
              unless attr == "custom_values"
                # Generating unique identifier in order to jump directly to the field with the error
                object_identifier = erroneous_object_identifier(object.object_id.to_s, attr)

                error_messages << [object.class.human_attribute_name(attr) + " " + error.message, object_identifier]
              end
            end

            # excluding custom_values from the errors.each loop before
            # as more than one error can be assigned to custom_values
            # which would add to many error messages
            if object.errors[:custom_values].any?
              object.custom_values.each do |value|
                value.errors.collect do |attr, msg|
                  # Generating unique identifier in order to jump directly to the field with the error
                  object_identifier = erroneous_object_identifier(value.object_id.to_s, attr)
                  error_messages << [value.custom_field.name + " " + msg, object_identifier]
                end
              end
            end

            error_message_list_elements(error_messages)
          end
        end

        private

        def erroneous_object_identifier(id, method)
          self.class.erroneous_object_identifier(id, method)
        end

        def error_message_list_elements(array)
          array.collect do |msg, identifier|
            content_tag :li do
              content_tag :a,
                          ERB::Util.html_escape(msg),
                          :href => "#" + identifier,
                          :class => "afocus"
            end
          end
        end
      end
    end


    module ActiveRecordHelper
      def error_messages_for(*params)
        options = params.extract_options!.symbolize_keys

        if object = options.delete(:object)
          objects = Array.wrap(object)
        else
          objects = params.collect {|object_name| instance_variable_get("@#{object_name}") }.compact
        end

        count  = objects.inject(0) {|sum, object| sum + object.errors.count }
        unless count.zero?
          html = {}
          [:id, :class].each do |key|
            if options.include?(key)
              value = options[key]
              html[key] = value unless value.blank?
            else
              html[key] = 'errorExplanation'
            end
          end
          options[:object_name] ||= params.first

          I18n.with_options :locale => options[:locale], :scope => [:activerecord, :errors, :template] do |locale|
            header_message = if options.include?(:header_message)
              options[:header_message]
            else
              object_name = options[:object_name].to_s
              object_name = I18n.t(object_name, :default => object_name.gsub('_', ' '), :scope => [:activerecord, :models], :count => 1)
              locale.t :header, :count => count, :model => object_name
            end
            message = options.include?(:message) ? options[:message] : locale.t(:body)

            contents = ''
            contents << content_tag(options[:header_tag] || :h2, header_message) unless header_message.blank?
            contents << content_tag(:p, message) unless message.blank?
            contents << content_tag(:ul, error_message_list(objects))

            content_tag(:div, contents.html_safe, html)
          end
        else
          ''
        end
      end
    end

    module DateHelper
      # distance_of_time_in_words breaks when difference is greater than 30 years
      def distance_of_date_in_words(from_date, to_date = 0, options = {})
        from_date = from_date.to_date if from_date.respond_to?(:to_date)
        to_date = to_date.to_date if to_date.respond_to?(:to_date)
        distance_in_days = (to_date - from_date).abs

        I18n.with_options :locale => options[:locale], :scope => :'datetime.distance_in_words' do |locale|
          case distance_in_days
            when 0..60     then locale.t :x_days,             :count => distance_in_days.round
            when 61..720   then locale.t :about_x_months,     :count => (distance_in_days / 30).round
            else                locale.t :over_x_years,       :count => (distance_in_days / 365).floor
          end
        end
      end
    end
  end
end

ActionView::Base.send :include, ActionView::Helpers::AccessibleErrors

ActionView::Base.field_error_proc = Proc.new do |html_tag, instance|
  if html_tag.include?("<label")
    html_tag.to_s
  else
    ActionView::Base.wrap_with_error_span(html_tag, instance.object, instance.method_name)
  end
end

module ActiveRecord
  class Base
    # active record 2.3 backport, was removed in 3.0, only used in Query
    def self.merge_conditions(*conditions)
      segments = []

      conditions.each do |condition|
        unless condition.blank?
          sql = sanitize_sql(condition)
          segments << sql unless sql.blank?
        end
      end

      "(#{segments.join(') AND (')})" unless segments.empty?
    end
  end

  class Errors
  #  def on_with_id_handling(attribute)
  #    attribute = attribute.to_s
  #    if attribute.ends_with? '_id'
  #      on_without_id_handling(attribute) || on_without_id_handling(attribute[0..-4])
  #    else
  #      on_without_id_handling(attribute)
  #    end
  #  end

  #  alias_method_chain :on, :id_handling
  end
end

module CollectiveIdea
  module Acts
    module NestedSet
      module Model
        # fixes IssueNestedSetTest#test_destroy_parent_issue_updated_during_children_destroy
        def destroy_descendants_with_reload
          destroy_descendants_without_reload
          # Reload is needed because children may have updated their parent (self) during deletion.
          # fixes stale object error in issue_nested_set_test
          reload
        end
        alias_method_chain :destroy_descendants, :reload
      end
    end
  end
<<<<<<< HEAD
end
=======

  # Backported fix for
  # CVE-2012-2660
  # https://groups.google.com/group/rubyonrails-security/browse_thread/thread/f1203e3376acec0f
  #
  # CVE-2012-2694
  # https://groups.google.com/group/rubyonrails-security/browse_thread/thread/8c82d9df8b401c5e
  #
  # TODO: Remove this once we are on Rails >= 3.2.6
  require 'action_controller/request'
  class Request
    protected

    # Remove nils from the params hash
    def deep_munge(hash)
      keys = hash.keys.find_all { |k| hash[k] == [nil] }
      keys.each { |k| hash[k] = nil }

      hash.each_value do |v|
        case v
        when Array
          v.grep(Hash) { |x| deep_munge(x) }
          v.compact!
        when Hash
          deep_munge(v)
        end
      end

      hash
    end

    def parse_query(qs)
      deep_munge(super)
    end
  end
end

# Backported fix for CVE-2012-2695
# https://groups.google.com/group/rubyonrails-security/browse_thread/thread/9782f44c4540cf59
# TODO: Remove this once we are on Rails >= 3.2.6
require 'active_record/base'
module ActiveRecord
  class Base
    class << self
      def sanitize_sql_hash_for_conditions(attrs, default_table_name = quoted_table_name, top_level = true)
        attrs = expand_hash_conditions_for_aggregates(attrs)

        conditions = attrs.map do |attr, value|
          table_name = default_table_name

          if not value.is_a?(Hash)
            attr = attr.to_s

            # Extract table name from qualified attribute names.
            if attr.include?('.') and top_level
              attr_table_name, attr = attr.split('.', 2)
              attr_table_name = connection.quote_table_name(attr_table_name)
            else
              attr_table_name = table_name
            end

            attribute_condition("#{attr_table_name}.#{connection.quote_column_name(attr)}", value)
          elsif top_level
            sanitize_sql_hash_for_conditions(value, connection.quote_table_name(attr.to_s), false)
          else
            raise ActiveRecord::StatementInvalid
          end
        end.join(' AND ')

        replace_bind_variables(conditions, expand_range_bind_variables(attrs.values))
      end
      alias_method :sanitize_sql_hash, :sanitize_sql_hash_for_conditions
    end
  end
end
>>>>>>> 2c306713
<|MERGE_RESOLUTION|>--- conflicted
+++ resolved
@@ -12,79 +12,8 @@
 # See doc/COPYRIGHT.rdoc for more details.
 #++
 
-
 require 'active_record'
-<<<<<<< HEAD
-=======
-
-# Backported fix for CVE-2012-3465
-# https://groups.google.com/d/msg/rubyonrails-security/FgVEtBajcTY/tYLS1JJTu38J
-# TODO: Remove this once we are on Rails >= 3.2.8
-require 'action_view/helpers/sanitize_helper'
-module ActionView::Helpers::SanitizeHelper
-  def strip_tags(html)
-    self.class.full_sanitizer.sanitize(html)
-  end
-end
-
-# Backported fix for CVE-2012-3464
-# https://groups.google.com/d/msg/rubyonrails-security/kKGNeMrnmiY/r2yM7xy-G48J
-# TODO: Remove this once we are on Rails >= 3.2.8
-require 'active_support/core_ext/string/output_safety'
-class ERB
-  module Util
-    HTML_ESCAPE["'"] = '&#39;'
-
-    if RUBY_VERSION >= '1.9'
-      # A utility method for escaping HTML tag characters.
-      # This method is also aliased as <tt>h</tt>.
-      #
-      # In your ERB templates, use this method to escape any unsafe content. For example:
-      # <%=h @person.name %>
-      #
-      # ==== Example:
-      # puts html_escape("is a > 0 & a < 10?")
-      # # => is a &gt; 0 &amp; a &lt; 10?
-      def html_escape(s)
-        s = s.to_s
-        if s.html_safe?
-          s
-        else
-          s.gsub(/[&"'><]/, HTML_ESCAPE).html_safe
-        end
-      end
-    else
-      def html_escape(s) #:nodoc:
-        s = s.to_s
-        if s.html_safe?
-          s
-        else
-          s.gsub(/[&"'><]/n) { |special| HTML_ESCAPE[special] }.html_safe
-        end
-      end
-    end
-
-    # Aliasing twice issues a warning "discarding old...". Remove first to avoid it.
-    remove_method(:h)
-    alias h html_escape
-
-    module_function :h
-
-    singleton_class.send(:remove_method, :html_escape)
-    module_function :html_escape
-  end
-end
-
-
-require 'action_view/helpers/tag_helper'
-module ActionView::Helpers::TagHelper
-  def escape_once(html)
-    ActiveSupport::Multibyte.clean(html.to_s).gsub(/[\"\'><]|&(?!([a-zA-Z]+|(#\d+));)/) { |special| ERB::Util::HTML_ESCAPE[special] }
-  end
-end
-
-
->>>>>>> 2c306713
+
 module ActiveRecord
   class Base
     include Redmine::I18n
@@ -322,82 +251,4 @@
       end
     end
   end
-<<<<<<< HEAD
-end
-=======
-
-  # Backported fix for
-  # CVE-2012-2660
-  # https://groups.google.com/group/rubyonrails-security/browse_thread/thread/f1203e3376acec0f
-  #
-  # CVE-2012-2694
-  # https://groups.google.com/group/rubyonrails-security/browse_thread/thread/8c82d9df8b401c5e
-  #
-  # TODO: Remove this once we are on Rails >= 3.2.6
-  require 'action_controller/request'
-  class Request
-    protected
-
-    # Remove nils from the params hash
-    def deep_munge(hash)
-      keys = hash.keys.find_all { |k| hash[k] == [nil] }
-      keys.each { |k| hash[k] = nil }
-
-      hash.each_value do |v|
-        case v
-        when Array
-          v.grep(Hash) { |x| deep_munge(x) }
-          v.compact!
-        when Hash
-          deep_munge(v)
-        end
-      end
-
-      hash
-    end
-
-    def parse_query(qs)
-      deep_munge(super)
-    end
-  end
-end
-
-# Backported fix for CVE-2012-2695
-# https://groups.google.com/group/rubyonrails-security/browse_thread/thread/9782f44c4540cf59
-# TODO: Remove this once we are on Rails >= 3.2.6
-require 'active_record/base'
-module ActiveRecord
-  class Base
-    class << self
-      def sanitize_sql_hash_for_conditions(attrs, default_table_name = quoted_table_name, top_level = true)
-        attrs = expand_hash_conditions_for_aggregates(attrs)
-
-        conditions = attrs.map do |attr, value|
-          table_name = default_table_name
-
-          if not value.is_a?(Hash)
-            attr = attr.to_s
-
-            # Extract table name from qualified attribute names.
-            if attr.include?('.') and top_level
-              attr_table_name, attr = attr.split('.', 2)
-              attr_table_name = connection.quote_table_name(attr_table_name)
-            else
-              attr_table_name = table_name
-            end
-
-            attribute_condition("#{attr_table_name}.#{connection.quote_column_name(attr)}", value)
-          elsif top_level
-            sanitize_sql_hash_for_conditions(value, connection.quote_table_name(attr.to_s), false)
-          else
-            raise ActiveRecord::StatementInvalid
-          end
-        end.join(' AND ')
-
-        replace_bind_variables(conditions, expand_range_bind_variables(attrs.values))
-      end
-      alias_method :sanitize_sql_hash, :sanitize_sql_hash_for_conditions
-    end
-  end
-end
->>>>>>> 2c306713
+end