{
  "name": "openproject",
  "version": "3.0",
  "dependencies": {
    "jquery": "1.11.0",
    "jquery-ujs": "latest",
    "select2": "3.3.2",
    "jquery.atwho": "finnlabs/At.js#0025862f7600c8dddec98caab13a76b11cfaba18",
    "Caret.js": "ichord/Caret.js#72495fcb194a0beec14de25956a7c615ede630b2",
    "openproject-ui_components": "opf/openproject-ui_components#with-bower",
    "angular": "~1.2.14",
    "angular-animate": "~1.2.14",
    "angular-ui-select2": "latest",
    "angular-ui-date": "latest",
    "angular-i18n": "~1.3.0",
<<<<<<< HEAD
    "angular-modal": "~0.3.0"
=======
    "jquery-migrate": "~1.2.1"
>>>>>>> 936b1605
  },
  "devDependencies": {
    "mocha": "~1.14.0",
    "angular-mocks": "~1.2.14",
    "angular-scenario": "~1.2.14",
    "chai": "~1.9.0"
  },
  "resolutions": {
    "select2": "3.3.2",
    "Caret.js": "72495fcb194a0beec14de25956a7c615ede630b2"
  }
}<|MERGE_RESOLUTION|>--- conflicted
+++ resolved
@@ -13,11 +13,8 @@
     "angular-ui-select2": "latest",
     "angular-ui-date": "latest",
     "angular-i18n": "~1.3.0",
-<<<<<<< HEAD
-    "angular-modal": "~0.3.0"
-=======
+    "angular-modal": "~0.3.0",
     "jquery-migrate": "~1.2.1"
->>>>>>> 936b1605
   },
   "devDependencies": {
     "mocha": "~1.14.0",
