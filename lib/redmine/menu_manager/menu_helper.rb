--- conflicted
+++ resolved
@@ -13,12 +13,8 @@
 #++
 
 module Redmine::MenuManager::MenuHelper
-<<<<<<< HEAD
-  include TopMenuHelper
+  include ::Redmine::MenuManager::TopMenuHelper
   include AccessibilityHelper
-=======
-  include ::Redmine::MenuManager::TopMenuHelper
->>>>>>> 2c306713
 
   # Returns the current menu item name
   def current_menu_item
