#-- encoding: UTF-8
#-- copyright
# OpenProject is a project management system.
# Copyright (C) 2012-2015 the OpenProject Foundation (OPF)
#
# This program is free software; you can redistribute it and/or
# modify it under the terms of the GNU General Public License version 3.
#
# OpenProject is a fork of ChiliProject, which is a fork of Redmine. The copyright follows:
# Copyright (C) 2006-2013 Jean-Philippe Lang
# Copyright (C) 2010-2013 the ChiliProject Team
#
# This program is free software; you can redistribute it and/or
# modify it under the terms of the GNU General Public License
# as published by the Free Software Foundation; either version 2
# of the License, or (at your option) any later version.
#
# This program is distributed in the hope that it will be useful,
# but WITHOUT ANY WARRANTY; without even the implied warranty of
# MERCHANTABILITY or FITNESS FOR A PARTICULAR PURPOSE.  See the
# GNU General Public License for more details.
#
# You should have received a copy of the GNU General Public License
# along with this program; if not, write to the Free Software
# Foundation, Inc., 51 Franklin Street, Fifth Floor, Boston, MA  02110-1301, USA.
#
# See doc/COPYRIGHT.rdoc for more details.
#++

require 'roar/decorator'
require 'roar/json/hal'

module API
  module V3
    module WorkPackages
      module Form
        class FormRepresenter < Roar::Decorator
          include Roar::JSON::HAL
          include Roar::Hypermedia
          include API::V3::Utilities::PathHelper

          self.as_strategy = ::API::Utilities::CamelCasingStrategy.new

          def initialize(model, options = {})
            @current_user = options[:current_user]

            super(model)
          end

          property :_type, exec_context: :decorator, writeable: false

          link :self do
            {
              href: api_v3_paths.work_package_form(represented.id),
            }
          end

          link :validate do
            {
              href: api_v3_paths.work_package_form(represented.id),
              method: :post
            }
          end

          link :previewMarkup do
            {
              href: api_v3_paths.render_markup(link: api_v3_paths.work_package(represented.id)),
              method: :post
            }
          end

          link :commit do
            {
              href: api_v3_paths.work_package(represented.id),
              method: :patch
            } if @current_user.allowed_to?(:edit_work_packages, represented.project) &&
                 # Calling valid? on represented empties the list of errors
                 # also removing errors from other sources (like contracts).
                 represented.errors.empty?
          end

          property :payload,
                   embedded: true,
                   decorator: -> (represented, *) {
                     Form::WorkPackagePayloadRepresenter.create_class(represented)
                   },
                   getter: -> (*) { self }
          property :schema,
                   embedded: true,
                   exec_context: :decorator,
                   getter: -> (*) {
                     schema = Schema::WorkPackageSchema.new(work_package: represented)
<<<<<<< HEAD
                     Schema::WorkPackageSchemaRepresenter.new(schema,
                                                              form_embedded: true,
                                                              current_user: @current_user)
=======
                     Schema::WorkPackageSchemaRepresenter.create(schema,
                                                                 current_user: @current_user)
>>>>>>> f46d10f1
                   }
          property :validation_errors, embedded: true, exec_context: :decorator

          def _type
            'Form'
          end

          def validation_errors
            ::API::Errors::Validation.create(represented.errors.dup).inject({}) do |h, (k, v)|
              h[k] = ::API::V3::Errors::ErrorRepresenter.new(v)
              h
            end
          end
        end
      end
    end
  end
end<|MERGE_RESOLUTION|>--- conflicted
+++ resolved
@@ -90,14 +90,9 @@
                    exec_context: :decorator,
                    getter: -> (*) {
                      schema = Schema::WorkPackageSchema.new(work_package: represented)
-<<<<<<< HEAD
-                     Schema::WorkPackageSchemaRepresenter.new(schema,
-                                                              form_embedded: true,
-                                                              current_user: @current_user)
-=======
                      Schema::WorkPackageSchemaRepresenter.create(schema,
+                                                                 form_embedded: true,
                                                                  current_user: @current_user)
->>>>>>> f46d10f1
                    }
           property :validation_errors, embedded: true, exec_context: :decorator
 
