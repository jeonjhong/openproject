--- conflicted
+++ resolved
@@ -120,36 +120,21 @@
 
         link :availableWatchers do
           {
-<<<<<<< HEAD
             href: api_v3_paths.available_watchers(represented.id)
-          } if current_user_allowed_to(:add_work_package_watchers)
-=======
-            href: api_v3_paths.available_watchers(represented.id),
-            title: 'Available Watchers'
           } if current_user_allowed_to(:add_work_package_watchers, context: represented.project)
->>>>>>> 71d066ee
         end
 
         link :watch do
           {
             href: api_v3_paths.work_package_watchers(represented.id),
             method: :post,
-<<<<<<< HEAD
             payload: { user: { href: api_v3_paths.user(current_user.id) } }
           } unless current_user.anonymous? || represented.watcher_users.include?(current_user)
-=======
-            data: { user_id: current_user.id },
-            title: 'Watch work package'
-          } if !current_user.anonymous? &&
-               current_user_allowed_to(:view_work_packages, context: represented.project) &&
-               !represented.watcher_users.include?(current_user)
->>>>>>> 71d066ee
         end
 
         link :unwatch do
           {
             href: "#{api_v3_paths.work_package_watchers(represented.id)}/#{current_user.id}",
-<<<<<<< HEAD
             method: :delete
           } if represented.watcher_users.include?(current_user)
         end
@@ -157,13 +142,7 @@
         link :watchers do
           {
             href: api_v3_paths.work_package_watchers(represented.id)
-          } if current_user_allowed_to(:view_work_package_watchers)
-=======
-            method: :delete,
-            title: 'Unwatch work package'
-          } if current_user_allowed_to(:view_work_packages, context: represented.project) &&
-               represented.watcher_users.include?(current_user)
->>>>>>> 71d066ee
+          } if current_user_allowed_to(:view_work_package_watchers, context: represented.project)
         end
 
         link :addWatcher do
