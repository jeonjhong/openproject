--- conflicted
+++ resolved
@@ -32,13 +32,8 @@
 module OpenProject
   module VERSION #:nodoc:
     MAJOR = 4
-<<<<<<< HEAD
     MINOR = 3
     PATCH = 0
-=======
-    MINOR = 2
-    PATCH = 1
->>>>>>> 64af6bac
     TINY  = PATCH # Redmine compat
 
     # Used by semver to define the special version (if any).
