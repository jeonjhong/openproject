#-- encoding: UTF-8
#-- copyright
# OpenProject is a project management system.
# Copyright (C) 2012-2017 the OpenProject Foundation (OPF)
#
# This program is free software; you can redistribute it and/or
# modify it under the terms of the GNU General Public License version 3.
#
# OpenProject is a fork of ChiliProject, which is a fork of Redmine. The copyright follows:
# Copyright (C) 2006-2017 Jean-Philippe Lang
# Copyright (C) 2010-2013 the ChiliProject Team
#
# This program is free software; you can redistribute it and/or
# modify it under the terms of the GNU General Public License
# as published by the Free Software Foundation; either version 2
# of the License, or (at your option) any later version.
#
# This program is distributed in the hope that it will be useful,
# but WITHOUT ANY WARRANTY; without even the implied warranty of
# MERCHANTABILITY or FITNESS FOR A PARTICULAR PURPOSE.  See the
# GNU General Public License for more details.
#
# You should have received a copy of the GNU General Public License
# along with this program; if not, write to the Free Software
# Foundation, Inc., 51 Franklin Street, Fifth Floor, Boston, MA  02110-1301, USA.
#
# See doc/COPYRIGHT.rdoc for more details.
#++

module OpenProject
  class Design
    DEFAULTS = {
      'primary-color'                                        => "#3493B3",
      'primary-color-dark'                                   => "#06799F",
      'alternative-color'                                    => "#35C53F",
      'body-font-family'                                     => "'Lato', 'Lucida Grande', Helvetica, Arial, sans-serif",
      'gray'                                                 => "#EAEAEA",
      'gray-dark'                                            => "#878787",
      'gray-light'                                           => "#F8F8F8",
      'gray-lighter'                                         => "#E9E9E9",
      'light-gray'                                           => "#CCCCCC",
      'body-background'                                      => "#FFFFFF",
      'body-font-color'                                      => "#333333",
      'base-line-height'                                     => "1.5",
      'secondary-color'                                      => "#bfbfbf",
      'font-color-on-primary'                                => "#FFFFFF",
      'font-color-on-primary-dark'                           => "#FFFFFF",
      'font-color-on-secondary'                              => "#FFFFFF",
      'font-color-on-alternative'                            => "#FFFFFF",
      'h1-font-size'                                         => "2rem",
      'h1-font-color'                                        => "$body-font-color",
      'h2-font-size'                                         => "1.5rem",
      'h2-font-color'                                        => "$body-font-color",
      'h3-font-size'                                         => "1.125rem",
      'h3-font-color'                                        => "$body-font-color",
      'h4-font-size'                                         => "calc($h3-font-size * 0.75)",
      'h4-font-color'                                        => "$body-font-color",
      'header-height'                                        => "55px",
      'header-bg-color'                                      => "$primary-color",
      'header-home-link-bg'                                  => '#{image-url("logo_openproject_white_big.png") no-repeat 20px 0}',
      'header-border-bottom-color'                           => "$primary-color",
      'header-border-bottom-width'                           => "0",
      'header-item-font-size'                                => "14px",
      'header-item-font-color'                               => "$font-color-on-primary",
      'header-item-font-hover-color'                         => "$font-color-on-primary-dark",
      'header-item-bg-hover-color'                           => "$primary-color-dark",
      'header-drop-down-bg-color'                            => "#FFFFFF",
      'header-drop-down-border-color'                        => "#E0E0E0",
      'header-drop-down-item-font-color'                     => "$body-font-color",
      'header-drop-down-item-font-hover-color'               => "#FFFFFF",
      'header-drop-down-projects-search-font-color'          => "$body-font-color",
      'header-drop-down-projects-search-bg-color'            => "#E0E0E0",
      'header-drop-down-projects-search-input-bg-color'      => "#F5F5F5",
      'header-drop-down-projects-search-input-border-color'  => "#D9D9D9",
      'header-search-field-bg-color'                         => "#FFFFFF",
      'header-search-field-font-color'                       => "#000000",
      'header-search-field-border'                           => "0",
      'footer-bg-color'                                      => "$primary-color",
      'footer-font-color'                                    => "$font-color-on-primary",
      'footer-height'                                        => "55px",
      'footer-content-height'                                => "55px",
      'footer-content-line-height'                           => "55px",
      'footer-content-link-color'                            => "$font-color-on-primary",
      'main-menu-width'                                      => "230px",
      'main-menu-folded-width'                               => "50px",
      'main-menu-border-color'                               => "#E7E7E7",
      'main-menu-border-width'                               => "1px",
      'main-menu-item-height'                                => "40px",
      'main-menu-item-border-color'                          => "#EAEAEA",
      'main-menu-item-border-width'                          => "1px",
      'main-menu-enable-toggle-highlighting'                 => "false",
      'main-menu-bg-color'                                   => "#F8F8F8",
      'main-menu-bg-selected-background'                     => "url() no-repeat $primary-color",
      'main-menu-bg-hover-background'                        => "url() no-repeat $primary-color-dark",
      'main-menu-font-color'                                 => "#333333",
      'main-menu-selected-font-color'                        => "$font-color-on-primary",
      'main-menu-font-size'                                  => "15px",
      'main-menu-selected-indicator-color'                   => "$primary-color",
      'main-menu-hover-indicator-color'                      => "$primary-color-dark",
      'main-menu-selected-hover-indicator-width'             => "4px",
      'main-menu-selected-hover-border-color'                => "$main-menu-border-color",
      'main-menu-navigation-toggler-font-hover-color'        => "#FFFFFF",
      'main-menu-toggler-separator-color'                    => "#EAEAEA",
      'main-menu-child-item-height'                          => "38px",
      'main-menu-child-menu-bg-color'                        => "#FFFFFF",
      'main-menu-child-bg-selected-color'                    => "$primary-color",
      'main-menu-child-bg-hover-color'                       => "$primary-color-dark",
      'main-menu-child-menu-border-color'                    => "#E7E7E7",
      'main-menu-child-font-color'                           => "#04232F",
      'main-menu-child-font-size'                            => "13px",
      'main-menu-child-selected-font-color'                  => "#FFFFFF",
      'main-menu-sidebar-font-color'                         => "#333333",
      'main-menu-sidebar-h3-color'                           => "#333333",
      'main-menu-sidebar-link-color'                         => "#333333",
      'main-menu-sidebar-h3-border-top-color'                => "#1F4654",
      'main-menu-sidebar-h3-font-size'                       => "15px",
      'toolbar-title-color'                                  => "#5F5F5F",
      'toolbar-item--bg-color'                               => "#F8F8F8",
      'toolbar-item--bg-color-pressed'                       => "$gray-lighter",
      'toolbar-item--border-color'                           => "#DDD",
      'breadcrumb-height'                                    => "40px",
      'breadcrumb-bg-color'                                  => "#F8F8F8",
      'breadcrumb-border-color'                              => "#E7E7E7",
      'breadcrumb-font-size'                                 => "12px",
      'breadcrumb-highlighted-font-size'                     => "14px",
      'breadcrumb-font-color'                                => "$body-font-color",
      'content-default-border-color'                         => "#EAEAEA",
      'content-default-border-width'                         => "1px",
      'content-link-color'                                   => "$primary-color-dark",
      'content-link-hover-active-color'                      => "$primary-color-dark",
      'content-icon-link-color'                              => "#4b4b4b",
      'content-icon-link-hover-color'                        => "$primary-color-dark",
      'content-icon-link-pressed-color'                      => "$gray-dark",
      'content-icon-color'                                   => "$primary-color-dark",
      'content-form-bg-color'                                => "#F8F8F8",
      'content-form-border'                                  => "1px solid $content-default-border-color",
      'content-from-input-width'                             => "300px",
      'content-form-input-border'                            => "1px solid #CACACA",
      'content-form-input-hover-border'                      => "1px solid #888888",
      'content-form-error-color'                             => "#9E2A1C",
      'content-form-separator-color'                         => "#DDDDDD",
      'content-form-danger-zone-bg-color'                    => "#CA3F3F",
      'content-form-danger-zone-font-color'                  => "#FFFFFF",
      'content-calendar-border-width'                        => "1px",
      'content-calendar-border-color'                        => "#D7D7D7",
      'content-calendar-head-cell-bg-color'                  => "#EEEEEE",
      'content-calendar-cell-border-width'                   => "1px",
      'content-calendar-cell-border-color'                   => "#D7D7D7",
      'content-calendar-cell-today-bg-color'                 => "#FFFFDD",
      'content-calendar-inactive-day-font-color'             => "#FFFFFF",
      'content-calendar-inactive-day-bg-color'               => "#4B4B4B",
      'context-menu-font-color'                              => "$main-menu-font-color",
      'content-box-border'                                   => "1px solid $content-default-border-color",
      'content-box-bg-color'                                 => "#FFFFFF",
      'my-page-edit-box-border-color'                        => "$primary-color-dark",
      'drop-down-unselected-font-color'                      => "$main-menu-font-color",
      'drop-down-selected-font-color'                        => "$font-color-on-primary",
      'drop-down-hover-font-color'                           => "$font-color-on-primary-dark",
      'drop-down-selected-bg-color'                          => "$primary-color",
      'drop-down-hover-bg-color'                             => "$primary-color-dark",
      'action-menu-bg-color'                                 => "#FFFFFF",
      'wiki-default-font-size'                               => "1rem",
      'wiki-toc-header-font-size'                            => "calc($wiki-default-font-size * 0.6)",
      'wiki-toc-ul-font-size'                                => "$wiki-default-font-size",
      'journal-attribute-font-size'                          => "11px",
      'repository-entry-filename-margin-left'                => "24px",
      'user-avatar-border-radius'                            => "50px",
      'user-avatar-width'                                    => "36px",
      'user-avatar-mini-border-radius'                       => "50px",
      'user-avatar-mini-width'                               => "20px",
      'select-element-padding'                               => "3px, 24px, 3px, 3px",
      'widget-box-content-bg-color'                          => "$body-background",
      'widget-box-block-bg-color'                            => "$body-background",
      'widget-box-block-border-color'                        => "$content-default-border-color",
      'homescreen-footer-bg-color'                           => "$gray-light",
      'homescreen-footer-icon-color'                         => "#7B827B",
      'inplace-edit--border-color'                           => "#ddd",
      'inplace-edit--dark-background'                        => "$gray-light",
      'inplace-edit--color--very-dark'                       => "#cacaca",
      'inplace-edit--color-highlight'                        => "$primary-color",
      'inplace-edit--selected-date-border-color'             => "$primary-color-dark",
      'inplace-edit--color--disabled'                        => "#4d4d4d",
      'inplace-edit--bg-color--disabled'                     => "#eee",
      'relations-save-button--disabled-color'                => "$gray-dark",
      'table-row-border-color'                               => "#E7E7E7",
      'table-row-highlighting-color'                         => "#e4f7fb",
      'table-header-border-color'                            => "#D7D7D7",
      'table-header-shadow-color'                            => "#DDDDDD",
      'loading-indicator-bg-color'                           => "$body-background",
      'loading-indicator-bg-opacity'                         => "0.8",
      'loading-indicator-spinner-color'                      => "$primary-color",
      'button--font-color'                                   => "#222222",
      'button--background-color'                             => "$gray-light",
      'button--background-hover-color'                       => "#ededed",
      'button--border-color'                                 => "#dddddd",
      'button--active-font-color'                            => "#bbbbbb",
      'button--active-background-color'                      => "#eeeeee",
      'button--active-border-color'                          => "#cacaca",
      'button--alt-highlight-background-color'               => "$alternative-color",
      'button--alt-highlight-background-hover-color'         => "#227d28",
      'button--highlight-font-color'                         => "$font-color-on-primary",
      'button--highlight-background-color'                   => "$primary-color",
      'button--highlight-background-hover-color'             => "$primary-color-dark",
      'button--alt-highlight-font-color'                     => "$font-color-on-alternative",
<<<<<<< HEAD
      'button--alt-highlight-background-color'               => "$alternative-color",
      'button--text-icon-spacing'                            => "0.65em",
      'generic-table--font-size'                             => '0.875rem',
      'generic-table--header-font-size'                      => '0.875rem',
      'generic-table--header-height'                         => '45px',
      'generic-table--footer-height'                         => '34px'
=======
      'button--text-icon-spacing'                            => "0.65em"
>>>>>>> 32c4eeb5
    }.freeze

    ##
    # Returns the name of the color scheme.
    # To be overridden by a plugin
    def self.name
      'OpenProject Theme'
    end

    def self.identifier
      :core_design
    end

    def self.overridden?
      identifier == :core_design
    end

    ##
    # Path the favicon
    def self.favicon_asset_path
      'favicon.ico'.freeze
    end

    ##
    # Returns a reference to all defined colors
    # To be used in the sass variable definition file
    def self.variables
      DEFAULTS
    end

    ##
    # Returns the keys of variables that are customizable through the design
    def self.customizable_variables
      %w(primary-color primary-color-dark alternative-color)
    end
  end
end<|MERGE_RESOLUTION|>--- conflicted
+++ resolved
@@ -202,16 +202,11 @@
       'button--highlight-background-color'                   => "$primary-color",
       'button--highlight-background-hover-color'             => "$primary-color-dark",
       'button--alt-highlight-font-color'                     => "$font-color-on-alternative",
-<<<<<<< HEAD
-      'button--alt-highlight-background-color'               => "$alternative-color",
       'button--text-icon-spacing'                            => "0.65em",
       'generic-table--font-size'                             => '0.875rem',
       'generic-table--header-font-size'                      => '0.875rem',
       'generic-table--header-height'                         => '45px',
       'generic-table--footer-height'                         => '34px'
-=======
-      'button--text-icon-spacing'                            => "0.65em"
->>>>>>> 32c4eeb5
     }.freeze
 
     ##
