--- conflicted
+++ resolved
@@ -410,12 +410,8 @@
   net-ldap (~> 0.2.2)
   object-daddy (~> 1.1.0)
   oj
-<<<<<<< HEAD
   openproject-ui_components!
-  pg
-=======
   pg (~> 0.17.1)
->>>>>>> 8a45a796
   prototype-rails
   prototype_legacy_helper (= 0.0.0)!
   pry-byebug
