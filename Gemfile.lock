GIT
  remote: https://github.com/finnlabs/rack-protection.git
  revision: 5a7d1bd2f05ca75faf7909c8cc978732a0080898
  ref: 5a7d1bd
  specs:
    rack-protection (1.5.2)
      rack

GIT
  remote: https://github.com/finnlabs/rspec-example_disabler.git
  revision: deb9c38e3f4e3688724583ac1ff58e1ae8aba409
  specs:
    rspec-example_disabler (0.0.1)

GIT
  remote: https://github.com/finnlabs/sprockets-rails.git
  revision: e069c097056e28e3cd4adc4ee8bb2a895c71bfc1
  branch: backport
  specs:
    sprockets-rails (2.0.1)
      actionpack (>= 3.0)
      activesupport (>= 3.0)
      sprockets (= 2.2.2.backport2)

GIT
  remote: https://github.com/guilleiguaran/sass-rails.git
  revision: 0393d9e1a6e4a776e61f16fb75f97971b9f4abd2
  branch: backport
  specs:
    sass-rails (4.0.1)
      railties (>= 3.2.0, < 5.0)
      sass (>= 3.2.0)
      sprockets-rails (~> 2.0.0.backport1)

GIT
  remote: https://github.com/rails/prototype_legacy_helper.git
  revision: a2cd95c3e3c1a4f7a9566efdab5ce59c886cb05f
  specs:
    prototype_legacy_helper (0.0.0)

GIT
  remote: https://github.com/tessi/sprockets.git
  revision: 1e56fd0a92a9fda93dab4550ab3cf82138d097ac
  branch: 2_2_2_backport2
  specs:
    sprockets (2.2.2.backport2)
      hike (~> 1.2)
      multi_json (~> 1.0)
      rack (~> 1.0)
      tilt (~> 1.1, != 1.3.0)

GEM
  remote: https://rubygems.org/
  specs:
    actionmailer (3.2.20)
      actionpack (= 3.2.20)
      mail (~> 2.5.4)
    actionpack (3.2.20)
      activemodel (= 3.2.20)
      activesupport (= 3.2.20)
      builder (~> 3.0.0)
      erubis (~> 2.7.0)
      journey (~> 1.0.4)
      rack (~> 1.4.5)
      rack-cache (~> 1.2)
      rack-test (~> 0.6.1)
      sprockets (~> 2.2.1)
    activemodel (3.2.20)
      activesupport (= 3.2.20)
      builder (~> 3.0.0)
    activerecord (3.2.20)
      activemodel (= 3.2.20)
      activesupport (= 3.2.20)
      arel (~> 3.0.2)
      tzinfo (~> 0.3.29)
    activerecord-tableless (1.3.3)
      activerecord (>= 2.3.0)
    activeresource (3.2.20)
      activemodel (= 3.2.20)
      activesupport (= 3.2.20)
    activesupport (3.2.20)
      i18n (~> 0.6, >= 0.6.4)
      multi_json (~> 1.0)
    acts_as_list (0.2.0)
      activerecord (>= 3.0)
    addressable (2.3.4)
    arel (3.0.3)
    awesome_nested_set (2.1.6)
      activerecord (>= 3.0.0)
    axiom-types (0.1.1)
      descendants_tracker (~> 0.0.4)
      ice_nine (~> 0.11.0)
      thread_safe (~> 0.3, >= 0.3.1)
    binding_of_caller (0.7.2)
      debug_inspector (>= 0.0.1)
    bourbon (4.0.0)
      sass (~> 3.3)
      thor
    bourne (1.4.0)
      mocha (~> 0.13.2)
    builder (3.0.4)
    byebug (2.7.0)
      columnize (~> 0.3)
      debugger-linecache (~> 1.2)
    capybara (2.3.0)
      mime-types (>= 1.16)
      nokogiri (>= 1.3.3)
      rack (>= 1.0.0)
      rack-test (>= 0.5.4)
      xpath (~> 2.0)
    capybara-screenshot (0.3.6)
      capybara (>= 1.0, < 3)
    childprocess (0.5.3)
      ffi (~> 1.0, >= 1.0.11)
    climate_control (0.0.3)
      activesupport (>= 3.0)
    cocaine (0.5.4)
      climate_control (>= 0.0.3, < 1.0)
    codeclimate-test-reporter (0.1.1)
      simplecov (>= 0.7.1, < 1.0.0)
    coderay (1.0.9)
    coercible (1.0.0)
      descendants_tracker (~> 0.0.1)
    color-tools (1.3.0)
    columnize (0.8.9)
    cucumber (1.3.8)
      builder (>= 2.1.2)
      diff-lcs (>= 1.1.3)
      gherkin (~> 2.12.1)
      multi_json (>= 1.7.5, < 2.0)
      multi_test (>= 0.0.2)
    cucumber-rails (1.3.1)
      capybara (>= 1.1.2)
      cucumber (>= 1.2.0)
      nokogiri (>= 1.5.0)
      rails (~> 3.0)
    cucumber-rails-training-wheels (1.0.0)
      cucumber-rails (>= 1.1.1)
    daemons (1.1.9)
    dalli (2.6.4)
    database_cleaner (1.2.0)
    date_validator (0.7.0)
      activemodel (>= 3)
    debug_inspector (0.0.2)
    debugger-linecache (1.2.0)
    delayed_job (3.0.5)
      activesupport (~> 3.0)
    delayed_job_active_record (0.3.3)
      activerecord (>= 2.1.0, < 4)
      delayed_job (~> 3.0)
    descendants_tracker (0.0.4)
      thread_safe (~> 0.3, >= 0.3.1)
    diff-lcs (1.2.5)
    disposable (0.0.4)
      representable (~> 1.8.1)
      uber
    equalizer (0.0.9)
    erubis (2.7.0)
    eventmachine (1.0.3)
    execjs (1.4.0)
      multi_json (~> 1.0)
    factory_girl (4.2.0)
      activesupport (>= 3.0.0)
    factory_girl_rails (4.2.1)
      factory_girl (~> 4.2.0)
      railties (>= 3.0.0)
    faker (1.2.0)
      i18n (~> 0.5)
    ffi (1.9.3)
    gherkin (2.12.2)
      multi_json (~> 1.3)
    globalize (3.0.0)
      activemodel (>= 3.0.0)
      activerecord (>= 3.0.0)
      paper_trail (~> 2)
    gon (4.0.0)
      actionpack (>= 2.3.0)
      json
    grape (0.9.0)
      activesupport
      builder
      hashie (>= 2.1.0)
      multi_json (>= 1.3.2)
      multi_xml (>= 0.5.2)
      rack (>= 1.3.0)
      rack-accept
      rack-mount
      virtus (>= 1.0.0)
    gravatar_image_tag (1.2.0)
    hashie (2.1.1)
    hike (1.2.3)
    hooks (0.3.3)
    htmldiff (0.0.1)
    i18n (0.6.11)
    i18n-js (3.0.0.rc6)
      i18n (~> 0.6)
    ice_nine (0.11.0)
    interception (0.3)
    journey (1.0.4)
    json (1.8.1)
    json_spec (1.1.1)
      multi_json (~> 1.0)
      rspec (~> 2.0)
    kgio (2.9.2)
    launchy (2.3.0)
      addressable (~> 2.3)
    letter_opener (1.0.0)
      launchy (>= 2.0.4)
    livingstyleguide (1.2.0)
      hooks (= 0.3.3)
      minisyntax
      redcarpet (~> 3.0.0)
      sass
      thor
      tilt
    mail (2.5.4)
      mime-types (~> 1.16)
      treetop (~> 1.4.8)
    metaclass (0.0.1)
    method_source (0.8.2)
    mime-types (1.25.1)
    mini_portile (0.6.0)
    minisyntax (0.2.3)
    mocha (0.13.3)
      metaclass (~> 0.0.1)
    multi_json (1.10.1)
    multi_test (0.0.2)
    multi_xml (0.5.5)
    mysql2 (0.3.11)
    net-ldap (0.2.2)
    nokogiri (1.6.3.1)
      mini_portile (= 0.6.0)
    non-stupid-digest-assets (1.0.4)
    object-daddy (1.1.1)
    oj (2.1.6)
    omniauth (1.2.1)
      hashie (>= 1.2, < 3)
      rack (~> 1.0)
    paper_trail (2.7.2)
      activerecord (~> 3.0)
      railties (~> 3.0)
    pg (0.17.1)
    polyglot (0.3.5)
    prototype-rails (3.2.1)
      rails (~> 3.2)
    pry (0.9.12.6)
      coderay (~> 1.0)
      method_source (~> 0.8)
      slop (~> 3.4)
    pry-byebug (1.3.2)
      byebug (~> 2.7)
      pry (~> 0.9.12)
    pry-doc (0.4.6)
      pry (>= 0.9)
      yard (>= 0.8)
    pry-rails (0.3.2)
      pry (>= 0.9.10)
    pry-rescue (1.1.1)
      interception (>= 0.3)
      pry
    pry-stack_explorer (0.4.9.1)
      binding_of_caller (>= 0.7)
      pry (>= 0.9.11)
    quiet_assets (1.0.2)
      railties (>= 3.1, < 5.0)
    rabl (0.9.3)
      activesupport (>= 2.3.14)
    rack (1.4.5)
    rack-accept (0.4.5)
      rack (>= 0.4)
    rack-cache (1.2)
      rack (>= 0.4)
    rack-mount (0.8.3)
      rack (>= 1.0.0)
    rack-ssl (1.3.4)
      rack
    rack-test (0.6.2)
      rack (>= 1.0)
    rack_session_access (0.1.1)
      builder (>= 2.0.0)
      rack (>= 1.0.0)
    rails (3.2.20)
      actionmailer (= 3.2.20)
      actionpack (= 3.2.20)
      activerecord (= 3.2.20)
      activeresource (= 3.2.20)
      activesupport (= 3.2.20)
      bundler (~> 1.0)
      railties (= 3.2.20)
    rails-dev-tweaks (0.6.1)
      actionpack (~> 3.1)
      railties (~> 3.1)
    rails_autolink (1.1.0)
      rails (> 3.1)
    railties (3.2.20)
      actionpack (= 3.2.20)
      activesupport (= 3.2.20)
      rack-ssl (~> 1.3.2)
      rake (>= 0.8.7)
      rdoc (~> 3.4)
      thor (>= 0.14.6, < 2.0)
    raindrops (0.13.0)
    rake (10.3.2)
    rb-readline (0.5.1)
    rdoc (3.12.2)
      json (~> 1.4)
    redcarpet (3.0.0)
    reform (1.0.4)
      activemodel
      disposable (~> 0.0.4)
      representable (~> 1.8.1)
      uber (~> 0.0.4)
    representable (1.8.5)
      multi_json
      nokogiri
      uber
    request_store (1.0.5)
    roar (0.12.9)
      representable (>= 1.6.0, < 2.0.0)
    rspec (2.99.0)
      rspec-core (~> 2.99.0)
      rspec-expectations (~> 2.99.0)
      rspec-mocks (~> 2.99.0)
    rspec-activemodel-mocks (1.0.1)
      activemodel (>= 3.0)
      activesupport (>= 3.0)
      rspec-mocks (>= 2.99, < 4.0)
    rspec-collection_matchers (1.0.0)
      rspec-expectations (>= 2.99.0.beta1)
    rspec-core (2.99.0)
    rspec-expectations (2.99.0)
      diff-lcs (>= 1.1.3, < 2.0)
    rspec-mocks (2.99.0)
    rspec-rails (2.99.0)
      actionpack (>= 3.0)
      activemodel (>= 3.0)
      activesupport (>= 3.0)
      railties (>= 3.0)
      rspec-collection_matchers
      rspec-core (~> 2.99.0)
      rspec-expectations (~> 2.99.0)
      rspec-mocks (~> 2.99.0)
    ruby-prof (0.13.0)
    ruby-progressbar (1.2.0)
    rubytree (0.8.3)
      json (>= 1.7.5)
      structured_warnings (>= 0.1.3)
    rubyzip (1.1.6)
    sass (3.3.14)
    selenium-webdriver (2.43.0)
      childprocess (~> 0.5)
      multi_json (~> 1.0)
      rubyzip (~> 1.0)
      websocket (~> 1.0)
    shoulda (3.5.0)
      shoulda-context (~> 1.0, >= 1.0.1)
      shoulda-matchers (>= 1.4.1, < 3.0)
    shoulda-context (1.1.2)
    shoulda-matchers (2.1.0)
      activesupport (>= 3.0.0)
      bourne (~> 1.3)
    simplecov (0.8.0.pre)
      multi_json
      simplecov-html (~> 0.7.1)
    simplecov-html (0.7.1)
    slop (3.5.0)
    sqlite3 (1.3.7)
    strong_parameters (0.2.1)
      actionpack (~> 3.0)
      activemodel (~> 3.0)
      railties (~> 3.0)
    structured_warnings (0.1.4)
    svg-graph (1.0.5)
    syck (1.0.1)
    test-unit (2.5.5)
    thin (1.5.1)
      daemons (>= 1.0.9)
      eventmachine (>= 0.12.6)
      rack (>= 1.0.0)
    thor (0.19.1)
    thread_safe (0.3.4)
    tilt (1.4.1)
    timecop (0.6.1)
    treetop (1.4.15)
      polyglot
      polyglot (>= 0.3.1)
<<<<<<< HEAD
    tzinfo (0.3.38)
=======
    tzinfo (0.3.42)
>>>>>>> a2bd7d90
    uber (0.0.10)
    uglifier (2.1.1)
      execjs (>= 0.3.0)
      multi_json (~> 1.0, >= 1.0.2)
    unicorn (4.8.3)
      kgio (~> 2.6)
      rack
      raindrops (~> 0.7)
    virtus (1.0.3)
      axiom-types (~> 0.1)
      coercible (~> 1.0)
      descendants_tracker (~> 0.0, >= 0.0.3)
      equalizer (~> 0.0, >= 0.0.9)
    websocket (1.2.1)
    will_paginate (3.0.5)
    xpath (2.0.0)
      nokogiri (~> 1.3)
    yard (0.8.7.2)

PLATFORMS
  ruby

DEPENDENCIES
  activerecord-jdbcmysql-adapter
  activerecord-jdbcpostgresql-adapter
  activerecord-jdbcsqlite3-adapter
  activerecord-tableless (~> 1.0)
  acts_as_list (~> 0.2.0)
  awesome_nested_set
  bourbon (~> 4.0)
  capybara (~> 2.3.0)
  capybara-screenshot
  cocaine
  codeclimate-test-reporter
  coderay (~> 1.0.5)
  color-tools (~> 1.3.0)
  cucumber-rails
  cucumber-rails-training-wheels
  daemons
  dalli
  database_cleaner (~> 1.2.0)
  date_validator
  delayed_job_active_record (= 0.3.3)
  factory_girl_rails (~> 4.0)
  faker
  globalize
  gon (~> 4.0)
  grape (~> 0.9.0)
  gravatar_image_tag (~> 1.2.0)
  htmldiff
  i18n (>= 0.6.8)
  i18n-js (~> 3.0.0.rc6)
  jruby-openssl
  json_spec
  launchy (~> 2.3.0)
  letter_opener (~> 1.0.0)
  livingstyleguide (~> 1.2.0)
  multi_json
  mysql2 (~> 0.3.11)
  net-ldap (~> 0.2.2)
  nokogiri (>= 1.5.11)
  non-stupid-digest-assets
  object-daddy (~> 1.1.0)
  oj
  omniauth
  pg (~> 0.17.1)
  prototype-rails
  prototype_legacy_helper (= 0.0.0)!
  pry-byebug
  pry-doc
  pry-rails
  pry-rescue
  pry-stack_explorer
  quiet_assets
  rabl (= 0.9.3)
  rack-protection!
  rack-test (~> 0.6.2)
  rack_session_access
  rails (~> 3.2.20)
  rails-dev-tweaks (~> 0.6.1)
  rails_autolink
  rb-readline (~> 0.5.1)
  rdoc (>= 2.4.2)
  reform (~> 1.0.4)
  request_store
  roar (~> 0.12.9)
  rspec (~> 2.99.0)
  rspec-activemodel-mocks
  rspec-example_disabler!
  rspec-rails (~> 2.99.0)
  ruby-prof
  ruby-progressbar
  rubytree (~> 0.8.3)
  sass (~> 3.3.6)
  sass-rails!
  selenium-webdriver (~> 2.43.0)
  shoulda
  shoulda-matchers
  simplecov (= 0.8.0.pre)
  sprockets!
  sprockets-rails!
  sqlite3
  strong_parameters
  svg-graph
  syck
  test-unit (= 2.5.5)
  thin
  timecop (~> 0.6.1)
  uglifier (>= 1.0.3)
  unicorn
  will_paginate (~> 3.0)<|MERGE_RESOLUTION|>--- conflicted
+++ resolved
@@ -384,11 +384,7 @@
     treetop (1.4.15)
       polyglot
       polyglot (>= 0.3.1)
-<<<<<<< HEAD
-    tzinfo (0.3.38)
-=======
     tzinfo (0.3.42)
->>>>>>> a2bd7d90
     uber (0.0.10)
     uglifier (2.1.1)
       execjs (>= 0.3.0)
