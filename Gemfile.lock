--- conflicted
+++ resolved
@@ -29,15 +29,9 @@
     rspec-example_disabler (0.0.1)
 
 GIT
-<<<<<<< HEAD
   remote: https://github.com/myabc/openproject-translations.git
   revision: ae9be57f28d5b585fc4e5cd23228de1823acb4a9
   branch: feature/rails4.1
-=======
-  remote: https://github.com/opf/openproject-translations.git
-  revision: c465039164e81611b208a00f5138a705fb7059d7
-  branch: dev
->>>>>>> 25a06462
   specs:
     openproject-translations (5.0.0.pre.alpha)
       crowdin-api (~> 0.2.4)
