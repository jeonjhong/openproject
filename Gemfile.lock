--- conflicted
+++ resolved
@@ -332,7 +332,8 @@
       representable (~> 1.8.1)
       uber (~> 0.0.4)
     request_store (1.0.5)
-<<<<<<< HEAD
+    roar (0.12.7)
+      representable (>= 1.6.0)
     rspec (2.99.0)
       rspec-core (~> 2.99.0)
       rspec-expectations (~> 2.99.0)
@@ -341,16 +342,6 @@
       rspec-expectations (>= 2.99.0.beta1)
     rspec-core (2.99.0)
     rspec-expectations (2.99.0)
-=======
-    roar (0.12.7)
-      representable (>= 1.6.0)
-    rspec (2.14.1)
-      rspec-core (~> 2.14.0)
-      rspec-expectations (~> 2.14.0)
-      rspec-mocks (~> 2.14.0)
-    rspec-core (2.14.8)
-    rspec-expectations (2.14.5)
->>>>>>> 0b86c4e5
       diff-lcs (>= 1.1.3, < 2.0)
     rspec-mocks (2.99.0)
     rspec-rails (2.99.0)
@@ -502,12 +493,8 @@
   reform
   representable!
   request_store
-<<<<<<< HEAD
+  roar (~> 0.12.6)
   rspec (~> 2.99.0)
-=======
-  roar (~> 0.12.6)
-  rspec (~> 2.14)
->>>>>>> 0b86c4e5
   rspec-example_disabler!
   rspec-rails (~> 2.99.0)
   ruby-prof
