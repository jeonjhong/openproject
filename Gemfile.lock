GIT
  remote: git://github.com/finnlabs/awesome_nested_set.git
  revision: 7bd473e845e2f17f5287e8b7534bd88d4bbbf7d6
  branch: v2.1.6-rails4
  specs:
    awesome_nested_set (2.1.6)
      activerecord (>= 3.0.0)

GIT
  remote: git://github.com/goodwill/capybara-select2.git
  revision: 585192e4bb0db8d52e761ab68f08c17294806447
  specs:
    capybara-select2 (1.0.1)
      capybara
      rspec

GIT
  remote: git://github.com/why-el/svg-graph.git
  revision: e79abffa66639ab203d099250c5d2656a4ebf917
  branch: silence-class-access-warning
  specs:
    svg-graph (1.0.2)

GIT
  remote: https://github.com/finnlabs/rack-protection.git
  revision: 5a7d1bd2f05ca75faf7909c8cc978732a0080898
  ref: 5a7d1bd
  specs:
    rack-protection (1.5.2)
      rack

GIT
  remote: https://github.com/finnlabs/rspec-example_disabler.git
  revision: deb9c38e3f4e3688724583ac1ff58e1ae8aba409
  specs:
    rspec-example_disabler (0.0.1)

GIT
  remote: https://github.com/finnlabs/transactional_lock.git
  revision: 6948b1d446db0da5645e68ffeeddca1c4944c3bc
  branch: master
  specs:
    transactional_lock (0.1.0)
      activerecord (>= 4.0)

GIT
  remote: https://github.com/opf/openproject-translations.git
<<<<<<< HEAD
  revision: 122e49bd15f58dd08d613920ce814b3e8fd401ee
  branch: dev
=======
  revision: 98a560e6eb533bbaacb0146f12fccf61f0452d60
  branch: release/5.0
>>>>>>> 020ee17a
  specs:
    openproject-translations (5.1.0)
      crowdin-api (~> 0.4.0)
      mixlib-shellout (~> 2.1.0)
      rails (~> 4.2.3)
      rubyzip

GIT
  remote: https://github.com/rails/prototype-rails.git
  revision: 0fed929ff48c10c3b978edd3baa983a81f404dbf
  branch: 4.2
  specs:
    prototype-rails (4.0.0)
      rails (~> 4.0)

GIT
  remote: https://github.com/rails/prototype_legacy_helper.git
  revision: a2cd95c3e3c1a4f7a9566efdab5ce59c886cb05f
  specs:
    prototype_legacy_helper (0.0.0)

GIT
  remote: https://github.com/rspec/rspec-activemodel-mocks
  revision: 947a171de990f3056c2ad8b58922298339bc123e
  specs:
    rspec-activemodel-mocks (1.0.2)
      activemodel (>= 3.0)
      activesupport (>= 3.0)
      rspec-mocks (>= 2.99, < 4.0)

GEM
  remote: https://rubygems.org/
  specs:
    actionmailer (4.2.4)
      actionpack (= 4.2.4)
      actionview (= 4.2.4)
      activejob (= 4.2.4)
      mail (~> 2.5, >= 2.5.4)
      rails-dom-testing (~> 1.0, >= 1.0.5)
    actionpack (4.2.4)
      actionview (= 4.2.4)
      activesupport (= 4.2.4)
      rack (~> 1.6)
      rack-test (~> 0.6.2)
      rails-dom-testing (~> 1.0, >= 1.0.5)
      rails-html-sanitizer (~> 1.0, >= 1.0.2)
    actionpack-action_caching (1.1.1)
      actionpack (>= 4.0.0, < 5.0)
    actionview (4.2.4)
      activesupport (= 4.2.4)
      builder (~> 3.1)
      erubis (~> 2.7.0)
      rails-dom-testing (~> 1.0, >= 1.0.5)
      rails-html-sanitizer (~> 1.0, >= 1.0.2)
    activejob (4.2.4)
      activesupport (= 4.2.4)
      globalid (>= 0.3.0)
    activemodel (4.2.4)
      activesupport (= 4.2.4)
      builder (~> 3.1)
    activerecord (4.2.4)
      activemodel (= 4.2.4)
      activesupport (= 4.2.4)
      arel (~> 6.0)
    activerecord-session_store (0.1.1)
      actionpack (>= 4.0.0, < 5)
      activerecord (>= 4.0.0, < 5)
      railties (>= 4.0.0, < 5)
    activerecord-tableless (1.3.4)
      activerecord (>= 2.3.0)
    activesupport (4.2.4)
      i18n (~> 0.7)
      json (~> 1.7, >= 1.7.7)
      minitest (~> 5.1)
      thread_safe (~> 0.3, >= 0.3.4)
      tzinfo (~> 1.1)
    acts_as_list (0.7.2)
      activerecord (>= 3.0)
    addressable (2.3.8)
    airbrake (4.1.0)
      builder
      multi_json
    arel (6.0.3)
    ast (2.0.0)
    astrolabe (1.3.0)
      parser (>= 2.2.0.pre.3, < 3.0)
    autoprefixer-rails (5.1.11)
      execjs
      json
    awesome_print (1.6.1)
    axiom-types (0.1.1)
      descendants_tracker (~> 0.0.4)
      ice_nine (~> 0.11.0)
      thread_safe (~> 0.3, >= 0.3.1)
    binding_of_caller (0.7.2)
      debug_inspector (>= 0.0.1)
    bourbon (4.2.3)
      sass (~> 3.4)
      thor
    builder (3.2.2)
    byebug (2.7.0)
      columnize (~> 0.3)
      debugger-linecache (~> 1.2)
    capybara (2.4.4)
      mime-types (>= 1.16)
      nokogiri (>= 1.3.3)
      rack (>= 1.0.0)
      rack-test (>= 0.5.4)
      xpath (~> 2.0)
    capybara-ng (0.2.1)
      awesome_print (>= 1.2.0)
    capybara-screenshot (1.0.9)
      capybara (>= 1.0, < 3)
      launchy
    carrierwave (0.10.0)
      activemodel (>= 3.2.0)
      activesupport (>= 3.2.0)
      json (>= 1.7)
      mime-types (>= 1.16)
    childprocess (0.5.6)
      ffi (~> 1.0, >= 1.0.11)
    climate_control (0.0.3)
      activesupport (>= 3.0)
    cliver (0.3.2)
    cocaine (0.5.7)
      climate_control (>= 0.0.3, < 1.0)
    codecov (0.0.8)
      json
      simplecov
      url
    coderay (1.1.0)
    coercible (1.0.0)
      descendants_tracker (~> 0.0.1)
    color-tools (1.3.0)
    columnize (0.9.0)
    crack (0.4.2)
      safe_yaml (~> 1.0.0)
    crowdin-api (0.4.0)
      rest-client
    cucumber (1.3.19)
      builder (>= 2.1.2)
      diff-lcs (>= 1.1.3)
      gherkin (~> 2.12)
      multi_json (>= 1.7.5, < 2.0)
      multi_test (>= 0.1.2)
    cucumber-rails (1.4.2)
      capybara (>= 1.1.2, < 3)
      cucumber (>= 1.3.8, < 2)
      mime-types (>= 1.16, < 3)
      nokogiri (~> 1.5)
      rails (>= 3, < 5)
    daemons (1.2.2)
    dalli (2.7.4)
    database_cleaner (1.4.1)
    date_validator (0.7.1)
      activemodel
    debug_inspector (0.0.2)
    debugger-linecache (1.2.0)
    delayed_job (4.0.6)
      activesupport (>= 3.0, < 5.0)
    delayed_job_active_record (4.0.3)
      activerecord (>= 3.0, < 5.0)
      delayed_job (>= 3.0, < 4.1)
    descendants_tracker (0.0.4)
      thread_safe (~> 0.3, >= 0.3.1)
    diff-lcs (1.2.5)
    disposable (0.0.9)
      representable (~> 2.0)
      uber
    domain_name (0.5.25)
      unf (>= 0.0.5, < 1.0.0)
    equalizer (0.0.11)
    equivalent-xml (0.5.1)
      nokogiri (>= 1.4.3)
    erubis (2.7.0)
    eventmachine (1.0.7)
    excon (0.45.3)
    execjs (2.4.0)
    factory_girl (4.5.0)
      activesupport (>= 3.0.0)
    factory_girl_rails (4.5.0)
      factory_girl (~> 4.5.0)
      railties (>= 3.0.0)
    faker (1.4.3)
      i18n (~> 0.5)
    ffi (1.9.10)
    fog (1.23.0)
      fog-brightbox
      fog-core (~> 1.23)
      fog-json
      fog-softlayer
      ipaddress (~> 0.5)
      nokogiri (~> 1.5, >= 1.5.11)
    fog-brightbox (0.7.1)
      fog-core (~> 1.22)
      fog-json
      inflecto (~> 0.0.2)
    fog-core (1.30.0)
      builder
      excon (~> 0.45)
      formatador (~> 0.2)
      mime-types
      net-scp (~> 1.1)
      net-ssh (>= 2.1.3)
    fog-json (1.0.1)
      fog-core (~> 1.0)
      multi_json (~> 1.0)
    fog-softlayer (0.4.6)
      fog-core
      fog-json
    formatador (0.2.5)
    friendly_id (5.1.0)
      activerecord (>= 4.0.0)
    gherkin (2.12.2)
      multi_json (~> 1.3)
    globalid (0.3.6)
      activesupport (>= 4.1.0)
    globalize (5.0.1)
      activemodel (>= 4.2.0, < 4.3)
      activerecord (>= 4.2.0, < 4.3)
    gon (4.1.1)
      actionpack (>= 2.3.0)
      json
    grape (0.10.1)
      activesupport
      builder
      hashie (>= 2.1.0)
      multi_json (>= 1.3.2)
      multi_xml (>= 0.5.2)
      rack (>= 1.3.0)
      rack-accept
      rack-mount
      virtus (>= 1.0.0)
    gravatar_image_tag (1.2.0)
    hashie (3.4.1)
    hike (1.2.3)
    htmldiff (0.0.1)
    http-cookie (1.0.2)
      domain_name (~> 0.5)
    i18n (0.7.0)
    ice_nine (0.11.1)
    inflecto (0.0.2)
    interception (0.5)
    ipaddress (0.8.0)
    iso8601 (0.8.6)
    json (1.8.3)
    json_spec (1.1.4)
      multi_json (~> 1.0)
      rspec (>= 2.0, < 4.0)
    kgio (2.9.3)
    launchy (2.3.0)
      addressable (~> 2.3)
    letter_opener (1.3.0)
      launchy (~> 2.2)
    loofah (2.0.3)
      nokogiri (>= 1.5.9)
    mail (2.6.3)
      mime-types (>= 1.16, < 3)
    method_source (0.8.2)
    mime-types (1.25.1)
    mini_portile (0.6.2)
    minitest (5.8.0)
    mixlib-shellout (2.1.0)
    multi_json (1.11.2)
    multi_test (0.1.2)
    multi_xml (0.5.5)
    mysql2 (0.3.20)
    net-ldap (0.8.0)
    net-scp (1.2.1)
      net-ssh (>= 2.6.5)
    net-ssh (2.9.2)
    netrc (0.11.0)
    nokogiri (1.6.6.4)
      mini_portile (~> 0.6.0)
    non-stupid-digest-assets (1.0.4)
    oj (2.11.5)
    omniauth (1.2.2)
      hashie (>= 1.2, < 4)
      rack (~> 1.0)
    parallel (1.6.1)
    parallel_tests (2.1.2)
      parallel
    parser (2.2.2.5)
      ast (>= 1.1, < 3.0)
    pg (0.18.3)
    poltergeist (1.7.0)
      capybara (~> 2.1)
      cliver (~> 0.3.1)
      multi_json (~> 1.0)
      websocket-driver (>= 0.2.0)
    powerpack (0.1.1)
    pry (0.9.12.6)
      coderay (~> 1.0)
      method_source (~> 0.8)
      slop (~> 3.4)
    pry-byebug (1.3.2)
      byebug (~> 2.7)
      pry (~> 0.9.12)
    pry-doc (0.6.0)
      pry (~> 0.9)
      yard (~> 0.8)
    pry-rails (0.3.4)
      pry (>= 0.9.10)
    pry-rescue (1.4.2)
      interception (>= 0.5)
      pry
    pry-stack_explorer (0.4.9.2)
      binding_of_caller (>= 0.7)
      pry (>= 0.9.11)
    quiet_assets (1.1.0)
      railties (>= 3.1, < 5.0)
    rabl (0.9.3)
      activesupport (>= 2.3.14)
    rack (1.6.4)
    rack-accept (0.4.5)
      rack (>= 0.4)
    rack-attack (4.2.0)
      rack
    rack-mount (0.8.3)
      rack (>= 1.0.0)
    rack-test (0.6.3)
      rack (>= 1.0)
    rack_session_access (0.1.1)
      builder (>= 2.0.0)
      rack (>= 1.0.0)
    rails (4.2.4)
      actionmailer (= 4.2.4)
      actionpack (= 4.2.4)
      actionview (= 4.2.4)
      activejob (= 4.2.4)
      activemodel (= 4.2.4)
      activerecord (= 4.2.4)
      activesupport (= 4.2.4)
      bundler (>= 1.3.0, < 2.0)
      railties (= 4.2.4)
      sprockets-rails
    rails-deprecated_sanitizer (1.0.3)
      activesupport (>= 4.2.0.alpha)
    rails-dom-testing (1.0.7)
      activesupport (>= 4.2.0.beta, < 5.0)
      nokogiri (~> 1.6.0)
      rails-deprecated_sanitizer (>= 1.0.1)
    rails-html-sanitizer (1.0.2)
      loofah (~> 2.0)
    rails-observers (0.1.2)
      activemodel (~> 4.0)
    rails_autolink (1.1.6)
      rails (> 3.1)
    railties (4.2.4)
      actionpack (= 4.2.4)
      activesupport (= 4.2.4)
      rake (>= 0.8.7)
      thor (>= 0.18.1, < 2.0)
    rainbow (2.0.0)
    raindrops (0.13.0)
    rake (10.4.2)
    rb-readline (0.5.2)
    rdoc (4.2.0)
      json (~> 1.4)
    reform (1.2.6)
      activemodel
      disposable (~> 0.0.5)
      representable (~> 2.1.0)
      uber (~> 0.0.11)
    representable (2.1.8)
      multi_json
      nokogiri
      uber (~> 0.0.7)
    request_store (1.1.0)
    responders (2.1.0)
      railties (>= 4.2.0, < 5)
    rest-client (1.8.0)
      http-cookie (>= 1.0.2, < 2.0)
      mime-types (>= 1.16, < 3.0)
      netrc (~> 0.7)
    roar (1.0.1)
      representable (>= 2.0.1, <= 3.0.0)
    rspec (3.3.0)
      rspec-core (~> 3.3.0)
      rspec-expectations (~> 3.3.0)
      rspec-mocks (~> 3.3.0)
    rspec-core (3.3.0)
      rspec-support (~> 3.3.0)
    rspec-expectations (3.3.0)
      diff-lcs (>= 1.2.0, < 2.0)
      rspec-support (~> 3.3.0)
    rspec-legacy_formatters (1.0.0)
      rspec-core (>= 3.0.0.beta2)
      rspec-support (>= 3.0.0.beta2)
    rspec-mocks (3.3.2)
      diff-lcs (>= 1.2.0, < 2.0)
      rspec-support (~> 3.3.0)
    rspec-rails (3.3.1)
      actionpack (>= 3.0, < 4.3)
      activesupport (>= 3.0, < 4.3)
      railties (>= 3.0, < 4.3)
      rspec-core (~> 3.3.0)
      rspec-expectations (~> 3.3.0)
      rspec-mocks (~> 3.3.0)
      rspec-support (~> 3.3.0)
    rspec-support (3.3.0)
    rubocop (0.32.1)
      astrolabe (~> 1.3)
      parser (>= 2.2.2.5, < 3.0)
      powerpack (~> 0.1)
      rainbow (>= 1.99.1, < 3.0)
      ruby-progressbar (~> 1.4)
    ruby-duration (3.2.1)
      activesupport (>= 3.0.0)
      i18n
      iso8601
    ruby-prof (0.15.8)
    ruby-progressbar (1.7.5)
    rubytree (0.8.3)
      json (>= 1.7.5)
      structured_warnings (>= 0.1.3)
    rubyzip (1.1.7)
    safe_yaml (1.0.4)
    sass (3.4.13)
    sass-rails (5.0.3)
      railties (>= 4.0.0, < 5.0)
      sass (~> 3.1)
      sprockets (>= 2.8, < 4.0)
      sprockets-rails (>= 2.0, < 4.0)
      tilt (~> 1.1)
    selenium-webdriver (2.47.1)
      childprocess (~> 0.5)
      multi_json (~> 1.0)
      rubyzip (~> 1.0)
      websocket (~> 1.0)
    shoulda-context (1.2.1)
    shoulda-matchers (2.8.0)
      activesupport (>= 3.0.0)
    simplecov (0.8.0.pre)
      multi_json
      simplecov-html (~> 0.7.1)
    simplecov-html (0.7.1)
    slop (3.6.0)
    sprockets (2.12.4)
      hike (~> 1.2)
      multi_json (~> 1.0)
      rack (~> 1.0)
      tilt (~> 1.1, != 1.3.0)
    sprockets-rails (2.3.3)
      actionpack (>= 3.0)
      activesupport (>= 3.0)
      sprockets (>= 2.8, < 4.0)
    structured_warnings (0.2.0)
    syck (1.0.5)
    sys-filesystem (1.1.4)
      ffi
    thin (1.6.3)
      daemons (~> 1.0, >= 1.0.9)
      eventmachine (~> 1.0)
      rack (~> 1.0)
    thor (0.19.1)
    thread_safe (0.3.5)
    tilt (1.4.1)
    timecop (0.7.3)
    tzinfo (1.2.2)
      thread_safe (~> 0.1)
    tzinfo-data (1.2015.6)
      tzinfo (>= 1.0.0)
    uber (0.0.13)
    unf (0.1.4)
      unf_ext
    unf_ext (0.0.7.1)
    unicorn (4.9.0)
      kgio (~> 2.6)
      rack
      raindrops (~> 0.7)
    url (0.3.2)
    virtus (1.0.5)
      axiom-types (~> 0.1)
      coercible (~> 1.0)
      descendants_tracker (~> 0.0, >= 0.0.3)
      equalizer (~> 0.0, >= 0.0.9)
    warden (1.2.3)
      rack (>= 1.0)
    warden-basic_auth (0.2.1)
      warden (~> 1.2)
    webmock (1.21.0)
      addressable (>= 2.3.6)
      crack (>= 0.3.2)
    websocket (1.2.2)
    websocket-driver (0.6.2)
      websocket-extensions (>= 0.1.0)
    websocket-extensions (0.1.2)
    will_paginate (3.0.7)
    xpath (2.0.0)
      nokogiri (~> 1.3)
    yard (0.8.7.6)

PLATFORMS
  ruby

DEPENDENCIES
  actionpack-action_caching
  activerecord-jdbcmysql-adapter
  activerecord-jdbcpostgresql-adapter
  activerecord-session_store
  activerecord-tableless (~> 1.0)
  acts_as_list (~> 0.7.2)
  airbrake (~> 4.1.0)
  autoprefixer-rails
  awesome_nested_set!
  bourbon (~> 4.2.0)
  capybara (~> 2.4.4)
  capybara-ng (~> 0.2.1)
  capybara-screenshot (~> 1.0.4)
  capybara-select2!
  carrierwave (~> 0.10.0)
  cocaine
  codecov
  coderay (~> 1.1.0)
  color-tools (~> 1.3.0)
  cucumber-rails (~> 1.4.2)
  daemons
  dalli (~> 2.7.2)
  database_cleaner (~> 1.4.1)
  date_validator (~> 0.7.1)
  delayed_job_active_record (~> 4.0.2)
  equivalent-xml (~> 0.5.1)
  execjs (~> 2.4.0)
  factory_girl (~> 4.5)
  factory_girl_rails (~> 4.5)
  faker
  fog (~> 1.23.0)
  friendly_id (~> 5.1.0)
  globalize (~> 5.0.1)
  gon (~> 4.0)
  grape (~> 0.10.1)
  gravatar_image_tag (~> 1.2.0)
  htmldiff
  jruby-openssl
  json_spec
  launchy (~> 2.3.0)
  letter_opener (~> 1.3.0)
  multi_json (~> 1.11.0)
  mysql2 (~> 0.3.20)
  net-ldap (~> 0.8.0)
  nokogiri (~> 1.6.6)
  non-stupid-digest-assets
  oj (~> 2.11.4)
  omniauth
  openproject-translations!
  parallel_tests (~> 2.1.2)
  pg (~> 0.18.3)
  poltergeist
  prototype-rails!
  prototype_legacy_helper (= 0.0.0)!
  pry-byebug
  pry-doc
  pry-rails
  pry-rescue
  pry-stack_explorer
  quiet_assets
  rabl (= 0.9.3)
  rack-attack
  rack-protection!
  rack-test (~> 0.6.2)
  rack_session_access
  rails (= 4.2.4)
  rails-observers
  rails_autolink (~> 1.1.6)
  rb-readline (~> 0.5.1)
  rdoc (>= 2.4.2)
  reform (~> 1.2.6)
  request_store (~> 1.1.0)
  responders (~> 2.0)
  roar (~> 1.0.0)
  rspec (~> 3.3.0)
  rspec-activemodel-mocks (~> 1.0.2)!
  rspec-example_disabler!
  rspec-legacy_formatters
  rspec-rails (~> 3.3.0)
  rubocop (~> 0.32)
  ruby-duration (~> 3.2.0)
  ruby-prof
  ruby-progressbar
  rubytree (~> 0.8.3)
  sass (~> 3.4.12)
  sass-rails (~> 5.0.3)
  selenium-webdriver (~> 2.47.1)
  shoulda-context (~> 1.2)
  shoulda-matchers (~> 2.8)
  simplecov (= 0.8.0.pre)
  sprockets (~> 2.12.3)
  svg-graph!
  syck (~> 1.0.5)
  sys-filesystem (~> 1.1.4)
  thin
  timecop (~> 0.7.1)
  transactional_lock!
  tzinfo-data
  unicorn
  warden (~> 1.2)
  warden-basic_auth (~> 0.2.1)
  webmock (~> 1.21.0)
  will_paginate (~> 3.0)

BUNDLED WITH
   1.10.6<|MERGE_RESOLUTION|>--- conflicted
+++ resolved
@@ -45,13 +45,8 @@
 
 GIT
   remote: https://github.com/opf/openproject-translations.git
-<<<<<<< HEAD
   revision: 122e49bd15f58dd08d613920ce814b3e8fd401ee
   branch: dev
-=======
-  revision: 98a560e6eb533bbaacb0146f12fccf61f0452d60
-  branch: release/5.0
->>>>>>> 020ee17a
   specs:
     openproject-translations (5.1.0)
       crowdin-api (~> 0.4.0)
