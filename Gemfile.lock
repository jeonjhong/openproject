--- conflicted
+++ resolved
@@ -70,17 +70,10 @@
 
 GIT
   remote: https://github.com/opf/openproject-translations.git
-<<<<<<< HEAD
   revision: 11dad92b8fd275b9ab58c7d7941d58ef21105aa3
   branch: dev
   specs:
     openproject-translations (6.1.0)
-=======
-  revision: 8f51476878ea149ce9d8a6c62a277f3707f480c8
-  branch: release/6.0
-  specs:
-    openproject-translations (6.0.2)
->>>>>>> 59c1f4a4
       crowdin-api (~> 0.4.0)
       mixlib-shellout (~> 2.1.0)
       rails (~> 4.2.3)
