GIT
  remote: git://github.com/finnlabs/awesome_nested_set.git
  revision: 7bd473e845e2f17f5287e8b7534bd88d4bbbf7d6
  branch: v2.1.6-rails4
  specs:
    awesome_nested_set (2.1.6)
      activerecord (>= 3.0.0)

GIT
  remote: git://github.com/goodwill/capybara-select2.git
  revision: 585192e4bb0db8d52e761ab68f08c17294806447
  specs:
    capybara-select2 (1.0.1)
      capybara
      rspec

GIT
  remote: git://github.com/why-el/svg-graph.git
  revision: e79abffa66639ab203d099250c5d2656a4ebf917
  branch: silence-class-access-warning
  specs:
    svg-graph (1.0.2)

GIT
  remote: https://github.com/finnlabs/rack-protection.git
  revision: 5a7d1bd2f05ca75faf7909c8cc978732a0080898
  ref: 5a7d1bd
  specs:
    rack-protection (1.5.2)
      rack

GIT
  remote: https://github.com/finnlabs/rspec-example_disabler.git
  revision: deb9c38e3f4e3688724583ac1ff58e1ae8aba409
  specs:
    rspec-example_disabler (0.0.1)

GIT
  remote: https://github.com/finnlabs/transactional_lock.git
  revision: 6948b1d446db0da5645e68ffeeddca1c4944c3bc
  branch: master
  specs:
    transactional_lock (0.1.0)
      activerecord (>= 4.0)

GIT
  remote: https://github.com/opf/openproject-translations.git
<<<<<<< HEAD
  revision: 1c919aa1f5b9354cfb6e5ae8ad763072384602c1
  branch: dev
  specs:
    openproject-translations (5.1.0)
=======
  revision: 98a560e6eb533bbaacb0146f12fccf61f0452d60
  branch: release/5.0
  specs:
    openproject-translations (5.0.5)
>>>>>>> dd0e98e4
      crowdin-api (~> 0.4.0)
      mixlib-shellout (~> 2.1.0)
      rails (~> 4.2.3)
      rubyzip

GIT
  remote: https://github.com/rails/prototype-rails.git
  revision: 0fed929ff48c10c3b978edd3baa983a81f404dbf
  branch: 4.2
  specs:
    prototype-rails (4.0.0)
      rails (~> 4.0)

GIT
  remote: https://github.com/rails/prototype_legacy_helper.git
  revision: a2cd95c3e3c1a4f7a9566efdab5ce59c886cb05f
  specs:
    prototype_legacy_helper (0.0.0)

GIT
  remote: https://github.com/rspec/rspec-activemodel-mocks
  revision: 947a171de990f3056c2ad8b58922298339bc123e
  specs:
    rspec-activemodel-mocks (1.0.2)
      activemodel (>= 3.0)
      activesupport (>= 3.0)
      rspec-mocks (>= 2.99, < 4.0)

GEM
  remote: https://rubygems.org/
  specs:
    actionmailer (4.2.4)
      actionpack (= 4.2.4)
      actionview (= 4.2.4)
      activejob (= 4.2.4)
      mail (~> 2.5, >= 2.5.4)
      rails-dom-testing (~> 1.0, >= 1.0.5)
    actionpack (4.2.4)
      actionview (= 4.2.4)
      activesupport (= 4.2.4)
      rack (~> 1.6)
      rack-test (~> 0.6.2)
      rails-dom-testing (~> 1.0, >= 1.0.5)
      rails-html-sanitizer (~> 1.0, >= 1.0.2)
    actionpack-action_caching (1.1.1)
      actionpack (>= 4.0.0, < 5.0)
    actionview (4.2.4)
      activesupport (= 4.2.4)
      builder (~> 3.1)
      erubis (~> 2.7.0)
      rails-dom-testing (~> 1.0, >= 1.0.5)
      rails-html-sanitizer (~> 1.0, >= 1.0.2)
    activejob (4.2.4)
      activesupport (= 4.2.4)
      globalid (>= 0.3.0)
    activemodel (4.2.4)
      activesupport (= 4.2.4)
      builder (~> 3.1)
    activerecord (4.2.4)
      activemodel (= 4.2.4)
      activesupport (= 4.2.4)
      arel (~> 6.0)
    activerecord-session_store (0.1.1)
      actionpack (>= 4.0.0, < 5)
      activerecord (>= 4.0.0, < 5)
      railties (>= 4.0.0, < 5)
    activerecord-tableless (1.3.4)
      activerecord (>= 2.3.0)
    activesupport (4.2.4)
      i18n (~> 0.7)
      json (~> 1.7, >= 1.7.7)
      minitest (~> 5.1)
      thread_safe (~> 0.3, >= 0.3.4)
      tzinfo (~> 1.1)
    acts_as_list (0.7.2)
      activerecord (>= 3.0)
    addressable (2.3.8)
    airbrake (4.1.0)
      builder
      multi_json
    arel (6.0.3)
    ast (2.0.0)
    astrolabe (1.3.0)
      parser (>= 2.2.0.pre.3, < 3.0)
    autoprefixer-rails (5.1.11)
      execjs
      json
    awesome_print (1.6.1)
    axiom-types (0.1.1)
      descendants_tracker (~> 0.0.4)
      ice_nine (~> 0.11.0)
      thread_safe (~> 0.3, >= 0.3.1)
    binding_of_caller (0.7.2)
      debug_inspector (>= 0.0.1)
    bourbon (4.2.3)
      sass (~> 3.4)
      thor
    builder (3.2.2)
    byebug (2.7.0)
      columnize (~> 0.3)
      debugger-linecache (~> 1.2)
    capybara (2.4.4)
      mime-types (>= 1.16)
      nokogiri (>= 1.3.3)
      rack (>= 1.0.0)
      rack-test (>= 0.5.4)
      xpath (~> 2.0)
    capybara-ng (0.2.1)
      awesome_print (>= 1.2.0)
    capybara-screenshot (1.0.9)
      capybara (>= 1.0, < 3)
      launchy
    carrierwave (0.10.0)
      activemodel (>= 3.2.0)
      activesupport (>= 3.2.0)
      json (>= 1.7)
      mime-types (>= 1.16)
    childprocess (0.5.6)
      ffi (~> 1.0, >= 1.0.11)
    climate_control (0.0.3)
      activesupport (>= 3.0)
    cliver (0.3.2)
    cocaine (0.5.7)
      climate_control (>= 0.0.3, < 1.0)
    codecov (0.0.8)
      json
      simplecov
      url
    coderay (1.1.0)
    coercible (1.0.0)
      descendants_tracker (~> 0.0.1)
    color-tools (1.3.0)
    columnize (0.9.0)
    crack (0.4.2)
      safe_yaml (~> 1.0.0)
    crowdin-api (0.4.0)
      rest-client
    cucumber (1.3.19)
      builder (>= 2.1.2)
      diff-lcs (>= 1.1.3)
      gherkin (~> 2.12)
      multi_json (>= 1.7.5, < 2.0)
      multi_test (>= 0.1.2)
    cucumber-rails (1.4.2)
      capybara (>= 1.1.2, < 3)
      cucumber (>= 1.3.8, < 2)
      mime-types (>= 1.16, < 3)
      nokogiri (~> 1.5)
      rails (>= 3, < 5)
    daemons (1.2.2)
    dalli (2.7.4)
    database_cleaner (1.4.1)
    date_validator (0.7.1)
      activemodel
    debug_inspector (0.0.2)
    debugger-linecache (1.2.0)
    delayed_job (4.0.6)
      activesupport (>= 3.0, < 5.0)
    delayed_job_active_record (4.0.3)
      activerecord (>= 3.0, < 5.0)
      delayed_job (>= 3.0, < 4.1)
    descendants_tracker (0.0.4)
      thread_safe (~> 0.3, >= 0.3.1)
    diff-lcs (1.2.5)
    disposable (0.0.9)
      representable (~> 2.0)
      uber
    domain_name (0.5.25)
      unf (>= 0.0.5, < 1.0.0)
    equalizer (0.0.11)
    equivalent-xml (0.5.1)
      nokogiri (>= 1.4.3)
    erubis (2.7.0)
    eventmachine (1.0.7)
    excon (0.45.3)
    execjs (2.4.0)
    factory_girl (4.5.0)
      activesupport (>= 3.0.0)
    factory_girl_rails (4.5.0)
      factory_girl (~> 4.5.0)
      railties (>= 3.0.0)
    faker (1.4.3)
      i18n (~> 0.5)
    ffi (1.9.10)
    fog (1.23.0)
      fog-brightbox
      fog-core (~> 1.23)
      fog-json
      fog-softlayer
      ipaddress (~> 0.5)
      nokogiri (~> 1.5, >= 1.5.11)
    fog-brightbox (0.7.1)
      fog-core (~> 1.22)
      fog-json
      inflecto (~> 0.0.2)
    fog-core (1.30.0)
      builder
      excon (~> 0.45)
      formatador (~> 0.2)
      mime-types
      net-scp (~> 1.1)
      net-ssh (>= 2.1.3)
    fog-json (1.0.1)
      fog-core (~> 1.0)
      multi_json (~> 1.0)
    fog-softlayer (0.4.6)
      fog-core
      fog-json
    formatador (0.2.5)
    friendly_id (5.1.0)
      activerecord (>= 4.0.0)
    gherkin (2.12.2)
      multi_json (~> 1.3)
    globalid (0.3.6)
      activesupport (>= 4.1.0)
    globalize (5.0.1)
      activemodel (>= 4.2.0, < 4.3)
      activerecord (>= 4.2.0, < 4.3)
    gon (4.1.1)
      actionpack (>= 2.3.0)
      json
    grape (0.10.1)
      activesupport
      builder
      hashie (>= 2.1.0)
      multi_json (>= 1.3.2)
      multi_xml (>= 0.5.2)
      rack (>= 1.3.0)
      rack-accept
      rack-mount
      virtus (>= 1.0.0)
    gravatar_image_tag (1.2.0)
    hashie (3.4.1)
    hike (1.2.3)
    htmldiff (0.0.1)
    http-cookie (1.0.2)
      domain_name (~> 0.5)
    i18n (0.7.0)
    ice_nine (0.11.1)
    inflecto (0.0.2)
    interception (0.5)
    ipaddress (0.8.0)
    iso8601 (0.8.6)
    json (1.8.3)
    json_spec (1.1.4)
      multi_json (~> 1.0)
      rspec (>= 2.0, < 4.0)
    kgio (2.9.3)
    launchy (2.3.0)
      addressable (~> 2.3)
    letter_opener (1.3.0)
      launchy (~> 2.2)
    loofah (2.0.3)
      nokogiri (>= 1.5.9)
    mail (2.6.3)
      mime-types (>= 1.16, < 3)
    method_source (0.8.2)
    mime-types (1.25.1)
    mini_portile (0.6.2)
    minitest (5.8.0)
    mixlib-shellout (2.1.0)
    multi_json (1.11.2)
    multi_test (0.1.2)
    multi_xml (0.5.5)
    mysql2 (0.3.20)
    net-ldap (0.8.0)
    net-scp (1.2.1)
      net-ssh (>= 2.6.5)
    net-ssh (2.9.2)
    netrc (0.11.0)
    nokogiri (1.6.6.4)
      mini_portile (~> 0.6.0)
    non-stupid-digest-assets (1.0.4)
    oj (2.11.5)
    omniauth (1.2.2)
      hashie (>= 1.2, < 4)
      rack (~> 1.0)
    parallel (1.6.1)
    parallel_tests (2.1.2)
      parallel
    parser (2.2.2.5)
      ast (>= 1.1, < 3.0)
    pg (0.18.3)
    poltergeist (1.7.0)
      capybara (~> 2.1)
      cliver (~> 0.3.1)
      multi_json (~> 1.0)
      websocket-driver (>= 0.2.0)
    powerpack (0.1.1)
    pry (0.9.12.6)
      coderay (~> 1.0)
      method_source (~> 0.8)
      slop (~> 3.4)
    pry-byebug (1.3.2)
      byebug (~> 2.7)
      pry (~> 0.9.12)
    pry-doc (0.6.0)
      pry (~> 0.9)
      yard (~> 0.8)
    pry-rails (0.3.4)
      pry (>= 0.9.10)
    pry-rescue (1.4.2)
      interception (>= 0.5)
      pry
    pry-stack_explorer (0.4.9.2)
      binding_of_caller (>= 0.7)
      pry (>= 0.9.11)
    quiet_assets (1.1.0)
      railties (>= 3.1, < 5.0)
    rabl (0.9.3)
      activesupport (>= 2.3.14)
    rack (1.6.4)
    rack-accept (0.4.5)
      rack (>= 0.4)
    rack-attack (4.2.0)
      rack
    rack-mount (0.8.3)
      rack (>= 1.0.0)
    rack-test (0.6.3)
      rack (>= 1.0)
    rack_session_access (0.1.1)
      builder (>= 2.0.0)
      rack (>= 1.0.0)
    rails (4.2.4)
      actionmailer (= 4.2.4)
      actionpack (= 4.2.4)
      actionview (= 4.2.4)
      activejob (= 4.2.4)
      activemodel (= 4.2.4)
      activerecord (= 4.2.4)
      activesupport (= 4.2.4)
      bundler (>= 1.3.0, < 2.0)
      railties (= 4.2.4)
      sprockets-rails
    rails-deprecated_sanitizer (1.0.3)
      activesupport (>= 4.2.0.alpha)
    rails-dom-testing (1.0.7)
      activesupport (>= 4.2.0.beta, < 5.0)
      nokogiri (~> 1.6.0)
      rails-deprecated_sanitizer (>= 1.0.1)
    rails-html-sanitizer (1.0.2)
      loofah (~> 2.0)
    rails-observers (0.1.2)
      activemodel (~> 4.0)
    rails_autolink (1.1.6)
      rails (> 3.1)
    railties (4.2.4)
      actionpack (= 4.2.4)
      activesupport (= 4.2.4)
      rake (>= 0.8.7)
      thor (>= 0.18.1, < 2.0)
    rainbow (2.0.0)
    raindrops (0.13.0)
    rake (10.4.2)
    rb-readline (0.5.2)
    rdoc (4.2.0)
      json (~> 1.4)
    reform (1.2.6)
      activemodel
      disposable (~> 0.0.5)
      representable (~> 2.1.0)
      uber (~> 0.0.11)
    representable (2.1.8)
      multi_json
      nokogiri
      uber (~> 0.0.7)
    request_store (1.1.0)
    responders (2.1.0)
      railties (>= 4.2.0, < 5)
    rest-client (1.8.0)
      http-cookie (>= 1.0.2, < 2.0)
      mime-types (>= 1.16, < 3.0)
      netrc (~> 0.7)
    roar (1.0.1)
      representable (>= 2.0.1, <= 3.0.0)
    rspec (3.3.0)
      rspec-core (~> 3.3.0)
      rspec-expectations (~> 3.3.0)
      rspec-mocks (~> 3.3.0)
    rspec-core (3.3.0)
      rspec-support (~> 3.3.0)
    rspec-expectations (3.3.0)
      diff-lcs (>= 1.2.0, < 2.0)
      rspec-support (~> 3.3.0)
    rspec-legacy_formatters (1.0.0)
      rspec-core (>= 3.0.0.beta2)
      rspec-support (>= 3.0.0.beta2)
    rspec-mocks (3.3.2)
      diff-lcs (>= 1.2.0, < 2.0)
      rspec-support (~> 3.3.0)
    rspec-rails (3.3.1)
      actionpack (>= 3.0, < 4.3)
      activesupport (>= 3.0, < 4.3)
      railties (>= 3.0, < 4.3)
      rspec-core (~> 3.3.0)
      rspec-expectations (~> 3.3.0)
      rspec-mocks (~> 3.3.0)
      rspec-support (~> 3.3.0)
    rspec-support (3.3.0)
    rubocop (0.32.1)
      astrolabe (~> 1.3)
      parser (>= 2.2.2.5, < 3.0)
      powerpack (~> 0.1)
      rainbow (>= 1.99.1, < 3.0)
      ruby-progressbar (~> 1.4)
    ruby-duration (3.2.1)
      activesupport (>= 3.0.0)
      i18n
      iso8601
    ruby-prof (0.15.8)
    ruby-progressbar (1.7.5)
    rubytree (0.8.3)
      json (>= 1.7.5)
      structured_warnings (>= 0.1.3)
    rubyzip (1.1.7)
    safe_yaml (1.0.4)
    sass (3.4.13)
    sass-rails (5.0.3)
      railties (>= 4.0.0, < 5.0)
      sass (~> 3.1)
      sprockets (>= 2.8, < 4.0)
      sprockets-rails (>= 2.0, < 4.0)
      tilt (~> 1.1)
    selenium-webdriver (2.47.1)
      childprocess (~> 0.5)
      multi_json (~> 1.0)
      rubyzip (~> 1.0)
      websocket (~> 1.0)
    shoulda-context (1.2.1)
    shoulda-matchers (2.8.0)
      activesupport (>= 3.0.0)
    simplecov (0.8.0.pre)
      multi_json
      simplecov-html (~> 0.7.1)
    simplecov-html (0.7.1)
    slop (3.6.0)
    sprockets (2.12.4)
      hike (~> 1.2)
      multi_json (~> 1.0)
      rack (~> 1.0)
      tilt (~> 1.1, != 1.3.0)
    sprockets-rails (2.3.3)
      actionpack (>= 3.0)
      activesupport (>= 3.0)
      sprockets (>= 2.8, < 4.0)
    structured_warnings (0.2.0)
    syck (1.0.5)
    sys-filesystem (1.1.4)
      ffi
    thin (1.6.3)
      daemons (~> 1.0, >= 1.0.9)
      eventmachine (~> 1.0)
      rack (~> 1.0)
    thor (0.19.1)
    thread_safe (0.3.5)
    tilt (1.4.1)
    timecop (0.7.3)
    tzinfo (1.2.2)
      thread_safe (~> 0.1)
    tzinfo-data (1.2015.6)
      tzinfo (>= 1.0.0)
    uber (0.0.13)
    unf (0.1.4)
      unf_ext
    unf_ext (0.0.7.1)
    unicorn (4.9.0)
      kgio (~> 2.6)
      rack
      raindrops (~> 0.7)
    url (0.3.2)
    virtus (1.0.5)
      axiom-types (~> 0.1)
      coercible (~> 1.0)
      descendants_tracker (~> 0.0, >= 0.0.3)
      equalizer (~> 0.0, >= 0.0.9)
    warden (1.2.3)
      rack (>= 1.0)
    warden-basic_auth (0.2.1)
      warden (~> 1.2)
    webmock (1.21.0)
      addressable (>= 2.3.6)
      crack (>= 0.3.2)
    websocket (1.2.2)
    websocket-driver (0.6.2)
      websocket-extensions (>= 0.1.0)
    websocket-extensions (0.1.2)
    will_paginate (3.0.7)
    xpath (2.0.0)
      nokogiri (~> 1.3)
    yard (0.8.7.6)

PLATFORMS
  ruby

DEPENDENCIES
  actionpack-action_caching
  activerecord-jdbcmysql-adapter
  activerecord-jdbcpostgresql-adapter
  activerecord-session_store
  activerecord-tableless (~> 1.0)
  acts_as_list (~> 0.7.2)
  airbrake (~> 4.1.0)
  autoprefixer-rails
  awesome_nested_set!
  bourbon (~> 4.2.0)
  capybara (~> 2.4.4)
  capybara-ng (~> 0.2.1)
  capybara-screenshot (~> 1.0.4)
  capybara-select2!
  carrierwave (~> 0.10.0)
  cocaine
  codecov
  coderay (~> 1.1.0)
  color-tools (~> 1.3.0)
  cucumber-rails (~> 1.4.2)
  daemons
  dalli (~> 2.7.2)
  database_cleaner (~> 1.4.1)
  date_validator (~> 0.7.1)
  delayed_job_active_record (~> 4.0.2)
  equivalent-xml (~> 0.5.1)
  execjs (~> 2.4.0)
  factory_girl (~> 4.5)
  factory_girl_rails (~> 4.5)
  faker
  fog (~> 1.23.0)
  friendly_id (~> 5.1.0)
  globalize (~> 5.0.1)
  gon (~> 4.0)
  grape (~> 0.10.1)
  gravatar_image_tag (~> 1.2.0)
  htmldiff
  jruby-openssl
  json_spec
  launchy (~> 2.3.0)
  letter_opener (~> 1.3.0)
  multi_json (~> 1.11.0)
  mysql2 (~> 0.3.20)
  net-ldap (~> 0.8.0)
  nokogiri (~> 1.6.6)
  non-stupid-digest-assets
  oj (~> 2.11.4)
  omniauth
  openproject-translations!
  parallel_tests (~> 2.1.2)
  pg (~> 0.18.3)
  poltergeist
  prototype-rails!
  prototype_legacy_helper (= 0.0.0)!
  pry-byebug
  pry-doc
  pry-rails
  pry-rescue
  pry-stack_explorer
  quiet_assets
  rabl (= 0.9.3)
  rack-attack
  rack-protection!
  rack-test (~> 0.6.2)
  rack_session_access
  rails (= 4.2.4)
  rails-observers
  rails_autolink (~> 1.1.6)
  rb-readline (~> 0.5.1)
  rdoc (>= 2.4.2)
  reform (~> 1.2.6)
  request_store (~> 1.1.0)
  responders (~> 2.0)
  roar (~> 1.0.0)
  rspec (~> 3.3.0)
  rspec-activemodel-mocks (~> 1.0.2)!
  rspec-example_disabler!
  rspec-legacy_formatters
  rspec-rails (~> 3.3.0)
  rubocop (~> 0.32)
  ruby-duration (~> 3.2.0)
  ruby-prof
  ruby-progressbar
  rubytree (~> 0.8.3)
  sass (~> 3.4.12)
  sass-rails (~> 5.0.3)
  selenium-webdriver (~> 2.47.1)
  shoulda-context (~> 1.2)
  shoulda-matchers (~> 2.8)
  simplecov (= 0.8.0.pre)
  sprockets (~> 2.12.3)
  svg-graph!
  syck (~> 1.0.5)
  sys-filesystem (~> 1.1.4)
  thin
  timecop (~> 0.7.1)
  transactional_lock!
  tzinfo-data
  unicorn
  warden (~> 1.2)
  warden-basic_auth (~> 0.2.1)
  webmock (~> 1.21.0)
  will_paginate (~> 3.0)

BUNDLED WITH
   1.10.6<|MERGE_RESOLUTION|>--- conflicted
+++ resolved
@@ -45,17 +45,10 @@
 
 GIT
   remote: https://github.com/opf/openproject-translations.git
-<<<<<<< HEAD
-  revision: 1c919aa1f5b9354cfb6e5ae8ad763072384602c1
-  branch: dev
-  specs:
-    openproject-translations (5.1.0)
-=======
   revision: 98a560e6eb533bbaacb0146f12fccf61f0452d60
   branch: release/5.0
   specs:
     openproject-translations (5.0.5)
->>>>>>> dd0e98e4
       crowdin-api (~> 0.4.0)
       mixlib-shellout (~> 2.1.0)
       rails (~> 4.2.3)
