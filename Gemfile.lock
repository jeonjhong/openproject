GIT
  remote: https://github.com/carrierwaveuploader/carrierwave
  revision: 5367a636053b85bd639f2d1ee6ab25ef8305aeaf
  branch: master
  specs:
    carrierwave (1.0.0.beta)
      activemodel (>= 4.0.0)
      activesupport (>= 4.0.0)
      mime-types (>= 1.16)

GIT
  remote: https://github.com/finnlabs/rspec-example_disabler.git
  revision: deb9c38e3f4e3688724583ac1ff58e1ae8aba409
  specs:
    rspec-example_disabler (0.0.1)

GIT
  remote: https://github.com/finnlabs/transactional_lock.git
  revision: 6948b1d446db0da5645e68ffeeddca1c4944c3bc
  branch: master
  specs:
    transactional_lock (0.1.0)
      activerecord (>= 4.0)

GIT
  remote: https://github.com/globalize/globalize
  revision: 38443bcd07da78b7b8a9433e4c6c32dd51f964a3
  ref: 38443bcd
  specs:
    globalize (5.1.0)
      activemodel (>= 4.2, < 5.1)
      activerecord (>= 4.2, < 5.1)
      request_store (~> 1.0)

GIT
  remote: https://github.com/goodwill/capybara-select2
  revision: 585192e4bb0db8d52e761ab68f08c17294806447
  ref: 585192e
  specs:
    capybara-select2 (1.0.1)
      capybara
      rspec

GIT
  remote: https://github.com/norman/friendly_id
  revision: aff0564584e84ffa505e6e278b65ca3c4ee5d698
  ref: aff05645
  specs:
    friendly_id (5.2.0.beta.1)
      activerecord (>= 4.0.0)

GIT
  remote: https://github.com/oliverguenther/omniauth
  revision: 8385bc0da47e4fc4f4a256c97725bcf8215d13c2
  ref: 8385bc0
  specs:
    omniauth (1.3.1)
      hashie (>= 1.2, < 4)
      rack (>= 1.0, < 3)

GIT
  remote: https://github.com/opf/openproject-translations.git
<<<<<<< HEAD
  revision: 12a7a422b4e4348c8bde1aee9650063dfa4c499f
  branch: stable/6
=======
  revision: 495075444d0227625ea064907a629197e107b3e9
  branch: release/6.1
>>>>>>> e1494b98
  specs:
    openproject-translations (6.1.2)
      crowdin-api (~> 0.4.1)
      mixlib-shellout (~> 2.1.0)
      rails (~> 5.0.0)
      rubyzip

GIT
  remote: https://github.com/opf/rails-angular-xss
  revision: a45267d53d32610bad01f903e9f1b49a81b7c37b
  ref: a45267d5
  specs:
    rails-angular-xss (0.3.0.pre.pre)
      rails (>= 5.0.0, < 5.1)

GIT
  remote: https://github.com/rails/rails-controller-testing/
  revision: d942a5d239a4b34cf93e86ca35e49f464e516ede
  specs:
    rails-controller-testing (1.0.1)
      actionpack (~> 5.x)
      actionview (~> 5.x)
      activesupport (~> 5.x)

GIT
  remote: https://github.com/rspec/rspec-activemodel-mocks
  revision: 5cd4c9d552bcc75d60ea4b7dda96e7377197ab8d
  specs:
    rspec-activemodel-mocks (1.0.3)
      activemodel (>= 3.0)
      activesupport (>= 3.0)
      rspec-mocks (>= 2.99, < 4.0)

GEM
  remote: https://rubygems.org/
  specs:
    actioncable (5.0.0.1)
      actionpack (= 5.0.0.1)
      nio4r (~> 1.2)
      websocket-driver (~> 0.6.1)
    actionmailer (5.0.0.1)
      actionpack (= 5.0.0.1)
      actionview (= 5.0.0.1)
      activejob (= 5.0.0.1)
      mail (~> 2.5, >= 2.5.4)
      rails-dom-testing (~> 2.0)
    actionpack (5.0.0.1)
      actionview (= 5.0.0.1)
      activesupport (= 5.0.0.1)
      rack (~> 2.0)
      rack-test (~> 0.6.3)
      rails-dom-testing (~> 2.0)
      rails-html-sanitizer (~> 1.0, >= 1.0.2)
    actionpack-xml_parser (2.0.0)
      actionpack (~> 5.x)
      railties (~> 5.x)
    actionview (5.0.0.1)
      activesupport (= 5.0.0.1)
      builder (~> 3.1)
      erubis (~> 2.7.0)
      rails-dom-testing (~> 2.0)
      rails-html-sanitizer (~> 1.0, >= 1.0.2)
    active_record_query_trace (1.5.4)
    activejob (5.0.0.1)
      activesupport (= 5.0.0.1)
      globalid (>= 0.3.6)
    activemodel (5.0.0.1)
      activesupport (= 5.0.0.1)
    activemodel-serializers-xml (1.0.1)
      activemodel (> 5.x)
      activerecord (> 5.x)
      activesupport (> 5.x)
      builder (~> 3.1)
    activerecord (5.0.0.1)
      activemodel (= 5.0.0.1)
      activesupport (= 5.0.0.1)
      arel (~> 7.0)
    activerecord-session_store (1.0.0)
      actionpack (>= 4.0, < 5.1)
      activerecord (>= 4.0, < 5.1)
      multi_json (~> 1.11, >= 1.11.2)
      rack (>= 1.5.2, < 3)
      railties (>= 4.0, < 5.1)
    activesupport (5.0.0.1)
      concurrent-ruby (~> 1.0, >= 1.0.2)
      i18n (~> 0.7)
      minitest (~> 5.1)
      tzinfo (~> 1.1)
    acts_as_list (0.8.1)
      activerecord (>= 3.0)
    acts_as_tree (2.5.1)
      activerecord (>= 3.0.0)
    addressable (2.4.0)
    airbrake (5.1.0)
      airbrake-ruby (~> 1.1)
    airbrake-ruby (1.5.0)
    arel (7.1.2)
    ast (2.3.0)
    autoprefixer-rails (6.4.1.1)
      execjs
    awesome_nested_set (3.1.1)
      activerecord (>= 4.0.0, < 5.1)
    axiom-types (0.1.1)
      descendants_tracker (~> 0.0.4)
      ice_nine (~> 0.11.0)
      thread_safe (~> 0.3, >= 0.3.1)
    bcrypt (3.1.11)
    binding_of_caller (0.7.2)
      debug_inspector (>= 0.0.1)
    bourbon (4.2.7)
      sass (~> 3.4)
      thor (~> 0.19)
    builder (3.2.2)
    byebug (9.0.5)
    capybara (2.8.1)
      addressable
      mime-types (>= 1.16)
      nokogiri (>= 1.3.3)
      rack (>= 1.0.0)
      rack-test (>= 0.5.4)
      xpath (~> 2.0)
    capybara-ng (0.2.7)
    capybara-screenshot (1.0.14)
      capybara (>= 1.0, < 3)
      launchy
    cells (4.1.3)
      tilt (>= 1.4, < 3)
      uber (>= 0.0.9)
    cells-erb (0.0.8)
      cells (~> 4.0)
      erbse (>= 0.0.2)
    cells-rails (0.0.6)
      actionpack (>= 3.0)
      cells (>= 4.1)
    childprocess (0.5.9)
      ffi (~> 1.0, >= 1.0.11)
    climate_control (0.0.3)
      activesupport (>= 3.0)
    cocaine (0.5.8)
      climate_control (>= 0.0.3, < 1.0)
    codecov (0.1.5)
      json
      simplecov
      url
    coderay (1.1.1)
    coercible (1.0.0)
      descendants_tracker (~> 0.0.1)
    color-tools (1.3.0)
    concurrent-ruby (1.0.2)
    crack (0.4.3)
      safe_yaml (~> 1.0.0)
    crowdin-api (0.4.1)
      rest-client (~> 1.8)
    cucumber (2.4.0)
      builder (>= 2.1.2)
      cucumber-core (~> 1.5.0)
      cucumber-wire (~> 0.0.1)
      diff-lcs (>= 1.1.3)
      gherkin (~> 4.0)
      multi_json (>= 1.7.5, < 2.0)
      multi_test (>= 0.1.2)
    cucumber-core (1.5.0)
      gherkin (~> 4.0)
    cucumber-rails (1.4.4)
      capybara (>= 1.1.2, < 3)
      cucumber (>= 1.3.8, < 3)
      mime-types (>= 1.16, < 4)
      nokogiri (~> 1.5)
      railties (>= 3, < 5.1)
    cucumber-wire (0.0.1)
    daemons (1.2.4)
    dalli (2.7.6)
    database_cleaner (1.5.3)
    date_validator (0.9.0)
      activemodel
      activesupport
    debug_inspector (0.0.2)
    delayed_job (4.1.2)
      activesupport (>= 3.0, < 5.1)
    delayed_job_active_record (4.1.1)
      activerecord (>= 3.0, < 5.1)
      delayed_job (>= 3.0, < 5)
    descendants_tracker (0.0.4)
      thread_safe (~> 0.3, >= 0.3.1)
    diff-lcs (1.2.5)
    disposable (0.0.9)
      representable (~> 2.0)
      uber
    docile (1.1.5)
    domain_name (0.5.20161129)
      unf (>= 0.0.5, < 1.0.0)
    enumerable-lazy (0.0.1)
    equalizer (0.0.11)
    equivalent-xml (0.6.0)
      nokogiri (>= 1.4.3)
    erbse (0.0.2)
    erubis (2.7.0)
    eventmachine (1.2.0.1)
    excon (0.52.0)
    execjs (2.7.0)
    factory_girl (4.7.0)
      activesupport (>= 3.0.0)
    factory_girl_rails (4.7.0)
      factory_girl (~> 4.7.0)
      railties (>= 3.0.0)
    faker (1.6.6)
      i18n (~> 0.5)
    ffi (1.9.14)
    fog-aws (0.11.0)
      fog-core (~> 1.38)
      fog-json (~> 1.0)
      fog-xml (~> 0.1)
      ipaddress (~> 0.8)
    fog-core (1.42.0)
      builder
      excon (~> 0.49)
      formatador (~> 0.2)
    fog-json (1.0.2)
      fog-core (~> 1.0)
      multi_json (~> 1.10)
    fog-xml (0.1.2)
      fog-core
      nokogiri (~> 1.5, >= 1.5.11)
    formatador (0.2.5)
    fuubar (2.2.0)
      rspec-core (~> 3.0)
      ruby-progressbar (~> 1.4)
    get_process_mem (0.2.1)
    gherkin (4.0.0)
    globalid (0.3.7)
      activesupport (>= 4.1.0)
    gon (4.1.1)
      actionpack (>= 2.3.0)
      json
    grape (0.17.0)
      activesupport
      builder
      hashie (>= 2.1.0)
      multi_json (>= 1.3.2)
      multi_xml (>= 0.5.2)
      mustermann19 (~> 0.4.3)
      rack (>= 1.3.0)
      rack-accept
      virtus (>= 1.0.0)
    grape-cache_control (1.0.1)
      grape (~> 0.3)
    gravatar_image_tag (1.2.0)
    hashdiff (0.3.0)
    hashie (3.4.6)
    health_check (2.2.1)
      rails (>= 4.0)
    htmldiff (0.0.1)
    http-cookie (1.0.3)
      domain_name (~> 0.5)
    i18n (0.7.0)
    i18n-js (3.0.0.rc14)
      i18n (~> 0.6, >= 0.6.6)
    ice_nine (0.11.2)
    interception (0.5)
    ipaddress (0.8.3)
    iso8601 (0.9.1)
    json (1.8.3)
    json_spec (1.1.4)
      multi_json (~> 1.0)
      rspec (>= 2.0, < 4.0)
    kgio (2.10.0)
    launchy (2.4.3)
      addressable (~> 2.3)
    letter_opener (1.4.1)
      launchy (~> 2.2)
    livingstyleguide (2.0.1)
      minisyntax (>= 0.2.5)
      redcarpet
      sass
      thor
      tilt
    loofah (2.0.3)
      nokogiri (>= 1.5.9)
    mail (2.6.4)
      mime-types (>= 1.16, < 4)
    method_source (0.8.2)
    mime-types (2.99.3)
    mini_portile2 (2.1.0)
    minisyntax (0.2.5)
    minitest (5.9.0)
    mixlib-shellout (2.1.0)
    multi_json (1.12.1)
    multi_test (0.1.2)
    multi_xml (0.5.5)
    mustermann19 (0.4.4)
      enumerable-lazy
    mysql2 (0.4.4)
    net-ldap (0.14.0)
    netrc (0.11.0)
    newrelic_rpm (3.16.2.321)
    nio4r (1.2.1)
    nokogiri (1.6.8)
      mini_portile2 (~> 2.1.0)
      pkg-config (~> 1.1.7)
    oj (2.17.4)
    parallel (1.9.0)
    parallel_tests (2.4.1)
      parallel
    parser (2.3.1.4)
      ast (~> 2.2)
    passenger (5.0.30)
      rack
      rake (>= 0.8.1)
    pdf-core (0.6.1)
    pg (0.19.0)
    pkg-config (1.1.7)
    powerpack (0.1.1)
    prawn (2.1.0)
      pdf-core (~> 0.6.1)
      ttfunk (~> 1.4.0)
    prawn-table (0.2.2)
      prawn (>= 1.3.0, < 3.0.0)
    pry (0.10.4)
      coderay (~> 1.1.0)
      method_source (~> 0.8.1)
      slop (~> 3.4)
    pry-byebug (3.4.0)
      byebug (~> 9.0)
      pry (~> 0.10)
    pry-doc (0.9.0)
      pry (~> 0.9)
      yard (~> 0.8)
    pry-rails (0.3.4)
      pry (>= 0.9.10)
    pry-rescue (1.4.4)
      interception (>= 0.5)
      pry
    pry-stack_explorer (0.4.9.2)
      binding_of_caller (>= 0.7)
      pry (>= 0.9.11)
    rabl (0.13.0)
      activesupport (>= 2.3.14)
    rack (2.0.1)
    rack-accept (0.4.5)
      rack (>= 0.4)
    rack-attack (5.0.1)
      rack
    rack-protection (2.0.0.beta2)
      rack
    rack-test (0.6.3)
      rack (>= 1.0)
    rack_session_access (0.1.1)
      builder (>= 2.0.0)
      rack (>= 1.0.0)
    rails (5.0.0.1)
      actioncable (= 5.0.0.1)
      actionmailer (= 5.0.0.1)
      actionpack (= 5.0.0.1)
      actionview (= 5.0.0.1)
      activejob (= 5.0.0.1)
      activemodel (= 5.0.0.1)
      activerecord (= 5.0.0.1)
      activesupport (= 5.0.0.1)
      bundler (>= 1.3.0, < 2.0)
      railties (= 5.0.0.1)
      sprockets-rails (>= 2.0.0)
    rails-dom-testing (2.0.1)
      activesupport (>= 4.2.0, < 6.0)
      nokogiri (~> 1.6.0)
    rails-html-sanitizer (1.0.3)
      loofah (~> 2.0)
    rails_12factor (0.0.3)
      rails_serve_static_assets
      rails_stdout_logging
    rails_autolink (1.1.6)
      rails (> 3.1)
    rails_serve_static_assets (0.0.5)
    rails_stdout_logging (0.0.5)
    railties (5.0.0.1)
      actionpack (= 5.0.0.1)
      activesupport (= 5.0.0.1)
      method_source
      rake (>= 0.8.7)
      thor (>= 0.18.1, < 2.0)
    rainbow (2.1.0)
    raindrops (0.17.0)
    rake (11.3.0)
    rdoc (4.2.2)
      json (~> 1.4)
    redcarpet (3.3.4)
    reform (1.2.6)
      activemodel
      disposable (~> 0.0.5)
      representable (~> 2.1.0)
      uber (~> 0.0.11)
    representable (2.1.8)
      multi_json
      nokogiri
      uber (~> 0.0.7)
    request_store (1.3.1)
    responders (2.3.0)
      railties (>= 4.2.0, < 5.1)
    rest-client (1.8.0)
      http-cookie (>= 1.0.2, < 2.0)
      mime-types (>= 1.16, < 3.0)
      netrc (~> 0.7)
    retriable (2.1.0)
    roar (1.0.4)
      representable (>= 2.0.1, < 2.4.0)
    rspec (3.5.0)
      rspec-core (~> 3.5.0)
      rspec-expectations (~> 3.5.0)
      rspec-mocks (~> 3.5.0)
    rspec-core (3.5.3)
      rspec-support (~> 3.5.0)
    rspec-expectations (3.5.0)
      diff-lcs (>= 1.2.0, < 2.0)
      rspec-support (~> 3.5.0)
    rspec-legacy_formatters (1.0.1)
      rspec (~> 3.0)
    rspec-mocks (3.5.0)
      diff-lcs (>= 1.2.0, < 2.0)
      rspec-support (~> 3.5.0)
    rspec-rails (3.5.2)
      actionpack (>= 3.0)
      activesupport (>= 3.0)
      railties (>= 3.0)
      rspec-core (~> 3.5.0)
      rspec-expectations (~> 3.5.0)
      rspec-mocks (~> 3.5.0)
      rspec-support (~> 3.5.0)
    rspec-retry (0.5.2)
      rspec-core (> 3.3, < 3.6)
    rspec-support (3.5.0)
    rubocop (0.43.0)
      parser (>= 2.3.1.1, < 3.0)
      powerpack (~> 0.1)
      rainbow (>= 1.99.1, < 3.0)
      ruby-progressbar (~> 1.7)
      unicode-display_width (~> 1.0, >= 1.0.1)
    ruby-duration (3.2.3)
      activesupport (>= 3.0.0)
      i18n
      iso8601
    ruby-progressbar (1.8.1)
    rubytree (0.9.7)
      json (~> 1.8)
      structured_warnings (~> 0.2)
    rubyzip (1.2.0)
    safe_yaml (1.0.4)
    sass (3.4.22)
    sass-rails (5.0.6)
      railties (>= 4.0.0, < 6)
      sass (~> 3.1)
      sprockets (>= 2.8, < 4.0)
      sprockets-rails (>= 2.0, < 4.0)
      tilt (>= 1.1, < 3)
    selenium-webdriver (2.53.4)
      childprocess (~> 0.5)
      rubyzip (~> 1.0)
      websocket (~> 1.0)
    shoulda-context (1.2.1)
    shoulda-matchers (3.1.1)
      activesupport (>= 4.0.0)
    simplecov (0.12.0)
      docile (~> 1.1.0)
      json (>= 1.8, < 3)
      simplecov-html (~> 0.10.0)
    simplecov-html (0.10.0)
    slop (3.6.0)
    sprockets (3.7.0)
      concurrent-ruby (~> 1.0)
      rack (> 1, < 3)
    sprockets-rails (3.2.0)
      actionpack (>= 4.0)
      activesupport (>= 4.0)
      sprockets (>= 3.0.0)
    sqlite3 (1.3.11)
    stringex (2.6.1)
    structured_warnings (0.2.0)
    svg-graph (2.0.1)
    syck (1.0.5)
    sys-filesystem (1.1.7)
      ffi
    thin (1.7.0)
      daemons (~> 1.0, >= 1.0.9)
      eventmachine (~> 1.0, >= 1.0.4)
      rack (>= 1, < 3)
    thor (0.19.1)
    thread_safe (0.3.5)
    tilt (2.0.5)
    timecop (0.8.1)
    ttfunk (1.4.0)
    tzinfo (1.2.2)
      thread_safe (~> 0.1)
    tzinfo-data (1.2016.6)
      tzinfo (>= 1.0.0)
    uber (0.0.15)
    unf (0.1.4)
      unf_ext
    unf_ext (0.0.7.2)
    unicode-display_width (1.1.1)
    unicorn (5.1.0)
      kgio (~> 2.6)
      raindrops (~> 0.7)
    unicorn-worker-killer (0.4.4)
      get_process_mem (~> 0)
      unicorn (>= 4, < 6)
    url (0.3.2)
    virtus (1.0.5)
      axiom-types (~> 0.1)
      coercible (~> 1.0)
      descendants_tracker (~> 0.0, >= 0.0.3)
      equalizer (~> 0.0, >= 0.0.9)
    warden (1.2.6)
      rack (>= 1.0)
    warden-basic_auth (0.2.1)
      warden (~> 1.2)
    webmock (2.1.0)
      addressable (>= 2.3.6)
      crack (>= 0.3.2)
      hashdiff
    websocket (1.2.3)
    websocket-driver (0.6.4)
      websocket-extensions (>= 0.1.0)
    websocket-extensions (0.1.2)
    will_paginate (3.1.3)
    xpath (2.0.0)
      nokogiri (~> 1.3)
    yard (0.9.5)

PLATFORMS
  ruby

DEPENDENCIES
  actionpack-xml_parser (~> 2.0.0)
  active_record_query_trace
  activemodel-serializers-xml (~> 1.0.1)
  activerecord-jdbcmysql-adapter
  activerecord-jdbcpostgresql-adapter
  activerecord-session_store (~> 1.0.0)
  acts_as_list (~> 0.8.1)
  acts_as_tree (~> 2.5.1)
  airbrake (~> 5.1.0)
  autoprefixer-rails (~> 6.4.1)
  awesome_nested_set (~> 3.1.1)
  bcrypt (~> 3.1.6)
  bourbon (~> 4.2.0)
  capybara (~> 2.8.1)
  capybara-ng (~> 0.2.7)
  capybara-screenshot (~> 1.0.14)
  capybara-select2!
  carrierwave!
  cells-erb (~> 0.0.8)
  cells-rails (~> 0.0.6)
  cocaine (~> 0.5.8)
  codecov (~> 0.1.5)
  coderay (~> 1.1.0)
  color-tools (~> 1.3.0)
  cucumber (~> 2.4.0)
  cucumber-rails (~> 1.4.4)
  daemons
  dalli (~> 2.7.6)
  database_cleaner (~> 1.5.3)
  date_validator (~> 0.9.0)
  delayed_job_active_record (~> 4.1.1)
  equivalent-xml (~> 0.6)
  factory_girl (~> 4.5)
  factory_girl_rails (~> 4.7)
  faker
  fog-aws
  friendly_id!
  fuubar (~> 2.2.0)
  globalize!
  gon (~> 4.0)
  grape (~> 0.17)
  grape-cache_control (~> 1.0.1)
  gravatar_image_tag (~> 1.2.0)
  health_check
  htmldiff
  i18n-js (>= 3.0.0.rc13)
  jruby-openssl
  json_spec (~> 1.1.4)
  launchy (~> 2.4.3)
  letter_opener
  livingstyleguide (~> 2.0.1)
  multi_json (~> 1.12.1)
  mysql2 (~> 0.4.4)
  net-ldap (~> 0.14.0)
  newrelic_rpm
  nokogiri (~> 1.6.8)
  oj (~> 2.17.4)
  omniauth!
  openproject-translations!
  parallel_tests (~> 2.4.1)
  passenger
  pg (~> 0.19.0)
  prawn (~> 2.1)
  prawn-table (~> 0.2.2)
  pry-byebug (~> 3.4.0)
  pry-doc (~> 0.9.0)
  pry-rails (~> 0.3.4)
  pry-rescue (~> 1.4.4)
  pry-stack_explorer (~> 0.4.9.2)
  rabl (~> 0.13.0)
  rack-attack (~> 5.0.1)
  rack-protection (~> 2.0.0.beta2)
  rack-test (~> 0.6.3)
  rack_session_access
  rails (~> 5.0.0)
  rails-angular-xss!
  rails-controller-testing!
  rails_12factor
  rails_autolink (~> 1.1.6)
  rdoc (>= 2.4.2)
  reform (~> 1.2.6)
  request_store (~> 1.3.1)
  responders (~> 2.3)
  retriable (~> 2.1)
  roar (~> 1.0.0)
  rspec (~> 3.5.0)
  rspec-activemodel-mocks (~> 1.0.3)!
  rspec-example_disabler!
  rspec-legacy_formatters (~> 1.0.1)
  rspec-rails (~> 3.5.2)
  rspec-retry (~> 0.5.2)
  rubocop
  ruby-duration (~> 3.2.0)
  ruby-progressbar
  rubytree (~> 0.9.7)
  sass (~> 3.4.12)
  sass-rails (~> 5.0.6)
  selenium-webdriver (~> 2.53.4)
  shoulda-context (~> 1.2)
  shoulda-matchers (~> 3.1)
  simplecov (~> 0.12.0)
  sprockets (~> 3.7.0)
  sqlite3
  stringex (~> 2.6.1)
  svg-graph (~> 2.0.1)
  syck (~> 1.0.5)
  sys-filesystem (~> 1.1.4)
  thin (~> 1.7.0)
  timecop (~> 0.8.1)
  transactional_lock!
  tzinfo-data (~> 1.2016.1)
  unicorn
  unicorn-worker-killer
  warden (~> 1.2)
  warden-basic_auth (~> 0.2.1)
  webmock (~> 2.1.0)
  will_paginate (~> 3.1.0)

RUBY VERSION
   ruby 2.3.1p112

BUNDLED WITH
   1.13.6<|MERGE_RESOLUTION|>--- conflicted
+++ resolved
@@ -60,13 +60,8 @@
 
 GIT
   remote: https://github.com/opf/openproject-translations.git
-<<<<<<< HEAD
-  revision: 12a7a422b4e4348c8bde1aee9650063dfa4c499f
-  branch: stable/6
-=======
   revision: 495075444d0227625ea064907a629197e107b3e9
   branch: release/6.1
->>>>>>> e1494b98
   specs:
     openproject-translations (6.1.2)
       crowdin-api (~> 0.4.1)
