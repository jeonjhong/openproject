--- conflicted
+++ resolved
@@ -110,13 +110,6 @@
 repo_url_setting = OpenProject::Configuration['scm_filesystem_path_whitelist']
 repository = if repo_url_setting.empty?
                puts <<-MESSAGE
-
-<<<<<<< HEAD
-repository = Repository::Filesystem.create! project: project,
-                                            url: Faker::Internet.url
-
-print 'Creating objects for...'
-=======
 * = + = * = + = * = + = * = + = * = + = * = + = * = + = * = + = * = + = * = + = * = + = * = + =
 
 Filesystem based repositories are not configured. No repository and no changeset will be created.
@@ -138,8 +131,7 @@
                                               url: repo_url
              end
 
-print "Creating objects for..."
->>>>>>> c76c4d71
+print 'Creating objects for...'
 user_count.times do |count|
   login = "#{Faker::Name.first_name}#{rand(10000)}"
 
@@ -187,29 +179,6 @@
 
     ## add changesets
 
-<<<<<<< HEAD
-    2.times do |changeset_count|
-      print '.'
-      changeset = Changeset.create(repository: repository,
-                                   user: user,
-                                   revision: issue.id * 10 + changeset_count,
-                                   scmid: issue.id * 10 + changeset_count,
-                                   user: user,
-                                   work_packages: [issue],
-                                   committer: Faker::Name.name,
-                                   committed_on: Date.today,
-                                   comments: Faker::Lorem.words(8).join(' '))
-
-      5.times do
-        print '.'
-        change = Change.create(action: Faker::Lorem.characters(1),
-                               path: Faker::Internet.url)
-
-        changeset.changes << change
-      end
-
-      repository.changesets << changeset
-=======
     if repository
       2.times do |changeset_count|
         print '.'
@@ -232,19 +201,9 @@
         end
 
         repository.changesets << changeset
->>>>>>> c76c4d71
 
         changeset.save!
 
-<<<<<<< HEAD
-      rand(5).times do
-        print '.'
-        changeset.reload
-
-        changeset.committer = Faker::Name.name if rand(99).even?
-        changeset.committed_on = Date.today + rand(999) if rand(99).even?
-        changeset.comments = Faker::Lorem.words(8).join(' ') if rand(99).even?
-=======
         rand(5).times do
           print '.'
           changeset.reload
@@ -252,7 +211,6 @@
           changeset.committer = Faker::Name.name if rand(99).even?
           changeset.committed_on = Date.today + rand(999) if rand(99).even?
           changeset.comments = Faker::Lorem.words(8).join(' ') if rand(99).even?
->>>>>>> c76c4d71
 
           changeset.save!
         end
